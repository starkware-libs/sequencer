name: Blockifier-CI

# TODO(Dori, 15/8/2024): Split this job, so the feature-less build doesn't run on every push to main
# branches.
on:
  push:
    branches:
      - main
      - main-v[0-9].**
    tags:
      - v[0-9].**
    # TODO(Dori, 1/9/2024): Decide when exactly native-blockifier artifacts will be built. Until
    #   then, keep the 'paths' key empty and build on every push to a release branch / tag.

  pull_request:
    types:
      - opened
      - reopened
      - synchronize
      - auto_merge_enabled
      - edited
    paths:
      # Other than code-related changes, all changes related to the native-blockifier build-and-push
      # process should trigger the build (e.g., changes to the Dockerfile, build scripts, etc.).
      - '.github/workflows/blockifier_ci.yml'
      - '.github/workflows/upload_artifacts_workflow.yml'
      - 'build_native_in_docker.sh'
      - 'Cargo.lock'
      - 'Cargo.toml'
      - 'crates/blockifier/**'
      - 'crates/native_blockifier/**'
      - 'scripts/build_native_blockifier.sh'
      - 'scripts/dependencies.sh'
      - 'scripts/install_build_tools.sh'
      - 'scripts/sequencer-ci.Dockerfile'

# On PR events, cancel existing CI runs on this same PR for this workflow.
concurrency:
  group: ${{ github.workflow }}-${{ github.ref }}-${{ github.job }}
  cancel-in-progress: ${{ github.event_name == 'pull_request' }}

jobs:
  feature-combo-builds:
    runs-on: starkware-ubuntu-20-04-medium
    steps:
      - uses: actions/checkout@v4
      - uses: ./.github/actions/bootstrap
      # No features - build blockifier without features activated by dependencies in the workspace.
      - run: cargo build -p blockifier
<<<<<<< HEAD
      - run: cargo test -p blockifier
=======
      - run: cargo test -p blockifier
      # transaction_serde is not activated by any workspace crate; test the build.
      - run: cargo build -p blockifier --features transaction_serde
      - run: cargo test -p blockifier --features transaction_serde
>>>>>>> 136224af
<|MERGE_RESOLUTION|>--- conflicted
+++ resolved
@@ -47,11 +47,7 @@
       - uses: ./.github/actions/bootstrap
       # No features - build blockifier without features activated by dependencies in the workspace.
       - run: cargo build -p blockifier
-<<<<<<< HEAD
-      - run: cargo test -p blockifier
-=======
       - run: cargo test -p blockifier
       # transaction_serde is not activated by any workspace crate; test the build.
       - run: cargo build -p blockifier --features transaction_serde
-      - run: cargo test -p blockifier --features transaction_serde
->>>>>>> 136224af
+      - run: cargo test -p blockifier --features transaction_serde