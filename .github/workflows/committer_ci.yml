name: Committer-CI

on:
<<<<<<< HEAD
  push:
    branches:
      - main
      - main-v[0-9].**
    tags:
      - v[0-9].**
    paths:
      - '.github/workflows/committer_ci.yml'
      - 'Cargo.toml'
      - 'Cargo.lock'
      - 'crates/committer_cli/**'
      - 'crates/starknet_api/**'
      - 'crates/starknet_committer/**'
      - 'crates/starknet_patricia/**'
      - 'scripts/dependencies.sh'

=======
>>>>>>> 136224af
  pull_request:
    types:
      - opened
      - reopened
      - synchronize
      - auto_merge_enabled
      - edited
    paths:
      - '.github/workflows/committer_ci.yml'
      - 'Cargo.toml'
      - 'Cargo.lock'
      - 'crates/committer_cli/**'
      - 'crates/starknet_api/**'
      - 'crates/starknet_committer/**'
      - 'crates/starknet_patricia/**'
      - 'scripts/dependencies.sh'

# On PR events, cancel existing CI runs on this same PR for this workflow.
concurrency:
  group: ${{ github.workflow }}-${{ github.ref }}-${{ github.job }}
  cancel-in-progress: ${{ github.event_name == 'pull_request' }}

jobs:
  run-regression-tests:
    runs-on: starkware-ubuntu-latest-medium
    if: ${{ github.event_name == 'pull_request' }}
    steps:
      - uses: actions/checkout@v4
      - uses: ./.github/actions/bootstrap

      - id: auth
        uses: "google-github-actions/auth@v2"
        with:
          credentials_json: ${{ secrets.COMMITER_PRODUCTS_EXT_WRITER_JSON }}
      - uses: 'google-github-actions/setup-gcloud@v2'
      - run: echo "BENCH_INPUT_FILES_PREFIX=$(cat ./crates/committer_cli/src/tests/flow_test_files_prefix)" >> $GITHUB_ENV
      - run: gcloud storage cp -r gs://committer-testing-artifacts/$BENCH_INPUT_FILES_PREFIX/* ./crates/committer_cli/test_inputs
      - run: cargo test -p committer_cli --release -- --include-ignored test_regression

  benchmarking:
    runs-on: starkware-ubuntu-latest-medium
    if: ${{ github.event_name == 'pull_request' }}
    steps:
      # Checkout the base branch to get the old code.
      - uses: actions/checkout@v4
        with:
          ref: ${{ github.base_ref }}

      # Download the old benchmark inputs.
      - id: auth
        uses: "google-github-actions/auth@v2"
        with:
          credentials_json: ${{ secrets.COMMITER_PRODUCTS_EXT_WRITER_JSON }}
      - uses: 'google-github-actions/setup-gcloud@v2'
      - run: echo "OLD_BENCH_INPUT_FILES_PREFIX=$(cat ./crates/committer_cli/src/tests/flow_test_files_prefix)" >> $GITHUB_ENV
      - run: gcloud storage cp -r gs://committer-testing-artifacts/$OLD_BENCH_INPUT_FILES_PREFIX/* ./crates/committer_cli/test_inputs

      # List the existing benchmarks.
      - run: |
          cargo bench -p committer_cli -- --list | grep ': benchmark$' | sed -e "s/: benchmark$//" > benchmarks_list.txt

      # Benchmark the old code.
      - run: cargo bench -p committer_cli

      # Backup the downloaded files to avoid re-downloading them if they didn't change (overwritten by checkout).
      - run: mv ./crates/committer_cli/test_inputs/tree_flow_inputs.json ./crates/committer_cli/test_inputs/tree_flow_inputs.json_bu
      - run: mv ./crates/committer_cli/test_inputs/committer_flow_inputs.json ./crates/committer_cli/test_inputs/committer_flow_inputs.json_bu

      # Checkout the new code.
      - uses: actions/checkout@v4
        with:
          clean: false
      - run: echo "NEW_BENCH_INPUT_FILES_PREFIX=$(cat ./crates/committer_cli/src/tests/flow_test_files_prefix)" >> $GITHUB_ENV

      # Input files didn't change.
      - if: env.OLD_BENCH_INPUT_FILES_PREFIX == env.NEW_BENCH_INPUT_FILES_PREFIX
        run: |
          mv ./crates/committer_cli/test_inputs/tree_flow_inputs.json_bu ./crates/committer_cli/test_inputs/tree_flow_inputs.json
          mv ./crates/committer_cli/test_inputs/committer_flow_inputs.json_bu ./crates/committer_cli/test_inputs/committer_flow_inputs.json

      # Input files did change, download new inputs.
      - if: env.OLD_BENCH_INPUT_FILES_PREFIX != env.NEW_BENCH_INPUT_FILES_PREFIX
        run: |
          gcloud storage cp -r gs://committer-testing-artifacts/$NEW_BENCH_INPUT_FILES_PREFIX/* ./crates/committer_cli/test_inputs

      # Benchmark the new code, splitting the benchmarks, and prepare the results for posting a comment.
      - run: bash ./crates/committer_cli/benches/bench_split_and_prepare_post.sh benchmarks_list.txt bench_new.txt

      - run: echo BENCHES_RESULT=$(cat bench_new.txt) >> $GITHUB_ENV

      # Post comment in case of performance regression or improvement.
      - run: npm install fs
      - if: contains(env.BENCHES_RESULT, 'regressed') || contains(env.BENCHES_RESULT, 'improved')
        uses: actions/github-script@v6
        with:
          script: |
            const fs = require('fs')
            github.rest.issues.createComment({
              issue_number: context.issue.number,
              owner: context.repo.owner,
              repo: context.repo.repo,
              body: fs.readFileSync('bench_new.txt', 'utf8'),
              path: 'Commits'
<<<<<<< HEAD
            })

  gcs-push:
    runs-on: starkware-ubuntu-20-04-medium
    steps:
      - uses: actions/checkout@v4
      - uses: ./.github/actions/bootstrap

        # Commit hash on pull request event would be the head commit of the branch.
      - name: Get commit hash prefix for PR update
        if: ${{ github.event_name == 'pull_request' }}
        env:
          COMMIT_SHA: ${{ github.event.pull_request.head.sha }}
        run: echo "SHORT_HASH=${COMMIT_SHA:0:7}" >> $GITHUB_ENV

        # On push event (to main, for example) we should take the commit post-push.
      - name: Get commit hash prefix for merge
        if: ${{ github.event_name != 'pull_request' }}
        env:
          COMMIT_SHA: ${{ github.event.after }}
        run: echo "SHORT_HASH=${COMMIT_SHA:0:7}" >> $GITHUB_ENV

      - name: Build CLI binary
        run: ./build_native_in_docker.sh cargo build -p committer_cli -r --bin committer_cli --target-dir CLI_TARGET

      - id: auth
        uses: "google-github-actions/auth@v2"
        with:
          credentials_json: ${{ secrets.COMMITER_PRODUCTS_EXT_WRITER_JSON }}

      - name: Upload binary to GCP
        id: upload_file
        uses: "google-github-actions/upload-cloud-storage@v2"
        with:
          path: "CLI_TARGET/release/committer_cli"
          destination: "committer-products-external/${{ env.SHORT_HASH }}/release/"
=======
            })
>>>>>>> 136224af
<|MERGE_RESOLUTION|>--- conflicted
+++ resolved
@@ -1,25 +1,6 @@
 name: Committer-CI
 
 on:
-<<<<<<< HEAD
-  push:
-    branches:
-      - main
-      - main-v[0-9].**
-    tags:
-      - v[0-9].**
-    paths:
-      - '.github/workflows/committer_ci.yml'
-      - 'Cargo.toml'
-      - 'Cargo.lock'
-      - 'crates/committer_cli/**'
-      - 'crates/starknet_api/**'
-      - 'crates/starknet_committer/**'
-      - 'crates/starknet_patricia/**'
-      - 'scripts/dependencies.sh'
-
-=======
->>>>>>> 136224af
   pull_request:
     types:
       - opened
@@ -123,43 +104,4 @@
               repo: context.repo.repo,
               body: fs.readFileSync('bench_new.txt', 'utf8'),
               path: 'Commits'
-<<<<<<< HEAD
-            })
-
-  gcs-push:
-    runs-on: starkware-ubuntu-20-04-medium
-    steps:
-      - uses: actions/checkout@v4
-      - uses: ./.github/actions/bootstrap
-
-        # Commit hash on pull request event would be the head commit of the branch.
-      - name: Get commit hash prefix for PR update
-        if: ${{ github.event_name == 'pull_request' }}
-        env:
-          COMMIT_SHA: ${{ github.event.pull_request.head.sha }}
-        run: echo "SHORT_HASH=${COMMIT_SHA:0:7}" >> $GITHUB_ENV
-
-        # On push event (to main, for example) we should take the commit post-push.
-      - name: Get commit hash prefix for merge
-        if: ${{ github.event_name != 'pull_request' }}
-        env:
-          COMMIT_SHA: ${{ github.event.after }}
-        run: echo "SHORT_HASH=${COMMIT_SHA:0:7}" >> $GITHUB_ENV
-
-      - name: Build CLI binary
-        run: ./build_native_in_docker.sh cargo build -p committer_cli -r --bin committer_cli --target-dir CLI_TARGET
-
-      - id: auth
-        uses: "google-github-actions/auth@v2"
-        with:
-          credentials_json: ${{ secrets.COMMITER_PRODUCTS_EXT_WRITER_JSON }}
-
-      - name: Upload binary to GCP
-        id: upload_file
-        uses: "google-github-actions/upload-cloud-storage@v2"
-        with:
-          path: "CLI_TARGET/release/committer_cli"
-          destination: "committer-products-external/${{ env.SHORT_HASH }}/release/"
-=======
-            })
->>>>>>> 136224af
+            })