--- conflicted
+++ resolved
@@ -66,12 +66,9 @@
         with:
           python-version: 'pypy3.9'
       - run: ln -s '${{ steps.setup-pypy.outputs.python-path }}' /usr/local/bin/pypy3.9
-<<<<<<< HEAD
-=======
       - env:
           LD_LIBRARY_PATH: ${{ steps.setup-pypy.outputs.pythonLocation }}/bin
         run: echo "LD_LIBRARY_PATH=${LD_LIBRARY_PATH}" >> $GITHUB_ENV
->>>>>>> 73c3821e
 
       - run: scripts/clippy.sh
 
@@ -100,12 +97,9 @@
         with:
           python-version: 'pypy3.9'
       - run: ln -s '${{ steps.setup-pypy.outputs.python-path }}' /usr/local/bin/pypy3.9
-<<<<<<< HEAD
-=======
       - env:
           LD_LIBRARY_PATH: ${{ env.Python3_ROOT_DIR }}/bin
         run: echo "LD_LIBRARY_PATH=${LD_LIBRARY_PATH}" >> $GITHUB_ENV
->>>>>>> 73c3821e
 
       - run: cargo test
       - run: cargo test --features concurrency
@@ -160,32 +154,5 @@
     runs-on: ubuntu-latest
     steps:
       - uses: actions/checkout@v4
-<<<<<<< HEAD
       - name: Run Machete (detect unused dependencies)
-        uses: bnjbvr/cargo-machete@main
-=======
-      - uses: dtolnay/rust-toolchain@master
-        name: "Rust Toolchain Setup"
-        with:
-          toolchain: nightly-2024-01-12
-
-      # Setup pypy and link to the location expected by .cargo/config.toml.
-      - uses: actions/setup-python@v5
-        id: setup-pypy
-        with:
-          python-version: 'pypy3.9'
-      - run: ln -s '${{ steps.setup-pypy.outputs.python-path }}' /usr/local/bin/pypy3.9
-      - env:
-          LD_LIBRARY_PATH: ${{ steps.setup-pypy.outputs.pythonLocation }}/bin
-        run: echo "LD_LIBRARY_PATH=${LD_LIBRARY_PATH}" >> $GITHUB_ENV
-
-      - uses: Swatinem/rust-cache@v2
-        id: "cache-cargo"
-      - if: ${{ steps.cache-cargo.outputs.cache-hit != 'true' }}
-        name: "Download and run cargo-udeps"
-        run: |
-          wget -O - -c https://github.com/est31/cargo-udeps/releases/download/v0.1.45/cargo-udeps-v0.1.45-x86_64-unknown-linux-gnu.tar.gz | tar -xz
-          cargo-udeps-*/cargo-udeps udeps
-        env:
-          RUSTUP_TOOLCHAIN: nightly-2024-01-12
->>>>>>> 73c3821e
+        uses: bnjbvr/cargo-machete@main