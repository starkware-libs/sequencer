name: Main-CI-Flow

on:
  push:
    branches:
      - main
      - main-v[0-9].**
    tags:
      - v[0-9].**

  pull_request:
    types:
      - opened
      - reopened
      - synchronize
      - auto_merge_enabled
      - edited

# On PR events, cancel existing CI runs on this same PR for this workflow.
concurrency:
  group: ${{ github.workflow }}-${{ github.ref }}-${{ github.job }}
  cancel-in-progress: ${{ github.event_name == 'pull_request' }}

jobs:
  code_style:
    runs-on: starkware-ubuntu-20-04-medium
    steps:
      # Enviorment setup.
      - uses: actions/checkout@v4
      - uses: baptiste0928/cargo-install@v3
        with:
          crate: taplo-cli
          version: '0.9.0'
          locked: true

      # Setup pypy and link to the location expected by .cargo/config.toml.
      - uses: actions/setup-python@v5
        id: setup-pypy
        with:
          python-version: "pypy3.9"
      - run: ln -s '${{ steps.setup-pypy.outputs.python-path }}' /usr/local/bin/pypy3.9
      - env:
          LD_LIBRARY_PATH: ${{ steps.setup-pypy.outputs.pythonLocation }}/bin
        run: echo "LD_LIBRARY_PATH=${LD_LIBRARY_PATH}" >> $GITHUB_ENV

      # Install rust components.
      - uses: ./.github/actions/bootstrap

      # Run tests.
      - name: "Run rustfmt and clippy"
        run: scripts/rust_fmt.sh --check
      - name: "Run clippy"
        run: scripts/clippy.sh
      - name: "Run cargo doc"
        run: cargo doc --workspace -r --document-private-items --no-deps
      - name: "Run taplo"
        run: scripts/taplo.sh
      - name: "Run cargo check"
        env:
          RUSTDOCFLAGS: "-D warnings"
        run: cargo check --workspace -r --all-features
      - name: Run Machete (detect unused dependencies)
        uses: bnjbvr/cargo-machete@main

  run-workspace-tests:
    runs-on: starkware-ubuntu-latest-medium
    steps:
      - uses: actions/checkout@v4
      - uses: ./.github/actions/bootstrap
      - run: cargo test -p workspace_tests

  run-tests:
    runs-on: starkware-ubuntu-latest-large
    steps:
      - uses: actions/checkout@v4
        with:
          # Fetch the entire history.
          fetch-depth: 0
      - uses: ./.github/actions/bootstrap

      # Setup pypy and link to the location expected by .cargo/config.toml.
      - uses: actions/setup-python@v5
        id: setup-pypy
        with:
          python-version: "pypy3.9"
      - run: ln -s '${{ steps.setup-pypy.outputs.python-path }}' /usr/local/bin/pypy3.9
      - env:
          LD_LIBRARY_PATH: ${{ env.Python3_ROOT_DIR }}/bin
        run: echo "LD_LIBRARY_PATH=${LD_LIBRARY_PATH}" >> $GITHUB_ENV
      - name: "Run tests pull request"
        if: github.event_name == 'pull_request'
        run: |
          python3 -m venv ci
          ci/bin/pip install -r scripts/requirements.txt
          ci/bin/python scripts/run_tests.py --changes_only --commit_id ${{ github.event.pull_request.base.sha }}
        env:
          SEED: 0

      - name: "Run tests on push"
        if: github.event_name == 'push'
        # TODO: Better support for running tests on push.
        run: |
          python3 -m venv ci
          ci/bin/pip install -r scripts/requirements.txt
          ci/bin/python scripts/run_tests.py
        env:
          SEED: 0

<<<<<<< HEAD
  merge-gatekeeper:
    runs-on: starkware-ubuntu-latest-small
    # Restrict permissions of the GITHUB_TOKEN.
    # Docs: https://docs.github.com/en/actions/using-jobs/assigning-permissions-to-jobs
    permissions:
      checks: read
      statuses: read
    steps:
      - name: Run Merge Gatekeeper on pull request
        if: github.event_name == 'pull_request'
        uses: upsidr/merge-gatekeeper@v1
        with:
          token: ${{ secrets.GITHUB_TOKEN }}
          timeout: 1500
          interval: 30
          ignored: "code-review/reviewable"

      - name: Run Merge Gatekeeper on Merge Queue || push
        if: github.event_name == 'merge_group' || github.event_name == 'push'
        uses: upsidr/merge-gatekeeper@v1
        with:
          token: ${{ secrets.GITHUB_TOKEN }}
          ref: ${{github.ref}}
          timeout: 1500
          interval: 30
          ignored: "code-review/reviewable"

=======
>>>>>>> 136224af
  codecov:
    runs-on: starkware-ubuntu-latest-medium
    steps:
      - uses: actions/checkout@v4
        with:
          # Fetch the entire history.
          fetch-depth: 0
      - uses: ./.github/actions/bootstrap

      - name: Install cargo-llvm-cov
        uses: taiki-e/install-action@cargo-llvm-cov
      - run: npm install -g ganache@7.4.3

      # Setup pypy and link to the location expected by .cargo/config.toml.
      - uses: actions/setup-python@v5
        id: setup-pypy
        with:
          python-version: "pypy3.9"
      - run: ln -s '${{ steps.setup-pypy.outputs.python-path }}' /usr/local/bin/pypy3.9
      - env:
          LD_LIBRARY_PATH: ${{ env.Python3_ROOT_DIR }}/bin
        run: echo "LD_LIBRARY_PATH=${LD_LIBRARY_PATH}" >> $GITHUB_ENV

      - name: "Run codecov on pull request"
        id: run_codecov_pr
        if: github.event_name == 'pull_request'
        run: |
          python3 -m venv ci
          ci/bin/pip install -r scripts/requirements.txt
          ci/bin/python scripts/run_codecov.py --changes_only --commit_id ${{ github.event.pull_request.base.sha }}
          if [ -f codecov.json ]; then
            echo "codecov_output=true" >> $GITHUB_OUTPUT
          else
            echo "codecov_output=false" >> $GITHUB_OUTPUT
          fi
        env:
          SEED: 0

      - name: "Run codecov on push"
        if: github.event_name == 'push'
        # TODO: Better support for running tests on push.
        run: |
          python3 -m venv ci
          ci/bin/pip install -r scripts/requirements.txt
          ci/bin/python scripts/run_codecov.py
          echo "codecov_output=true" >> $GITHUB_OUTPUT
        env:
          SEED: 0

      - name: Codecov
        if: steps.run_codecov_pr.outputs.codecov_output == 'true'
        uses: codecov/codecov-action@v3
        with:
          token: ${{ secrets.CODECOV_TOKEN }}
          verbose: true
          fail_ci_if_error: true
          version: "v0.1.15"<|MERGE_RESOLUTION|>--- conflicted
+++ resolved
@@ -106,36 +106,6 @@
         env:
           SEED: 0
 
-<<<<<<< HEAD
-  merge-gatekeeper:
-    runs-on: starkware-ubuntu-latest-small
-    # Restrict permissions of the GITHUB_TOKEN.
-    # Docs: https://docs.github.com/en/actions/using-jobs/assigning-permissions-to-jobs
-    permissions:
-      checks: read
-      statuses: read
-    steps:
-      - name: Run Merge Gatekeeper on pull request
-        if: github.event_name == 'pull_request'
-        uses: upsidr/merge-gatekeeper@v1
-        with:
-          token: ${{ secrets.GITHUB_TOKEN }}
-          timeout: 1500
-          interval: 30
-          ignored: "code-review/reviewable"
-
-      - name: Run Merge Gatekeeper on Merge Queue || push
-        if: github.event_name == 'merge_group' || github.event_name == 'push'
-        uses: upsidr/merge-gatekeeper@v1
-        with:
-          token: ${{ secrets.GITHUB_TOKEN }}
-          ref: ${{github.ref}}
-          timeout: 1500
-          interval: 30
-          ignored: "code-review/reviewable"
-
-=======
->>>>>>> 136224af
   codecov:
     runs-on: starkware-ubuntu-latest-medium
     steps:
