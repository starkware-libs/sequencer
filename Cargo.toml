--- conflicted
+++ resolved
@@ -106,11 +106,7 @@
 cairo-lang-starknet-classes = "2.10.0-rc.0"
 cairo-lang-utils = "2.10.0-rc.0"
 # Important: when updated, make sure to update the cairo-native submodule as well.
-<<<<<<< HEAD
-cairo-native = "0.2.8"
-=======
 cairo-native = "0.2.5-rc2"
->>>>>>> bdd2b780
 cairo-vm = "=1.0.1"
 camelpaste = "0.1.0"
 chrono = "0.4.26"
