[workspace]
# Using version 2 to avoid unifying features. For more info, read:
#   https://doc.rust-lang.org/cargo/reference/resolver.html#feature-resolver-version-2
resolver = "2"

members = [
  "crates/blockifier",
  "crates/blockifier_reexecution",
  "crates/committer_cli",
  "crates/mempool_test_utils",
  "crates/native_blockifier",
  "crates/papyrus_base_layer",
  "crates/papyrus_common",
  "crates/papyrus_config",
  "crates/papyrus_execution",
  "crates/papyrus_load_test",
  "crates/papyrus_monitoring_gateway",
  "crates/papyrus_network",
  "crates/papyrus_network_types",
  "crates/papyrus_node",
  "crates/papyrus_p2p_sync",
  "crates/papyrus_proc_macros",
  "crates/papyrus_protobuf",
  "crates/papyrus_rpc",
  "crates/papyrus_state_reader",
  "crates/papyrus_storage",
  "crates/papyrus_sync",
  "crates/papyrus_test_utils",
  "crates/sequencing/papyrus_consensus",
  "crates/sequencing/papyrus_consensus_orchestrator",
  "crates/starknet_api",
  "crates/starknet_batcher",
  "crates/starknet_batcher_types",
  "crates/starknet_class_manager",
  "crates/starknet_class_manager_types",
  "crates/starknet_client",
  "crates/starknet_committer",
  "crates/starknet_consensus_manager",
  "crates/starknet_gateway",
  "crates/starknet_gateway_types",
  "crates/starknet_http_server",
  "crates/starknet_infra_utils",
  "crates/starknet_integration_tests",
  "crates/starknet_l1_provider",
  "crates/starknet_l1_provider_types",
  "crates/starknet_mempool",
  "crates/starknet_mempool_p2p",
  "crates/starknet_mempool_p2p_types",
  "crates/starknet_mempool_types",
  "crates/starknet_monitoring_endpoint",
  "crates/starknet_patricia",
  "crates/starknet_sequencer_infra",
  "crates/starknet_sequencer_node",
  "crates/starknet_sierra_compile_types",
  "crates/starknet_sierra_multicompile",
  "crates/starknet_state_sync",
  "crates/starknet_state_sync_types",
  "crates/starknet_task_executor",
  "workspace_tests",
]

exclude = ["crates/bin/starknet-native-compile"]

[workspace.package]
version = "0.0.0"
edition = "2021"
repository = "https://github.com/starkware-libs/sequencer/"
license = "Apache-2.0"
license-file = "LICENSE"

[workspace.dependencies]
alloy-contract = "0.3.5"
alloy-dyn-abi = "0.8.3"
alloy-json-rpc = "0.3.5"
alloy-node-bindings = "0.8.3"
alloy-primitives = "0.8.3"
alloy-provider = "0.3.5"
alloy-rpc-types-eth = "0.3.5"
alloy-sol-types = "0.8.3"
alloy-transport = "0.3.5"
alloy-transport-http = "0.3.5"
anyhow = "1.0.44"
ark-ec = "0.4.2"
ark-ff = "0.4.0-alpha.7"
ark-secp256k1 = "0.4.0"
ark-secp256r1 = "0.4.0"
assert-json-diff = "2.0.2"
assert_matches = "1.5.0"
async-recursion = "1.1.0"
async-stream = "0.3.3"
async-trait = "0.1.79"
atomic_refcell = "0.1.13"
axum = "0.6.12"
base64 = "0.13.0"
bincode = "1.3.3"
bisection = "0.1.0"
bitvec = "1.0.1"
blockifier = { path = "crates/blockifier", version = "0.0.0" }
byteorder = "1.4.3"
bytes = "1"
cached = "0.44.0"
cairo-felt = "0.9.1"
cairo-lang-casm = "2.10.0-rc.1"
cairo-lang-runner = "2.10.0-rc.1"
cairo-lang-sierra = "=2.10.0-rc.1"
cairo-lang-sierra-to-casm = "2.10.0-rc.1"
cairo-lang-starknet-classes = "2.10.0-rc.1"
cairo-lang-utils = "2.10.0-rc.1"
# Important: when updated, make sure to update the cairo-native submodule as well.
<<<<<<< HEAD
cairo-native = { git = "https://github.com/lambdaclass/cairo_native.git", rev = "965e3f9583f965a89d8185e0fbb523f5d844279d" }
=======
cairo-native = { git = "https://github.com/lambdaclass/cairo_native.git", rev = "e9151aa8420a138f70febb721f8979d3dd2f7223" }
>>>>>>> a6e46de0
cairo-vm = "=1.0.1"
camelpaste = "0.1.0"
chrono = "0.4.26"
clap = "4.5.4"
colored = "2.1.0"
const_format = "0.2.30"
criterion = "0.5.1"
deadqueue = "0.2.4"
defaultmap = "0.5.0"
derive_more = "0.99.17"
enum-as-inner = "0.6.1"
enum-assoc = "1.1.0"
enum-iterator = "1.4.1"
ethers = "2.0.3"
ethers-core = "2.0.3"
ethnum = "1.5.0"
flate2 = "1.0.24"
fs2 = "0.4"
futures = "0.3.21"
futures-channel = "0.3.21"
futures-util = "0.3.21"
glob = "0.3.1"
google-cloud-storage = "0.22.1"
goose = "0.17.0"
hex = "0.4.3"
http = "0.2.8"
http-body = "0.4.5"
human_bytes = "0.4.3"
hyper = "0.14"
indexmap = "2.1.0"
insta = "1.29.0"
integer-encoding = "3.0.4"
itertools = "0.12.1"
jsonrpsee = "0.20.3"
jsonschema = "0.17.0"
keccak = "0.1.3"
lazy_static = "1.5.0"
libmdbx = "0.3.5"
libp2p = "0.53.2"
libp2p-swarm-test = "0.3.0"
log = "0.4"
lru = "0.12.0"
memmap2 = "0.8.0"
mempool_test_utils = { path = "crates/mempool_test_utils", version = "0.0.0" }
metrics = "0.24.1"
metrics-exporter-prometheus = "0.16.1"
metrics-process = "1.0.11"
mockall = "0.12.1"
mockito = "1.4.0"
nix = "0.20.0"
num-bigint = "0.4"
num-integer = "0.1.45"
num-rational = "0.4"
num-traits = "0.2.15"
once_cell = "1.19.0"
os_info = "3.6.0"
page_size = "0.6.0"
papyrus_base_layer = { path = "crates/papyrus_base_layer", version = "0.0.0" }
papyrus_common = { path = "crates/papyrus_common", version = "0.0.0" }
papyrus_config = { path = "crates/papyrus_config", version = "0.0.0" }
papyrus_consensus = { path = "crates/sequencing/papyrus_consensus", version = "0.0.0" }
papyrus_consensus_orchestrator = { path = "crates/sequencing/papyrus_consensus_orchestrator", version = "0.0.0" }
papyrus_execution = { path = "crates/papyrus_execution", version = "0.0.0" }
papyrus_monitoring_gateway = { path = "crates/papyrus_monitoring_gateway", version = "0.0.0" }
papyrus_network = { path = "crates/papyrus_network", version = "0.0.0" }
papyrus_network_types = { path = "crates/papyrus_network_types", version = "0.0.0" }
papyrus_p2p_sync = { path = "crates/papyrus_p2p_sync", version = "0.0.0" }
papyrus_proc_macros = { path = "crates/papyrus_proc_macros", version = "0.0.0" }
papyrus_protobuf = { path = "crates/papyrus_protobuf", version = "0.0.0" }
papyrus_rpc = { path = "crates/papyrus_rpc", version = "0.0.0" }
papyrus_state_reader = { path = "crates/papyrus_state_reader", version = "0.0.0" }
papyrus_storage = { path = "crates/papyrus_storage", version = "0.0.0" }
papyrus_sync = { path = "crates/papyrus_sync", version = "0.0.0" }
papyrus_test_utils = { path = "crates/papyrus_test_utils", version = "0.0.0" }
parity-scale-codec = "3.6"
parity-scale-codec-derive = "3.6"
paste = "1.0.15"
phf = "0.11"
pretty_assertions = "1.4.0"
primitive-types = "0.12.1"
prometheus-parse = "0.2.4"
prost = "0.12.1"
prost-build = "0.12.1"
prost-types = "0.12.1"
protoc-prebuilt = "0.3.0"
pyo3 = "0.19.1"
pyo3-log = "0.8.1"
quote = "1.0.26"
rand = "0.8.5"
rand_chacha = "0.3.1"
rand_distr = "0.4.3"
regex = "1.10.4"
replace_with = "0.1.7"
reqwest = "0.11"
retry = "2.0.0"
rlimit = "0.10.2"
rstest = "0.17.0"
rstest_reuse = "0.7.0"
rustc-hex = "2.1.0"
schemars = "0.8.12"
semver = "1.0.23"
serde = "1.0.197"
serde_json = "1.0.133"
serde_repr = "0.1.19"
serde_yaml = "0.9.16"
sha2 = "0.10.8"
sha3 = "0.10.8"
sierra-emu = { git = "https://github.com/lambdaclass/sierra-emu.git", rev = "58188e8da1e1e40d1c47b6bd311d1caf48cb08fb" }
simple_logger = "4.0.0"
stacker = "0.1.17"
starknet-core = "0.6.0"
starknet-crypto = "0.7.1"
starknet-types-core = "0.1.6"
starknet_api = { path = "crates/starknet_api", version = "0.0.0" }
starknet_batcher = { path = "crates/starknet_batcher", version = "0.0.0" }
starknet_batcher_types = { path = "crates/starknet_batcher_types", version = "0.0.0" }
starknet_class_manager = { path = "crates/starknet_class_manager", version = "0.0.0" }
starknet_class_manager_types = { path = "crates/starknet_class_manager_types", version = "0.0.0" }
starknet_client = { path = "crates/starknet_client", version = "0.0.0" }
starknet_committer = { path = "crates/starknet_committer", version = "0.0.0" }
starknet_consensus_manager = { path = "crates/starknet_consensus_manager", version = "0.0.0" }
starknet_gateway = { path = "crates/starknet_gateway", version = "0.0.0" }
starknet_gateway_types = { path = "crates/starknet_gateway_types", version = "0.0.0" }
starknet_http_server = { path = "crates/starknet_http_server", version = "0.0.0" }
starknet_infra_utils = { path = "crates/starknet_infra_utils", version = "0.0.0" }
starknet_l1_provider = { path = "crates/starknet_l1_provider", version = "0.0.0" }
starknet_l1_provider_types = { path = "crates/starknet_l1_provider_types", version = "0.0.0" }
starknet_mempool = { path = "crates/starknet_mempool", version = "0.0.0" }
starknet_mempool_p2p = { path = "crates/starknet_mempool_p2p", version = "0.0.0" }
starknet_mempool_p2p_types = { path = "crates/starknet_mempool_p2p_types", version = "0.0.0" }
starknet_mempool_types = { path = "crates/starknet_mempool_types", version = "0.0.0" }
starknet_monitoring_endpoint = { path = "crates/starknet_monitoring_endpoint", version = "0.0.0" }
starknet_patricia = { path = "crates/starknet_patricia", version = "0.0.0" }
starknet_sequencer_infra = { path = "crates/starknet_sequencer_infra", version = "0.0.0" }
starknet_sequencer_node = { path = "crates/starknet_sequencer_node", version = "0.0.0" }
starknet_sierra_compile_types = { path = "crates/starknet_sierra_compile_types", version = "0.0.0" }
starknet_sierra_multicompile = { path = "crates/starknet_sierra_multicompile", version = "0.0.0" }
starknet_state_sync = { path = "crates/starknet_state_sync", version = "0.0.0" }
starknet_state_sync_types = { path = "crates/starknet_state_sync_types", version = "0.0.0" }
starknet_task_executor = { path = "crates/starknet_task_executor", version = "0.0.0" }
static_assertions = "1.1.0"
statistical = "1.0.0"
strum = "0.25.0"
strum_macros = "0.25.2"
syn = "2.0.39"
tar = "0.4.38"
tempfile = "3.7.0"
test-case = "3.2.1"
test-log = "0.2.14"
thiserror = "1.0.37"
tikv-jemallocator = "0.5.4"
tokio = "1.37.0"
tokio-retry = "0.3"
tokio-stream = "0.1.8"
tokio-test = "0.4.4"
tokio-util = "0.7.13"
toml = "0.8"
tower = "0.4.13"
tracing = "0.1.37"
tracing-subscriber = "0.3.16"
tracing-test = "0.2"
unsigned-varint = "0.8.0"
url = "2.5.0"
validator = "0.12"
void = "1.0.2"
zstd = "0.13.1"

# Note: both rust and clippy lints are warning by default and denied on the CI (see run_tests.py).
# To deny warnings in local dev env:
# - In the terminal: add to .bashrc `export RUSTFLAGS="$RUSTFLAGS -Dwarnings"
# - In vscode, add to settings.json "rust-analyzer.cargo.extraEnv": { "RUSTFLAGS": "-Dwarnings" }`
[workspace.lints.rust]
future-incompatible = "warn"
nonstandard-style = "warn"
rust-2018-idioms = "warn"
# See [here](https://github.com/taiki-e/cargo-llvm-cov/issues/370) for a discussion on why this is
# needed (from rust 1.80).
unexpected_cfgs = { level = "warn", check-cfg = ['cfg(coverage_nightly)'] }

[workspace.lints.clippy]
as_conversions = "warn"<|MERGE_RESOLUTION|>--- conflicted
+++ resolved
@@ -107,11 +107,7 @@
 cairo-lang-starknet-classes = "2.10.0-rc.1"
 cairo-lang-utils = "2.10.0-rc.1"
 # Important: when updated, make sure to update the cairo-native submodule as well.
-<<<<<<< HEAD
-cairo-native = { git = "https://github.com/lambdaclass/cairo_native.git", rev = "965e3f9583f965a89d8185e0fbb523f5d844279d" }
-=======
 cairo-native = { git = "https://github.com/lambdaclass/cairo_native.git", rev = "e9151aa8420a138f70febb721f8979d3dd2f7223" }
->>>>>>> a6e46de0
 cairo-vm = "=1.0.1"
 camelpaste = "0.1.0"
 chrono = "0.4.26"
