--- conflicted
+++ resolved
@@ -74,7 +74,6 @@
 bytes = "1"
 cached = "0.44.0"
 cairo-felt = "0.9.1"
-<<<<<<< HEAD
 cairo-lang-casm = "2.7.1"
 cairo-lang-runner = "2.7.1"
 cairo-lang-sierra = "=2.7.1"
@@ -84,15 +83,6 @@
 # This is a temporary dependency, will be removed once the new version of cairo-native is released to main.
 cairo-native = { git = "https://github.com/lambdaclass/cairo_native", rev = "0b77a8b9b4d1690768b7ea890632da6a45603e84" }
 cairo-vm = "1.0.1"
-=======
-cairo-lang-casm = "2.7.0"
-cairo-lang-runner = "2.7.0"
-cairo-lang-sierra = "=2.7.0"
-cairo-lang-sierra-to-casm = "2.7.0"
-cairo-lang-starknet-classes = "2.7.0"
-cairo-lang-utils = "2.7.0"
-cairo-vm = "=1.0.1"
->>>>>>> dbb8cd7b
 camelpaste = "0.1.0"
 chrono = "0.4.26"
 clap = "4.5.4"
