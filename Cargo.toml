[workspace]
# Using version 2 to avoid unifying features. For more info, read:
#   https://doc.rust-lang.org/cargo/reference/resolver.html#feature-resolver-version-2
resolver = "2"

members = [
  "crates/blockifier",
  "crates/blockifier_reexecution",
  "crates/committer_cli",
  "crates/infra_utils",
  "crates/mempool_test_utils",
  "crates/native_blockifier",
  "crates/papyrus_base_layer",
  "crates/papyrus_common",
  "crates/papyrus_config",
  "crates/papyrus_execution",
  "crates/papyrus_load_test",
  "crates/papyrus_monitoring_gateway",
  "crates/papyrus_network",
  "crates/papyrus_network_types",
  "crates/papyrus_node",
  "crates/papyrus_p2p_sync",
  "crates/papyrus_proc_macros",
  "crates/papyrus_protobuf",
  "crates/papyrus_rpc",
  "crates/papyrus_state_reader",
  "crates/papyrus_storage",
  "crates/papyrus_sync",
  "crates/papyrus_test_utils",
  "crates/sequencing/papyrus_consensus",
  "crates/sequencing/papyrus_consensus_orchestrator",
  "crates/starknet_api",
  "crates/starknet_batcher",
  "crates/starknet_batcher_types",
  "crates/starknet_client",
  "crates/starknet_committer",
  "crates/starknet_consensus_manager",
  "crates/starknet_gateway",
  "crates/starknet_gateway_types",
  "crates/starknet_http_server",
  "crates/starknet_integration_tests",
  "crates/starknet_l1_provider",
  "crates/starknet_l1_provider_types",
  "crates/starknet_mempool",
  "crates/starknet_mempool_p2p",
  "crates/starknet_mempool_p2p_types",
  "crates/starknet_mempool_types",
  "crates/starknet_monitoring_endpoint",
  "crates/starknet_patricia",
  "crates/starknet_sequencer_infra",
  "crates/starknet_sequencer_node",
  "crates/starknet_sierra_compile",
  "crates/starknet_state_sync",
  "crates/starknet_state_sync_types",
  "crates/starknet_task_executor",
  "workspace_tests",
]

exclude = ["crates/bin/starknet-native-compile"]

[workspace.package]
version = "0.0.0"
edition = "2021"
repository = "https://github.com/starkware-libs/sequencer/"
license = "Apache-2.0"
license-file = "LICENSE"

[workspace.dependencies]
alloy-contract = "0.3.5"
alloy-dyn-abi = "0.8.3"
alloy-json-rpc = "0.3.5"
alloy-primitives = "0.8.3"
alloy-provider = "0.3.5"
alloy-sol-types = "0.8.3"
alloy-transport = "0.3.5"
alloy-transport-http = "0.3.5"
anyhow = "1.0.44"
ark-ec = "0.4.2"
ark-ff = "0.4.0-alpha.7"
ark-secp256k1 = "0.4.0"
ark-secp256r1 = "0.4.0"
assert-json-diff = "2.0.2"
assert_matches = "1.5.0"
async-recursion = "1.1.0"
async-stream = "0.3.3"
async-trait = "0.1.79"
atomic_refcell = "0.1.13"
axum = "0.6.12"
base64 = "0.13.0"
bincode = "1.3.3"
bisection = "0.1.0"
bitvec = "1.0.1"
blockifier = { path = "crates/blockifier", version = "0.0.0" }
byteorder = "1.4.3"
bytes = "1"
cached = "0.44.0"
cairo-felt = "0.9.1"
cairo-lang-casm = "2.10.0-rc.1"
cairo-lang-runner = "2.10.0-rc.1"
cairo-lang-sierra = "=2.10.0-rc.1"
cairo-lang-sierra-to-casm = "2.10.0-rc.1"
cairo-lang-starknet-classes = "2.10.0-rc.1"
cairo-lang-utils = "2.10.0-rc.1"
# Important: when updated, make sure to update the cairo-native submodule as well.
<<<<<<< HEAD
cairo-native = { git = "https://github.com/lambdaclass/cairo_native.git", rev = "6a4efafa26d6a0424dee593d2091206c6e9f428d" }
sierra-emu = { git = "https://github.com/lambdaclass/sierra-emu.git", rev = "70b392fd816cd6c4a55410f9936fe62eaba85713" }
=======
cairo-native = { git = "https://github.com/lambdaclass/cairo_native.git", rev = "e9151aa8420a138f70febb721f8979d3dd2f7223" }
>>>>>>> a6e46de0
cairo-vm = "=1.0.1"
camelpaste = "0.1.0"
chrono = "0.4.26"
clap = "4.5.4"
colored = "2.1.0"
const_format = "0.2.30"
criterion = "0.5.1"
deadqueue = "0.2.4"
defaultmap = "0.5.0"
derive_more = "0.99.17"
enum-as-inner = "0.6.1"
enum-assoc = "1.1.0"
enum-iterator = "1.4.1"
ethers = "2.0.3"
ethers-core = "2.0.3"
ethnum = "1.5.0"
flate2 = "1.0.24"
fs2 = "0.4"
futures = "0.3.21"
futures-channel = "0.3.21"
futures-util = "0.3.21"
glob = "0.3.1"
google-cloud-storage = "0.22.1"
goose = "0.17.0"
hex = "0.4.3"
http = "0.2.8"
http-body = "0.4.5"
human_bytes = "0.4.3"
hyper = "0.14"
indexmap = "2.1.0"
infra_utils = { path = "crates/infra_utils", version = "0.0.0" }
insta = "1.29.0"
integer-encoding = "3.0.4"
itertools = "0.12.1"
jsonrpsee = "0.20.3"
jsonschema = "0.17.0"
keccak = "0.1.3"
lazy_static = "1.5.0"
libmdbx = "0.3.5"
libp2p = "0.53.2"
libp2p-swarm-test = "0.3.0"
log = "0.4"
lru = "0.12.0"
memmap2 = "0.8.0"
mempool_test_utils = { path = "crates/mempool_test_utils", version = "0.0.0" }
metrics = "0.21.0"
metrics-exporter-prometheus = "0.12.1"
metrics-process = "1.0.11"
mockall = "0.12.1"
mockito = "1.4.0"
nix = "0.20.0"
num-bigint = "0.4"
num-integer = "0.1.45"
num-rational = "0.4"
num-traits = "0.2.15"
once_cell = "1.19.0"
os_info = "3.6.0"
page_size = "0.6.0"
papyrus_base_layer = { path = "crates/papyrus_base_layer", version = "0.0.0" }
papyrus_common = { path = "crates/papyrus_common", version = "0.0.0" }
papyrus_config = { path = "crates/papyrus_config", version = "0.0.0" }
papyrus_consensus = { path = "crates/sequencing/papyrus_consensus", version = "0.0.0" }
papyrus_consensus_orchestrator = { path = "crates/sequencing/papyrus_consensus_orchestrator", version = "0.0.0" }
papyrus_execution = { path = "crates/papyrus_execution", version = "0.0.0" }
papyrus_monitoring_gateway = { path = "crates/papyrus_monitoring_gateway", version = "0.0.0" }
papyrus_network = { path = "crates/papyrus_network", version = "0.0.0" }
papyrus_network_types = { path = "crates/papyrus_network_types", version = "0.0.0" }
papyrus_p2p_sync = { path = "crates/papyrus_p2p_sync", version = "0.0.0" }
papyrus_proc_macros = { path = "crates/papyrus_proc_macros", version = "0.0.0" }
papyrus_protobuf = { path = "crates/papyrus_protobuf", version = "0.0.0" }
papyrus_rpc = { path = "crates/papyrus_rpc", version = "0.0.0" }
papyrus_state_reader = { path = "crates/papyrus_state_reader", version = "0.0.0" }
papyrus_storage = { path = "crates/papyrus_storage", version = "0.0.0" }
papyrus_sync = { path = "crates/papyrus_sync", version = "0.0.0" }
papyrus_test_utils = { path = "crates/papyrus_test_utils", version = "0.0.0" }
parity-scale-codec = "3.6"
parity-scale-codec-derive = "3.6"
paste = "1.0.15"
phf = "0.11"
pretty_assertions = "1.4.0"
primitive-types = "0.12.1"
prometheus-parse = "0.2.4"
prost = "0.12.1"
prost-build = "0.12.1"
prost-types = "0.12.1"
protoc-prebuilt = "0.3.0"
pyo3 = "0.19.1"
pyo3-log = "0.8.1"
quote = "1.0.26"
rand = "0.8.5"
rand_chacha = "0.3.1"
rand_distr = "0.4.3"
regex = "1.10.4"
replace_with = "0.1.7"
reqwest = "0.11"
retry = "2.0.0"
rstest = "0.17.0"
rustc-hex = "2.1.0"
schemars = "0.8.12"
semver = "1.0.23"
serde = "1.0.197"
serde_json = "1.0.133"
serde_repr = "0.1.19"
serde_yaml = "0.9.16"
sha2 = "0.10.8"
sha3 = "0.10.8"
<<<<<<< HEAD
=======
sierra-emu = { git = "https://github.com/lambdaclass/sierra-emu.git", rev = "58188e8da1e1e40d1c47b6bd311d1caf48cb08fb" }
>>>>>>> a6e46de0
simple_logger = "4.0.0"
stacker = "0.1.17"
starknet-core = "0.6.0"
starknet-crypto = "0.7.1"
starknet-types-core = "0.1.6"
starknet_api = { path = "crates/starknet_api", version = "0.0.0" }
starknet_batcher = { path = "crates/starknet_batcher", version = "0.0.0" }
starknet_batcher_types = { path = "crates/starknet_batcher_types", version = "0.0.0" }
starknet_client = { path = "crates/starknet_client", version = "0.0.0" }
starknet_committer = { path = "crates/starknet_committer", version = "0.0.0" }
starknet_consensus_manager = { path = "crates/starknet_consensus_manager", version = "0.0.0" }
starknet_gateway = { path = "crates/starknet_gateway", version = "0.0.0" }
starknet_gateway_types = { path = "crates/starknet_gateway_types", version = "0.0.0" }
starknet_http_server = { path = "crates/starknet_http_server", version = "0.0.0" }
starknet_l1_provider = { path = "crates/starknet_l1_provider", version = "0.0.0" }
starknet_l1_provider_types = { path = "crates/starknet_l1_provider_types", version = "0.0.0" }
starknet_mempool = { path = "crates/starknet_mempool", version = "0.0.0" }
starknet_mempool_p2p = { path = "crates/starknet_mempool_p2p", version = "0.0.0" }
starknet_mempool_p2p_types = { path = "crates/starknet_mempool_p2p_types", version = "0.0.0" }
starknet_mempool_types = { path = "crates/starknet_mempool_types", version = "0.0.0" }
starknet_monitoring_endpoint = { path = "crates/starknet_monitoring_endpoint", version = "0.0.0" }
starknet_patricia = { path = "crates/starknet_patricia", version = "0.0.0" }
starknet_sequencer_infra = { path = "crates/starknet_sequencer_infra", version = "0.0.0" }
starknet_sequencer_node = { path = "crates/starknet_sequencer_node", version = "0.0.0" }
starknet_sierra_compile = { path = "crates/starknet_sierra_compile", version = "0.0.0" }
starknet_state_sync = { path = "crates/starknet_state_sync", version = "0.0.0" }
starknet_state_sync_types = { path = "crates/starknet_state_sync_types", version = "0.0.0" }
starknet_task_executor = { path = "crates/starknet_task_executor", version = "0.0.0" }
static_assertions = "1.1.0"
statistical = "1.0.0"
strum = "0.25.0"
strum_macros = "0.25.2"
syn = "2.0.39"
tar = "0.4.38"
tempfile = "3.7.0"
test-case = "3.2.1"
test-log = "0.2.14"
thiserror = "1.0.37"
tikv-jemallocator = "0.5.4"
tokio = "1.37.0"
tokio-retry = "0.3"
tokio-stream = "0.1.8"
tokio-test = "0.4.4"
toml = "0.8"
tower = "0.4.13"
tracing = "0.1.37"
tracing-subscriber = "0.3.16"
tracing-test = "0.2"
unsigned-varint = "0.8.0"
url = "2.5.0"
validator = "0.12"
void = "1.0.2"
zstd = "0.13.1"

# Note: both rust and clippy lints are warning by default and denied on the CI (see run_tests.py).
# To deny warnings in local dev env:
# - In the terminal: add to .bashrc `export RUSTFLAGS="$RUSTFLAGS -Dwarnings"
# - In vscode, add to settings.json "rust-analyzer.cargo.extraEnv": { "RUSTFLAGS": "-Dwarnings" }`
[workspace.lints.rust]
future-incompatible = "warn"
nonstandard-style = "warn"
rust-2018-idioms = "warn"
# See [here](https://github.com/taiki-e/cargo-llvm-cov/issues/370) for a discussion on why this is
# needed (from rust 1.80).
unexpected_cfgs = { level = "warn", check-cfg = ['cfg(coverage_nightly)'] }

[workspace.lints.clippy]
as_conversions = "warn"<|MERGE_RESOLUTION|>--- conflicted
+++ resolved
@@ -102,12 +102,8 @@
 cairo-lang-starknet-classes = "2.10.0-rc.1"
 cairo-lang-utils = "2.10.0-rc.1"
 # Important: when updated, make sure to update the cairo-native submodule as well.
-<<<<<<< HEAD
-cairo-native = { git = "https://github.com/lambdaclass/cairo_native.git", rev = "6a4efafa26d6a0424dee593d2091206c6e9f428d" }
-sierra-emu = { git = "https://github.com/lambdaclass/sierra-emu.git", rev = "70b392fd816cd6c4a55410f9936fe62eaba85713" }
-=======
 cairo-native = { git = "https://github.com/lambdaclass/cairo_native.git", rev = "e9151aa8420a138f70febb721f8979d3dd2f7223" }
->>>>>>> a6e46de0
+sierra-emu = { git = "https://github.com/lambdaclass/sierra-emu.git", rev = "58188e8da1e1e40d1c47b6bd311d1caf48cb08fb" }
 cairo-vm = "=1.0.1"
 camelpaste = "0.1.0"
 chrono = "0.4.26"
@@ -214,10 +210,6 @@
 serde_yaml = "0.9.16"
 sha2 = "0.10.8"
 sha3 = "0.10.8"
-<<<<<<< HEAD
-=======
-sierra-emu = { git = "https://github.com/lambdaclass/sierra-emu.git", rev = "58188e8da1e1e40d1c47b6bd311d1caf48cb08fb" }
->>>>>>> a6e46de0
 simple_logger = "4.0.0"
 stacker = "0.1.17"
 starknet-core = "0.6.0"
