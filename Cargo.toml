--- conflicted
+++ resolved
@@ -153,13 +153,9 @@
 bincode = "1.3.3"
 bisection = "0.1.0"
 bitvec = "1.0.1"
-<<<<<<< HEAD
-blockifier = { path = "crates/blockifier", version = "0.15.0-rc.0" }
-=======
 blake2 = "0.10.6"
 blake2s.path = "crates/blake2s"
-blockifier = { path = "crates/blockifier", version = "0.0.0" }
->>>>>>> 6ed32b59
+blockifier = { path = "crates/blockifier", version = "0.15.0-rc.0" }
 blockifier_reexecution.path = "crates/blockifier_reexecution"
 blockifier_test_utils = { path = "crates/blockifier_test_utils", version = "0.15.0-rc.0" }
 byteorder = "1.4.3"
