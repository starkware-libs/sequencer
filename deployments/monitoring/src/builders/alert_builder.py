--- conflicted
+++ resolved
@@ -5,7 +5,6 @@
 import os
 from typing import Optional
 
-<<<<<<< HEAD
 from common import const
 from common.grafana10_objects import (
     alert_expression_model_object,
@@ -13,7 +12,12 @@
     alert_query_object,
     alert_rule_object,
 )
-from common.helpers import get_logger
+from common.helpers import (
+    EnvironmentName,
+    alert_env_filename_suffix,
+    get_logger
+)
+
 from grafana_client import GrafanaApi
 from grafana_client.client import (
     GrafanaBadInputError,
@@ -21,19 +25,7 @@
     GrafanaException,
     GrafanaServerError,
 )
-=======
-from grafana_client import GrafanaApi
-from grafana_client.client import (GrafanaBadInputError, GrafanaClientError,
-                                   GrafanaException, GrafanaServerError)
->>>>>>> ece35efc
 from tenacity import before_sleep_log, retry, stop_after_attempt, wait_fixed
-
-from common import const
-from common.grafana10_objects import (alert_expression_model_object,
-                                      alert_query_model_object,
-                                      alert_query_object, alert_rule_object)
-from common.helpers import (EnvironmentName, alert_env_filename_suffix,
-                            get_logger)
 
 
 def create_alert_expression_model(conditions: list[dict[str, any]]):
