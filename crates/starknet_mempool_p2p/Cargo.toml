[package]
name = "starknet_mempool_p2p"
version.workspace = true
edition.workspace = true
license.workspace = true
repository.workspace = true

[lints]
workspace = true

[dependencies]
async-trait.workspace = true
futures.workspace = true
papyrus_config.workspace = true
papyrus_network.workspace = true
papyrus_protobuf.workspace = true
serde.workspace = true
starknet_api.workspace = true
starknet_gateway_types.workspace = true
starknet_mempool_p2p_types.workspace = true
starknet_sequencer_infra.workspace = true
tokio.workspace = true
tracing.workspace = true
validator.workspace = true

[dev-dependencies]
futures.workspace = true
libp2p.workspace = true
<<<<<<< HEAD
mockall.workspace = true
papyrus_network = { workspace = true, features = ["testing"] }
papyrus_network_types = { workspace = true, features = ["testing"] }
papyrus_protobuf.workspace = true
papyrus_test_utils.workspace = true
rand_chacha.workspace = true
starknet_api.workspace = true
starknet_gateway_types = { workspace = true, features = ["testing"] }
=======
papyrus_network = { path = "../papyrus_network", features = ["testing"] }
papyrus_network_types = { path = "../papyrus_network_types", features = ["testing"] }
papyrus_protobuf.path = "../papyrus_protobuf"
papyrus_test_utils.path = "../papyrus_test_utils"
rand_chacha.workspace = true
starknet_api.path = "../starknet_api"
>>>>>>> 545761f2
tokio = { workspace = true, features = ["full", "sync", "test-util"] }<|MERGE_RESOLUTION|>--- conflicted
+++ resolved
@@ -13,6 +13,7 @@
 futures.workspace = true
 papyrus_config.workspace = true
 papyrus_network.workspace = true
+papyrus_network_types = { workspace = true, features = ["testing"] }
 papyrus_protobuf.workspace = true
 serde.workspace = true
 starknet_api.workspace = true
@@ -26,21 +27,10 @@
 [dev-dependencies]
 futures.workspace = true
 libp2p.workspace = true
-<<<<<<< HEAD
-mockall.workspace = true
-papyrus_network = { workspace = true, features = ["testing"] }
-papyrus_network_types = { workspace = true, features = ["testing"] }
-papyrus_protobuf.workspace = true
-papyrus_test_utils.workspace = true
-rand_chacha.workspace = true
-starknet_api.workspace = true
-starknet_gateway_types = { workspace = true, features = ["testing"] }
-=======
 papyrus_network = { path = "../papyrus_network", features = ["testing"] }
 papyrus_network_types = { path = "../papyrus_network_types", features = ["testing"] }
 papyrus_protobuf.path = "../papyrus_protobuf"
 papyrus_test_utils.path = "../papyrus_test_utils"
 rand_chacha.workspace = true
 starknet_api.path = "../starknet_api"
->>>>>>> 545761f2
 tokio = { workspace = true, features = ["full", "sync", "test-util"] }