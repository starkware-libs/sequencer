use papyrus_test_utils::{
    auto_impl_get_test_instance,
    get_number_of_variants,
    get_rng,
    GetTestInstance,
};
use rand::Rng;
use starknet_api::block::BlockHash;
use starknet_api::core::ContractAddress;
use starknet_api::execution_resources::GasAmount;
use starknet_api::transaction::{
    DeclareTransaction,
    DeclareTransactionV3,
    DeployAccountTransaction,
    DeployAccountTransactionV3,
    InvokeTransaction,
    InvokeTransactionV3,
    Transaction,
    ValidResourceBounds,
};

use crate::consensus::{
    ConsensusMessage,
    Proposal,
    StreamMessage,
    StreamMessageBody,
    Vote,
    VoteType,
};
<<<<<<< HEAD
=======

// If all the fields of `AllResources` are 0 upon serialization,
// then the deserialized value will be interpreted as the `L1Gas` variant.
fn add_gas_values_to_transaction(transactions: &mut Vec<Transaction>) {
    let transaction = &mut transactions[0];
    match transaction {
        Transaction::Declare(DeclareTransaction::V3(DeclareTransactionV3 {
            resource_bounds,
            ..
        }))
        | Transaction::Invoke(InvokeTransaction::V3(InvokeTransactionV3 {
            resource_bounds, ..
        }))
        | Transaction::DeployAccount(DeployAccountTransaction::V3(DeployAccountTransactionV3 {
            resource_bounds,
            ..
        })) => {
            if let ValidResourceBounds::AllResources(ref mut bounds) = resource_bounds {
                bounds.l2_gas.max_amount = GasAmount(1);
            }
        }
        _ => {}
    }
}
>>>>>>> 136224af

auto_impl_get_test_instance! {
    pub enum ConsensusMessage {
        Proposal(Proposal) = 0,
        Vote(Vote) = 1,
    }
}

auto_impl_get_test_instance! {
    pub struct Proposal {
        pub height: u64,
        pub round: u32,
        pub proposer: ContractAddress,
        pub transactions: Vec<Transaction>,
        pub block_hash: BlockHash,
        pub valid_round: Option<u32>,
    }
}

auto_impl_get_test_instance! {
    pub struct Vote {
        pub vote_type: VoteType,
        pub height: u64,
        pub round: u32,
        pub block_hash: Option<BlockHash>,
        pub voter: ContractAddress,
    }
}

auto_impl_get_test_instance! {
    pub enum VoteType {
        Prevote = 0,
        Precommit = 1,
    }
}

// The auto_impl_get_test_instance macro does not work for StreamMessage because it has
// a generic type. TODO(guyn): try to make the macro work with generic types.
impl GetTestInstance for StreamMessage<ConsensusMessage> {
    fn get_test_instance(rng: &mut rand_chacha::ChaCha8Rng) -> Self {
        let message = if rng.gen_bool(0.5) {
            StreamMessageBody::Content(ConsensusMessage::Proposal(Proposal::get_test_instance(rng)))
        } else {
            StreamMessageBody::Fin
        };
        Self { message, stream_id: rng.gen_range(0..100), message_id: rng.gen_range(0..1000) }
    }
}

#[test]
fn convert_stream_message_to_vec_u8_and_back() {
    let mut rng = get_rng();

    // Test that we can convert a StreamMessage with a ConsensusMessage message to bytes and back.
    let mut stream_message: StreamMessage<ConsensusMessage> =
        StreamMessage::get_test_instance(&mut rng);

    if let StreamMessageBody::Content(ConsensusMessage::Proposal(proposal)) =
        &mut stream_message.message
    {
        add_gas_values_to_transaction(&mut proposal.transactions);
    }

    let bytes_data: Vec<u8> = stream_message.clone().into();
    let res_data = StreamMessage::try_from(bytes_data).unwrap();
    assert_eq!(stream_message, res_data);
}

#[test]
fn convert_consensus_message_to_vec_u8_and_back() {
    let mut rng = get_rng();

    // Test that we can convert a ConsensusMessage to bytes and back.
    let mut message = ConsensusMessage::get_test_instance(&mut rng);

    if let ConsensusMessage::Proposal(proposal) = &mut message {
        add_gas_values_to_transaction(&mut proposal.transactions);
    }

    let bytes_data: Vec<u8> = message.clone().into();
    let res_data = ConsensusMessage::try_from(bytes_data).unwrap();
    assert_eq!(message, res_data);
}

#[test]
fn convert_vote_to_vec_u8_and_back() {
    let mut rng = get_rng();

    let vote = Vote::get_test_instance(&mut rng);

    let bytes_data: Vec<u8> = vote.clone().into();
    let res_data = Vote::try_from(bytes_data).unwrap();
    assert_eq!(vote, res_data);
}

#[test]
fn convert_proposal_to_vec_u8_and_back() {
    let mut rng = get_rng();

    let mut proposal = Proposal::get_test_instance(&mut rng);

    add_gas_values_to_transaction(&mut proposal.transactions);

    let bytes_data: Vec<u8> = proposal.clone().into();
    let res_data = Proposal::try_from(bytes_data).unwrap();
    assert_eq!(proposal, res_data);
}

#[test]
fn stream_message_display() {
    let mut rng = get_rng();
    let stream_id = 42;
    let message_id = 127;
    let proposal = Proposal::get_test_instance(&mut rng);
    let proposal_bytes: Vec<u8> = proposal.clone().into();
    let proposal_length = proposal_bytes.len();
    let content = StreamMessageBody::Content(proposal);
    let message = StreamMessage { message: content, stream_id, message_id };

    let txt = message.to_string();
    assert_eq!(
        txt,
        format!(
            "StreamMessage {{ stream_id: {}, message_id: {}, message_length: {}}}",
            stream_id, message_id, proposal_length
        )
    );

    let content: StreamMessageBody<Proposal> = StreamMessageBody::Fin;
    let message = StreamMessage { message: content, stream_id, message_id };
    let txt = message.to_string();
    assert_eq!(
        txt,
        format!(
            "StreamMessage {{ stream_id: {}, message_id: {}, message is fin }}",
            stream_id, message_id
        )
    );
}<|MERGE_RESOLUTION|>--- conflicted
+++ resolved
@@ -27,8 +27,6 @@
     Vote,
     VoteType,
 };
-<<<<<<< HEAD
-=======
 
 // If all the fields of `AllResources` are 0 upon serialization,
 // then the deserialized value will be interpreted as the `L1Gas` variant.
@@ -53,7 +51,6 @@
         _ => {}
     }
 }
->>>>>>> 136224af
 
 auto_impl_get_test_instance! {
     pub enum ConsensusMessage {
