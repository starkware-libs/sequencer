syntax = "proto3";
import "p2p/proto/transaction.proto";
import "p2p/proto/common.proto";

message Proposal {
    uint64               height       = 1;
    uint32               round        = 2;
    Address              proposer     = 3;
    repeated Transaction transactions = 4;
    Hash                 block_hash   = 5;
    optional uint32      valid_round  = 6;
}

message Vote {
    enum  VoteType {
        Prevote   = 0;
        Precommit = 1;
    };

    // We use a type field to distinguish between prevotes and precommits instead of different
    // messages, to make sure the data, and therefore the signatures, are unambiguous between
    // Prevote and Precommit.
    VoteType      vote_type  = 2;
    uint64        height     = 3;
    uint32        round      = 4;
    // This is optional since a vote can be NIL.
    optional Hash block_hash = 5;
    Address       voter      = 6;
}

// TODO(guyn): remove this after we have integrated streams for the proposal
message ConsensusMessage {
    oneof message {
        Proposal proposal = 1;
        Vote     vote     = 2;
    }
}

message StreamMessage {
<<<<<<< HEAD
    bytes message = 1;
    uint64 stream_id = 2;
    uint64 message_id = 3;
    bool fin = 4;
}

message ProposalInit {
    uint64 height = 1;
    uint32 round = 2;
    optional uint32 valid_round = 3;
    Address proposer = 4;
}

message TransactionBatch {
    repeated Transaction transactions = 1;
}

message ProposalFin {
    // Identifies all of the content streamed in the proposal.
    Hash proposal_content_id = 1;
}

// Network format:
// 1. First message is ProposalInit
// 2. Last message is ProposalFin
// 3. In between can be any number of other messages.
message ProposalPart {
    oneof message {
        ProposalInit init = 1;
        ProposalFin fin = 2;
        TransactionBatch transactions = 3;
    }
=======
    oneof message {
        bytes content = 1;
        Fin fin = 2;
    }
    uint64 stream_id = 3;
    uint64 message_id = 4;
>>>>>>> 6224870c
}<|MERGE_RESOLUTION|>--- conflicted
+++ resolved
@@ -37,11 +37,12 @@
 }
 
 message StreamMessage {
-<<<<<<< HEAD
-    bytes message = 1;
-    uint64 stream_id = 2;
-    uint64 message_id = 3;
-    bool fin = 4;
+    oneof message {
+        bytes content = 1;
+        Fin fin = 2;
+    }
+    uint64 stream_id = 3;
+    uint64 message_id = 4;
 }
 
 message ProposalInit {
@@ -70,12 +71,4 @@
         ProposalFin fin = 2;
         TransactionBatch transactions = 3;
     }
-=======
-    oneof message {
-        bytes content = 1;
-        Fin fin = 2;
-    }
-    uint64 stream_id = 3;
-    uint64 message_id = 4;
->>>>>>> 6224870c
 }