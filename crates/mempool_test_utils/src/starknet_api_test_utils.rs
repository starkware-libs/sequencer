use std::cell::RefCell;
use std::env;
use std::fs::File;
use std::path::Path;
use std::rc::Rc;
use std::sync::OnceLock;

use assert_matches::assert_matches;
use blockifier::test_utils::contracts::FeatureContract;
use blockifier::test_utils::{create_trivial_calldata, CairoVersion};
use pretty_assertions::assert_ne;
use serde_json::to_string_pretty;
use starknet_api::block::GasPrice;
use starknet_api::core::{ClassHash, CompiledClassHash, ContractAddress, Nonce};
use starknet_api::data_availability::DataAvailabilityMode;
use starknet_api::executable_transaction::Transaction;
use starknet_api::execution_resources::GasAmount;
use starknet_api::rpc_transaction::{
    ContractClass,
    RpcDeclareTransactionV3,
    RpcDeployAccountTransactionV3,
    RpcInvokeTransactionV3,
    RpcTransaction,
};
use starknet_api::test_utils::NonceManager;
use starknet_api::transaction::{
    AccountDeploymentData,
    AllResourceBounds,
    Calldata,
    ContractAddressSalt,
    PaymasterData,
    ResourceBounds,
    Tip,
    TransactionSignature,
    TransactionVersion,
    ValidResourceBounds,
};
use starknet_api::{calldata, felt, nonce};
use starknet_types_core::felt::Felt;

use crate::{
    declare_tx_args,
    deploy_account_tx_args,
    get_absolute_path,
    invoke_tx_args,
    COMPILED_CLASS_HASH_OF_CONTRACT_CLASS,
    CONTRACT_CLASS_FILE,
    TEST_FILES_FOLDER,
};

pub const VALID_L1_GAS_MAX_AMOUNT: u64 = 203484;
pub const VALID_L1_GAS_MAX_PRICE_PER_UNIT: u128 = 100000000000;
pub const VALID_L2_GAS_MAX_AMOUNT: u64 = 500000;
pub const VALID_L2_GAS_MAX_PRICE_PER_UNIT: u128 = 100000000000;
pub const VALID_L1_DATA_GAS_MAX_AMOUNT: u64 = 203484;
pub const VALID_L1_DATA_GAS_MAX_PRICE_PER_UNIT: u128 = 100000000000;
pub const TEST_SENDER_ADDRESS: u128 = 0x1000;

// Utils.
pub enum TransactionType {
    Declare,
    DeployAccount,
    Invoke,
}

pub fn rpc_tx_for_testing(
    tx_type: TransactionType,
    resource_bounds: AllResourceBounds,
    calldata: Calldata,
    signature: TransactionSignature,
) -> RpcTransaction {
    match tx_type {
        TransactionType::Declare => {
            // Minimal contract class.
            let contract_class = ContractClass {
                sierra_program: vec![
                    // Sierra Version ID.
                    felt!(1_u32),
                    felt!(3_u32),
                    felt!(0_u32),
                    // Compiler version ID.
                    felt!(1_u32),
                    felt!(3_u32),
                    felt!(0_u32),
                ],
                ..Default::default()
            };
            rpc_declare_tx(declare_tx_args!(resource_bounds, signature, contract_class))
        }
        TransactionType::DeployAccount => rpc_deploy_account_tx(deploy_account_tx_args!(
            resource_bounds,
            constructor_calldata: calldata,
            signature
        )),
        TransactionType::Invoke => {
            rpc_invoke_tx(invoke_tx_args!(signature, resource_bounds, calldata))
        }
    }
}

pub const NON_EMPTY_RESOURCE_BOUNDS: ResourceBounds =
    ResourceBounds { max_amount: GasAmount(1), max_price_per_unit: GasPrice(1) };

pub fn zero_resource_bounds_mapping() -> AllResourceBounds {
    AllResourceBounds::default()
}

pub fn test_resource_bounds_mapping() -> AllResourceBounds {
    AllResourceBounds {
        l1_gas: ResourceBounds {
            max_amount: GasAmount(VALID_L1_GAS_MAX_AMOUNT),
            max_price_per_unit: GasPrice(VALID_L1_GAS_MAX_PRICE_PER_UNIT),
        },
        l2_gas: ResourceBounds {
            max_amount: GasAmount(VALID_L2_GAS_MAX_AMOUNT),
            max_price_per_unit: GasPrice(VALID_L2_GAS_MAX_PRICE_PER_UNIT),
        },
        l1_data_gas: ResourceBounds {
            max_amount: GasAmount(VALID_L1_DATA_GAS_MAX_AMOUNT),
            max_price_per_unit: GasPrice(VALID_L1_DATA_GAS_MAX_PRICE_PER_UNIT),
        },
    }
}

pub fn test_valid_resource_bounds() -> ValidResourceBounds {
    ValidResourceBounds::AllResources(test_resource_bounds_mapping())
}

/// Get the contract class used for testing.
pub fn contract_class() -> ContractClass {
    env::set_current_dir(get_absolute_path(TEST_FILES_FOLDER)).expect("Couldn't set working dir.");
    let json_file_path = Path::new(CONTRACT_CLASS_FILE);
    serde_json::from_reader(File::open(json_file_path).unwrap()).unwrap()
}

/// Get the compiled class hash corresponding to the contract class used for testing.
pub fn compiled_class_hash() -> &'static CompiledClassHash {
    static COMPILED_CLASS_HASH: OnceLock<CompiledClassHash> = OnceLock::new();
    COMPILED_CLASS_HASH
        .get_or_init(|| CompiledClassHash(felt!(COMPILED_CLASS_HASH_OF_CONTRACT_CLASS)))
}

pub fn declare_tx() -> RpcTransaction {
    let contract_class = contract_class();
    let compiled_class_hash = *compiled_class_hash();

    let account_contract = FeatureContract::AccountWithoutValidations(CairoVersion::Cairo1);
    let account_address = account_contract.get_instance_address(0);
    let mut nonce_manager = NonceManager::default();
    let nonce = nonce_manager.next(account_address);

    rpc_declare_tx(declare_tx_args!(
        signature: TransactionSignature(vec![Felt::ZERO]),
        sender_address: account_address,
        resource_bounds: test_resource_bounds_mapping(),
        nonce,
        class_hash: compiled_class_hash,
        contract_class,
    ))
}

/// Convenience method for generating a single invoke transaction with trivial fields.
/// For multiple, nonce-incrementing transactions under a single account address, use the
/// transaction generator..
pub fn invoke_tx(cairo_version: CairoVersion) -> RpcTransaction {
    let test_contract = FeatureContract::TestContract(cairo_version);
    let account_contract = FeatureContract::AccountWithoutValidations(cairo_version);
    let sender_address = account_contract.get_instance_address(0);
    let mut nonce_manager = NonceManager::default();

    rpc_invoke_tx(invoke_tx_args!(
        resource_bounds: test_resource_bounds_mapping(),
        nonce : nonce_manager.next(sender_address),
        sender_address,
        calldata: create_trivial_calldata(test_contract.get_instance_address(0))
    ))
}

pub fn executable_invoke_tx(cairo_version: CairoVersion) -> Transaction {
    let default_account = FeatureContract::AccountWithoutValidations(cairo_version);

    let mut tx_generator = MultiAccountTransactionGenerator::new();
    tx_generator.register_account(default_account);
    tx_generator.account_with_id(0).generate_executable_invoke()
}

pub fn generate_deploy_account_with_salt(
    account: &FeatureContract,
    contract_address_salt: ContractAddressSalt,
) -> RpcTransaction {
    let deploy_account_args = deploy_account_tx_args!(
        class_hash: account.get_class_hash(),
        resource_bounds: test_resource_bounds_mapping(),
        contract_address_salt
    );

    rpc_deploy_account_tx(deploy_account_args)
}

// TODO: when moving this to Starknet API crate, move this const into a module alongside
// MultiAcconutTransactionGenerator.
type AccountId = usize;

type SharedNonceManager = Rc<RefCell<NonceManager>>;

/// Manages transaction generation for multiple pre-funded accounts, internally bumping nonces
/// as needed.
///
/// **Currently supports:**
/// - Single contract type
/// - Only supports invokes, which are all a trivial method in the contract type.
///
/// # Example
///
/// ```
/// use blockifier::test_utils::contracts::FeatureContract;
/// use blockifier::test_utils::CairoVersion;
/// use mempool_test_utils::starknet_api_test_utils::MultiAccountTransactionGenerator;
///
/// let mut tx_generator = MultiAccountTransactionGenerator::new();
/// let some_account_type = FeatureContract::AccountWithoutValidations(CairoVersion::Cairo1);
/// // Initialize multiple accounts, these can be any account type in `FeatureContract`.
/// tx_generator.register_account_for_flow_test(some_account_type.clone());
/// tx_generator.register_account_for_flow_test(some_account_type);
///
/// let account_0_tx_with_nonce_0 = tx_generator.account_with_id(0).generate_invoke_with_tip(1);
/// let account_1_tx_with_nonce_0 = tx_generator.account_with_id(1).generate_invoke_with_tip(3);
/// let account_0_tx_with_nonce_1 = tx_generator.account_with_id(0).generate_invoke_with_tip(1);
/// ```
// Note: when moving this to starknet api crate, see if blockifier's
// [blockifier::transaction::test_utils::FaultyAccountTxCreatorArgs] can be made to use this.
#[derive(Default)]
pub struct MultiAccountTransactionGenerator {
    // Invariant: coupled with the nonce manager.
    account_tx_generators: Vec<AccountTransactionGenerator>,
    // Invariant: nonces managed internally thorugh `generate` API of the account transaction
    // generator.
    nonce_manager: SharedNonceManager,
}

impl MultiAccountTransactionGenerator {
    pub fn new() -> Self {
        Self::default()
    }

    pub fn register_account(&mut self, account_contract: FeatureContract) -> RpcTransaction {
        let new_account_id = self.account_tx_generators.len();
        let (account_tx_generator, default_deploy_account_tx) = AccountTransactionGenerator::new(
            new_account_id,
            account_contract,
            self.nonce_manager.clone(),
        );
        self.account_tx_generators.push(account_tx_generator);

        default_deploy_account_tx
    }

    pub fn account_with_id(&mut self, account_id: AccountId) -> &mut AccountTransactionGenerator {
        self.account_tx_generators.get_mut(account_id).unwrap_or_else(|| {
            panic!(
                "{account_id:?} not found! This number should be an index of an account in the \
                 initialization array. "
            )
        })
    }

    // TODO(deploy_account_support): once we support deploy account in tests, remove this method and
    // only use new_account_default in tests. In particular, deploy account txs must be then sent to
    // the GW via the add tx endpoint just like other txs.
    pub fn register_account_for_flow_test(&mut self, account_contract: FeatureContract) {
        self.register_account(account_contract);
    }

    pub fn accounts(&self) -> Vec<Contract> {
        self.account_tx_generators.iter().map(|tx_gen| &tx_gen.account).copied().collect()
    }
}

/// Manages transaction generation for a single account.
/// Supports faulty transaction generation via [AccountTransactionGenerator::generate_raw].
///
/// This struct provides methods to generate both default and fully customized transactions,
/// with room for future extensions.
///
/// TODO: add more transaction generation methods as needed.
#[derive(Debug)]
pub struct AccountTransactionGenerator {
    account: Contract,
    nonce_manager: SharedNonceManager,
}

impl AccountTransactionGenerator {
    /// Generate a valid `RpcTransaction` with default parameters.
    pub fn generate_invoke_with_tip(&mut self, tip: u64) -> RpcTransaction {
        let nonce = self.next_nonce();
        assert_ne!(
            nonce,
            nonce!(0),
            "Cannot invoke on behalf of an undeployed account: the first transaction of every \
             account must be a deploy account transaction."
        );
        let invoke_args = invoke_tx_args!(
            nonce,
            tip : Tip(tip),
            sender_address: self.sender_address(),
            resource_bounds: test_resource_bounds_mapping(),
            calldata: create_trivial_calldata(self.sender_address()),
        );
        rpc_invoke_tx(invoke_args)
    }

    pub fn generate_executable_invoke(&mut self) -> Transaction {
        let nonce = self.next_nonce();
        assert_ne!(
            nonce,
            nonce!(0),
            "Cannot invoke on behalf of an undeployed account: the first transaction of every \
             account must be a deploy account transaction."
        );

        let invoke_args = starknet_api::invoke_tx_args!(
            sender_address: self.sender_address(),
            resource_bounds: test_valid_resource_bounds(),
            nonce,
            calldata: create_trivial_calldata(self.sender_address()),
        );

        Transaction::Invoke(starknet_api::test_utils::invoke::executable_invoke_tx(invoke_args))
    }

    /// Generates an `RpcTransaction` with fully custom parameters.
    ///
    /// Caller must manually handle bumping nonce and fetching the correct sender address via
    /// [AccountTransactionGenerator::next_nonce] and [AccountTransactionGenerator::sender_address].
    /// See [AccountTransactionGenerator::generate_invoke_with_tip] to have these filled up by
    /// default.
    ///
    /// Note: This is a best effort attempt to make the API more useful; amend or add new methods
    /// as needed.
    pub fn generate_raw_invoke(&mut self, invoke_tx_args: InvokeTxArgs) -> RpcTransaction {
        rpc_invoke_tx(invoke_tx_args)
    }

    pub fn sender_address(&mut self) -> ContractAddress {
        self.account.sender_address
    }

    /// Retrieves the nonce for the current account, and __increments__ it internally.
    pub fn next_nonce(&mut self) -> Nonce {
        let sender_address = self.sender_address();
        self.nonce_manager.borrow_mut().next(sender_address)
    }

    /// Private constructor, since only the multi-account transaction generator should create this
    /// struct.
    // TODO: add a version that doesn't rely on the default deploy account constructor, but takes
    // deploy account args.
    fn new(
        account_id: usize,
        account: FeatureContract,
        nonce_manager: SharedNonceManager,
    ) -> (Self, RpcTransaction) {
        let contract_address_salt = ContractAddressSalt(account_id.into());
        // A deploy account transaction must be created now in order to affix an address to it.
        // If this doesn't happen now it'll be difficult to fund the account during test setup.
        let default_deploy_account_tx =
            generate_deploy_account_with_salt(&account, contract_address_salt);

        let mut account_tx_generator = Self {
            account: Contract::new_for_account(account, &default_deploy_account_tx),
            nonce_manager,
        };
        // Bump the account nonce after transaction creation.
        account_tx_generator.next_nonce();

        (account_tx_generator, default_deploy_account_tx)
    }
}

/// Extends (account) feature contracts with a fixed sender address.
/// The address is calculated from a deploy account transaction and cached.
// Note: feature contracts have their own address generating method, but it a mocked address and is
// not related to an actual deploy account transaction, which is the way real account addresses are
// calculated.
#[derive(Clone, Copy, Debug)]
pub struct Contract {
    pub contract: FeatureContract,
    pub sender_address: ContractAddress,
}

impl Contract {
    pub fn class_hash(&self) -> ClassHash {
        self.contract.get_class_hash()
    }

    pub fn cairo_version(&self) -> CairoVersion {
        self.contract.cairo_version()
<<<<<<< HEAD
    }

    pub fn raw_class(&self) -> String {
        self.contract.get_raw_class()
    }

=======
    }

    pub fn raw_class(&self) -> String {
        self.contract.get_raw_class()
    }

>>>>>>> 136224af
    fn new_for_account(account: FeatureContract, deploy_account_tx: &RpcTransaction) -> Self {
        assert_matches!(
            deploy_account_tx,
            RpcTransaction::DeployAccount(_),
            "An account must be initialized with a deploy account transaction"
        );
        assert_matches!(
            account,
            FeatureContract::AccountWithLongValidate(_)
                | FeatureContract::AccountWithoutValidations(_)
                | FeatureContract::FaultyAccount(_),
            "{account:?} is not an account"
        );

        Self {
            contract: account,
            sender_address: deploy_account_tx.calculate_sender_address().unwrap(),
        }
    }
}

// TODO(Ayelet, 28/5/2025): Try unifying the macros.
// TODO(Ayelet, 28/5/2025): Consider moving the macros StarkNet API.
#[macro_export]
macro_rules! invoke_tx_args {
    ($($field:ident $(: $value:expr)?),* $(,)?) => {
        $crate::starknet_api_test_utils::InvokeTxArgs {
            $($field $(: $value)?,)*
            ..Default::default()
        }
    };
    ($($field:ident $(: $value:expr)?),* , ..$defaults:expr) => {
        $crate::starknet_api_test_utils::InvokeTxArgs {
            $($field $(: $value)?,)*
            ..$defaults
        }
    };
}

#[macro_export]
macro_rules! deploy_account_tx_args {
    ($($field:ident $(: $value:expr)?),* $(,)?) => {
        $crate::starknet_api_test_utils::DeployAccountTxArgs {
            $($field $(: $value)?,)*
            ..Default::default()
        }
    };
    ($($field:ident $(: $value:expr)?),* , ..$defaults:expr) => {
        $crate::starknet_api_test_utils::DeployAccountTxArgs {
            $($field $(: $value)?,)*
            ..$defaults
        }
    };
}

#[macro_export]
macro_rules! declare_tx_args {
    ($($field:ident $(: $value:expr)?),* $(,)?) => {
        $crate::starknet_api_test_utils::DeclareTxArgs {
            $($field $(: $value)?,)*
            ..Default::default()
        }
    };
    ($($field:ident $(: $value:expr)?),* , ..$defaults:expr) => {
        $crate::starknet_api_test_utils::DeclareTxArgs {
            $($field $(: $value)?,)*
            ..$defaults
        }
    };
}

#[derive(Clone)]
pub struct InvokeTxArgs {
    pub signature: TransactionSignature,
    pub sender_address: ContractAddress,
    pub calldata: Calldata,
    pub version: TransactionVersion,
    pub resource_bounds: AllResourceBounds,
    pub tip: Tip,
    pub nonce_data_availability_mode: DataAvailabilityMode,
    pub fee_data_availability_mode: DataAvailabilityMode,
    pub paymaster_data: PaymasterData,
    pub account_deployment_data: AccountDeploymentData,
    pub nonce: Nonce,
}

impl Default for InvokeTxArgs {
    fn default() -> Self {
        InvokeTxArgs {
            signature: TransactionSignature::default(),
            sender_address: ContractAddress::default(),
            calldata: calldata![],
            version: TransactionVersion::THREE,
            resource_bounds: zero_resource_bounds_mapping(),
            tip: Tip::default(),
            nonce_data_availability_mode: DataAvailabilityMode::L1,
            fee_data_availability_mode: DataAvailabilityMode::L1,
            paymaster_data: PaymasterData::default(),
            account_deployment_data: AccountDeploymentData::default(),
            nonce: Nonce::default(),
        }
    }
}

#[derive(Clone)]
pub struct DeployAccountTxArgs {
    pub signature: TransactionSignature,
    pub version: TransactionVersion,
    pub resource_bounds: AllResourceBounds,
    pub tip: Tip,
    pub nonce_data_availability_mode: DataAvailabilityMode,
    pub fee_data_availability_mode: DataAvailabilityMode,
    pub paymaster_data: PaymasterData,
    pub nonce: Nonce,
    pub class_hash: ClassHash,
    pub contract_address_salt: ContractAddressSalt,
    pub constructor_calldata: Calldata,
}

impl Default for DeployAccountTxArgs {
    fn default() -> Self {
        DeployAccountTxArgs {
            signature: TransactionSignature::default(),
            version: TransactionVersion::THREE,
            resource_bounds: zero_resource_bounds_mapping(),
            tip: Tip::default(),
            nonce_data_availability_mode: DataAvailabilityMode::L1,
            fee_data_availability_mode: DataAvailabilityMode::L1,
            paymaster_data: PaymasterData::default(),
            nonce: Nonce::default(),
            class_hash: ClassHash::default(),
            contract_address_salt: ContractAddressSalt::default(),
            constructor_calldata: Calldata::default(),
        }
    }
}

#[derive(Clone)]
pub struct DeclareTxArgs {
    pub signature: TransactionSignature,
    pub sender_address: ContractAddress,
    pub version: TransactionVersion,
    pub resource_bounds: AllResourceBounds,
    pub tip: Tip,
    pub nonce_data_availability_mode: DataAvailabilityMode,
    pub fee_data_availability_mode: DataAvailabilityMode,
    pub paymaster_data: PaymasterData,
    pub account_deployment_data: AccountDeploymentData,
    pub nonce: Nonce,
    pub class_hash: CompiledClassHash,
    pub contract_class: ContractClass,
}

impl Default for DeclareTxArgs {
    fn default() -> Self {
        Self {
            signature: TransactionSignature::default(),
            sender_address: ContractAddress::default(),
            version: TransactionVersion::THREE,
            resource_bounds: zero_resource_bounds_mapping(),
            tip: Tip::default(),
            nonce_data_availability_mode: DataAvailabilityMode::L1,
            fee_data_availability_mode: DataAvailabilityMode::L1,
            paymaster_data: PaymasterData::default(),
            account_deployment_data: AccountDeploymentData::default(),
            nonce: Nonce::default(),
            class_hash: CompiledClassHash::default(),
            contract_class: ContractClass::default(),
        }
    }
}

pub fn rpc_invoke_tx(invoke_args: InvokeTxArgs) -> RpcTransaction {
    if invoke_args.version != TransactionVersion::THREE {
        panic!("Unsupported transaction version: {:?}.", invoke_args.version);
    }

    starknet_api::rpc_transaction::RpcTransaction::Invoke(
        starknet_api::rpc_transaction::RpcInvokeTransaction::V3(RpcInvokeTransactionV3 {
            resource_bounds: invoke_args.resource_bounds,
            tip: invoke_args.tip,
            calldata: invoke_args.calldata,
            sender_address: invoke_args.sender_address,
            nonce: invoke_args.nonce,
            signature: invoke_args.signature,
            nonce_data_availability_mode: invoke_args.nonce_data_availability_mode,
            fee_data_availability_mode: invoke_args.fee_data_availability_mode,
            paymaster_data: invoke_args.paymaster_data,
            account_deployment_data: invoke_args.account_deployment_data,
        }),
    )
}

pub fn rpc_deploy_account_tx(deploy_tx_args: DeployAccountTxArgs) -> RpcTransaction {
    if deploy_tx_args.version != TransactionVersion::THREE {
        panic!("Unsupported transaction version: {:?}.", deploy_tx_args.version);
    }

    starknet_api::rpc_transaction::RpcTransaction::DeployAccount(
        starknet_api::rpc_transaction::RpcDeployAccountTransaction::V3(
            RpcDeployAccountTransactionV3 {
                resource_bounds: deploy_tx_args.resource_bounds,
                tip: deploy_tx_args.tip,
                contract_address_salt: deploy_tx_args.contract_address_salt,
                class_hash: deploy_tx_args.class_hash,
                constructor_calldata: deploy_tx_args.constructor_calldata,
                nonce: deploy_tx_args.nonce,
                signature: deploy_tx_args.signature,
                nonce_data_availability_mode: deploy_tx_args.nonce_data_availability_mode,
                fee_data_availability_mode: deploy_tx_args.fee_data_availability_mode,
                paymaster_data: deploy_tx_args.paymaster_data,
            },
        ),
    )
}

pub fn rpc_declare_tx(declare_tx_args: DeclareTxArgs) -> RpcTransaction {
    if declare_tx_args.version != TransactionVersion::THREE {
        panic!("Unsupported transaction version: {:?}.", declare_tx_args.version);
    }

    starknet_api::rpc_transaction::RpcTransaction::Declare(
        starknet_api::rpc_transaction::RpcDeclareTransaction::V3(RpcDeclareTransactionV3 {
            contract_class: declare_tx_args.contract_class,
            signature: declare_tx_args.signature,
            sender_address: declare_tx_args.sender_address,
            resource_bounds: declare_tx_args.resource_bounds,
            tip: declare_tx_args.tip,
            nonce_data_availability_mode: declare_tx_args.nonce_data_availability_mode,
            fee_data_availability_mode: declare_tx_args.fee_data_availability_mode,
            paymaster_data: declare_tx_args.paymaster_data,
            account_deployment_data: declare_tx_args.account_deployment_data,
            nonce: declare_tx_args.nonce,
            compiled_class_hash: declare_tx_args.class_hash,
        }),
    )
}

pub fn rpc_tx_to_json(tx: &RpcTransaction) -> String {
    let mut tx_json = serde_json::to_value(tx)
        .unwrap_or_else(|tx| panic!("Failed to serialize transaction: {tx:?}"));

    // Add type and version manually
    let type_string = match tx {
        RpcTransaction::Declare(_) => "DECLARE",
        RpcTransaction::DeployAccount(_) => "DEPLOY_ACCOUNT",
        RpcTransaction::Invoke(_) => "INVOKE",
    };

    tx_json
        .as_object_mut()
        .unwrap()
        .extend([("type".to_string(), type_string.into()), ("version".to_string(), "0x3".into())]);

    // Serialize back to pretty JSON string
    to_string_pretty(&tx_json).expect("Failed to serialize transaction")
}<|MERGE_RESOLUTION|>--- conflicted
+++ resolved
@@ -395,21 +395,12 @@
 
     pub fn cairo_version(&self) -> CairoVersion {
         self.contract.cairo_version()
-<<<<<<< HEAD
     }
 
     pub fn raw_class(&self) -> String {
         self.contract.get_raw_class()
     }
 
-=======
-    }
-
-    pub fn raw_class(&self) -> String {
-        self.contract.get_raw_class()
-    }
-
->>>>>>> 136224af
     fn new_for_account(account: FeatureContract, deploy_account_tx: &RpcTransaction) -> Self {
         assert_matches!(
             deploy_account_tx,
