--- conflicted
+++ resolved
@@ -27,7 +27,6 @@
 reqwest = { workspace = true, features = ["json", "blocking"] }
 serde = { workspace = true, features = ["derive"] }
 serde_json.workspace = true
-serde_yaml.workspace = true
 starknet_api.workspace = true
 starknet_reader_client = { path = "../starknet_reader_client" }
 thiserror.workspace = true
@@ -38,10 +37,7 @@
 url.workspace = true
 
 [dev-dependencies]
-<<<<<<< HEAD
 pretty_assertions.workspace = true
-=======
 insta = { workspace = true, features = ["json"] }
->>>>>>> 299ed9f3
 tempfile.workspace = true
 test_utils = { path = "../test_utils" }