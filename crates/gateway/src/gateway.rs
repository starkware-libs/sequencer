--- conflicted
+++ resolved
@@ -1,10 +1,7 @@
 use std::clone::Clone;
 use std::sync::Arc;
 
-<<<<<<< HEAD
-=======
 use blockifier::context::ChainInfo;
->>>>>>> 136224af
 use starknet_api::executable_transaction::Transaction;
 use starknet_api::rpc_transaction::RpcTransaction;
 use starknet_api::transaction::TransactionHash;
@@ -130,12 +127,8 @@
         }
     }
 
-<<<<<<< HEAD
-    let mut validator = stateful_tx_validator.instantiate_validator(state_reader_factory)?;
-=======
     let mut validator =
         stateful_tx_validator.instantiate_validator(state_reader_factory, chain_info)?;
->>>>>>> 136224af
     let address = executable_tx.contract_address();
     let nonce = validator.get_nonce(address).map_err(|e| {
         error!("Failed to get nonce for sender address {}: {}", address, e);
