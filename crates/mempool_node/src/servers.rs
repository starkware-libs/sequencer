--- conflicted
+++ resolved
@@ -90,46 +90,6 @@
     SequencerNodeServers { local_servers, wrapper_servers }
 }
 
-<<<<<<< HEAD
-pub async fn run_component_servers(
-    config: &SequencerNodeConfig,
-    servers: SequencerNodeServers,
-) -> anyhow::Result<()> {
-    // Batcher server.
-    let batcher_future = get_server_future(
-        "Batcher",
-        config.components.batcher.execute,
-        servers.local_servers.batcher,
-    );
-
-    // Consensus Manager server.
-    let consensus_manager_future = get_server_future(
-        "Consensus Manager",
-        config.components.consensus_manager.execute,
-        servers.wrapper_servers.consensus_manager,
-    );
-
-    // Gateway server.
-    let gateway_future = get_server_future(
-        "Gateway",
-        config.components.gateway.execute,
-        servers.local_servers.gateway,
-    );
-
-    // HttpServer server.
-    let http_server_future = get_server_future(
-        "HttpServer",
-        config.components.http_server.execute,
-        servers.wrapper_servers.http_server,
-    );
-
-    // Mempool server.
-    let mempool_future = get_server_future(
-        "Mempool",
-        config.components.mempool.execute,
-        servers.local_servers.mempool,
-    );
-=======
 pub async fn run_component_servers(servers: SequencerNodeServers) -> anyhow::Result<()> {
     // Batcher server.
     let batcher_future = get_server_future(servers.local_servers.batcher);
@@ -145,7 +105,6 @@
 
     // Mempool server.
     let mempool_future = get_server_future(servers.local_servers.mempool);
->>>>>>> 136224af
 
     // Start servers.
     let batcher_handle = tokio::spawn(batcher_future);
@@ -182,22 +141,10 @@
 }
 
 pub fn get_server_future(
-<<<<<<< HEAD
-    name: &str,
-    execute_flag: bool,
-    server: Option<Box<impl ComponentServerStarter + Send + 'static>>,
-) -> Pin<Box<dyn Future<Output = Result<(), ComponentServerError>> + Send>> {
-    if !execute_flag {
-        return pending().boxed();
-    }
-    let mut server = server.unwrap_or_else(|| panic!("{} component is not initialized.", name));
-    async move { server.start().await }.boxed()
-=======
     server: Option<Box<impl ComponentServerStarter + Send + 'static>>,
 ) -> Pin<Box<dyn Future<Output = Result<(), ComponentServerError>> + Send>> {
     match server {
         Some(mut server) => async move { server.start().await }.boxed(),
         None => pending().boxed(),
     }
->>>>>>> 136224af
 }