#[cfg(test)]
mod config_test;

pub mod component_config;
pub mod component_execution_config;
pub mod node_config;

<<<<<<< HEAD
use clap::Command;
use papyrus_config::dumping::{
    append_sub_config_name,
    ser_optional_sub_config,
    ser_param,
    ser_pointer_target_param,
    SerializeConfig,
};
use papyrus_config::loading::load_and_process_config;
use papyrus_config::{ConfigError, ParamPath, ParamPrivacyInput, SerializedParam};
use serde::{Deserialize, Serialize};
use starknet_api::core::ChainId;
use starknet_batcher::config::BatcherConfig;
use starknet_consensus_manager::config::ConsensusManagerConfig;
use starknet_gateway::config::{GatewayConfig, RpcStateReaderConfig};
use starknet_http_server::config::HttpServerConfig;
use starknet_mempool_infra::component_definitions::{
    LocalComponentCommunicationConfig,
    RemoteComponentCommunicationConfig,
};
use starknet_sierra_compile::config::SierraToCasmCompilationConfig;
use validator::{Validate, ValidationError};

use crate::version::VERSION_FULL;

// The path of the default configuration file, provided as part of the crate.
pub const DEFAULT_CONFIG_PATH: &str = "config/mempool/default_config.json";

// Configuration parameters that share the same value across multiple components.
type ConfigPointers = Vec<((ParamPath, SerializedParam), Vec<ParamPath>)>;
pub static CONFIG_POINTERS: LazyLock<ConfigPointers> = LazyLock::new(|| {
    vec![(
        ser_pointer_target_param("chain_id", &ChainId::Mainnet, "The chain to follow."),
        vec!["batcher_config.storage.db_config.chain_id".to_owned()],
    )]
});

// The configuration of the components.

#[derive(Clone, Debug, Serialize, Deserialize, PartialEq)]
pub enum ComponentExecutionMode {
    Local,
    Remote,
}
// TODO(Lev/Tsabary): When papyrus_config will support it, change to include communication config in
// the enum.

/// The single component configuration.
#[derive(Clone, Debug, Serialize, Deserialize, Validate, PartialEq)]
#[validate(schema(function = "validate_single_component_config"))]
pub struct ComponentExecutionConfig {
    pub execute: bool,
    pub execution_mode: ComponentExecutionMode,
    pub local_config: Option<LocalComponentCommunicationConfig>,
    pub remote_config: Option<RemoteComponentCommunicationConfig>,
}

impl SerializeConfig for ComponentExecutionConfig {
    fn dump(&self) -> BTreeMap<ParamPath, SerializedParam> {
        let config = BTreeMap::from_iter([
            ser_param(
                "execute",
                &self.execute,
                "The component execution flag.",
                ParamPrivacyInput::Public,
            ),
            ser_param(
                "execution_mode",
                &self.execution_mode,
                "The component execution mode.",
                ParamPrivacyInput::Public,
            ),
        ]);
        vec![
            config,
            ser_optional_sub_config(&self.local_config, "local_config"),
            ser_optional_sub_config(&self.remote_config, "remote_config"),
        ]
        .into_iter()
        .flatten()
        .collect()
    }
}

impl Default for ComponentExecutionConfig {
    fn default() -> Self {
        Self {
            execute: true,
            execution_mode: ComponentExecutionMode::Local,
            local_config: Some(LocalComponentCommunicationConfig::default()),
            remote_config: None,
        }
    }
}

/// Specific components default configurations.
impl ComponentExecutionConfig {
    pub fn gateway_default_config() -> Self {
        Self {
            execute: true,
            execution_mode: ComponentExecutionMode::Local,
            local_config: Some(LocalComponentCommunicationConfig::default()),
            remote_config: None,
        }
    }

    // TODO(Tsabary/Lev): There's a bug here: the http server component does not need a local nor a
    // remote config. However, the validation function requires that at least one of them is set. As
    // a workaround I've set the local one, but this should be addressed.
    pub fn http_server_default_config() -> Self {
        Self {
            execute: true,
            execution_mode: ComponentExecutionMode::Remote,
            local_config: None,
            remote_config: Some(RemoteComponentCommunicationConfig::default()),
        }
    }

    pub fn mempool_default_config() -> Self {
        Self {
            execute: true,
            execution_mode: ComponentExecutionMode::Local,
            local_config: Some(LocalComponentCommunicationConfig::default()),
            remote_config: None,
        }
    }

    pub fn batcher_default_config() -> Self {
        Self {
            execute: true,
            execution_mode: ComponentExecutionMode::Local,
            local_config: Some(LocalComponentCommunicationConfig::default()),
            remote_config: None,
        }
    }

    pub fn consensus_manager_default_config() -> Self {
        Self {
            execute: true,
            execution_mode: ComponentExecutionMode::Local,
            local_config: Some(LocalComponentCommunicationConfig::default()),
            remote_config: None,
        }
    }
}

pub fn validate_single_component_config(
    component_config: &ComponentExecutionConfig,
) -> Result<(), ValidationError> {
    let error_message =
        if component_config.local_config.is_some() && component_config.remote_config.is_some() {
            "Local config and Remote config are mutually exclusive, can't be both active."
        } else if component_config.execution_mode == ComponentExecutionMode::Local
            && component_config.local_config.is_none()
        {
            "Local communication config is missing."
        } else if component_config.execution_mode == ComponentExecutionMode::Remote
            && component_config.remote_config.is_none()
        {
            "Remote communication config is missing."
        } else {
            return Ok(());
        };

    let mut error = ValidationError::new("Invalid component configuration.");
    error.message = Some(error_message.into());
    Err(error)
}

/// The components configuration.
#[derive(Clone, Debug, Serialize, Deserialize, Validate, PartialEq)]
#[validate(schema(function = "validate_components_config"))]
pub struct ComponentConfig {
    #[validate]
    pub batcher: ComponentExecutionConfig,
    #[validate]
    pub consensus_manager: ComponentExecutionConfig,
    #[validate]
    pub gateway: ComponentExecutionConfig,
    #[validate]
    pub http_server: ComponentExecutionConfig,
    #[validate]
    pub mempool: ComponentExecutionConfig,
}

impl Default for ComponentConfig {
    fn default() -> Self {
        Self {
            batcher: ComponentExecutionConfig::batcher_default_config(),
            consensus_manager: ComponentExecutionConfig::consensus_manager_default_config(),
            gateway: ComponentExecutionConfig::gateway_default_config(),
            http_server: ComponentExecutionConfig::http_server_default_config(),
            mempool: ComponentExecutionConfig::mempool_default_config(),
        }
    }
}

impl SerializeConfig for ComponentConfig {
    fn dump(&self) -> BTreeMap<ParamPath, SerializedParam> {
        #[allow(unused_mut)]
        let mut sub_configs = vec![
            append_sub_config_name(self.batcher.dump(), "batcher"),
            append_sub_config_name(self.consensus_manager.dump(), "consensus_manager"),
            append_sub_config_name(self.gateway.dump(), "gateway"),
            append_sub_config_name(self.http_server.dump(), "http_server"),
            append_sub_config_name(self.mempool.dump(), "mempool"),
        ];

        sub_configs.into_iter().flatten().collect()
    }
}

pub fn validate_components_config(components: &ComponentConfig) -> Result<(), ValidationError> {
    // TODO(Tsabary/Lev): We need to come up with a better mechanism for this validation, simply
    // listing all components and expecting one to remember adding a new component to this list does
    // not suffice.
    if components.gateway.execute
        || components.mempool.execute
        || components.batcher.execute
        || components.http_server.execute
        || components.consensus_manager.execute
    {
        return Ok(());
    }

    let mut error = ValidationError::new("Invalid components configuration.");
    error.message = Some("At least one component should be allowed to execute.".into());
    Err(error)
}

/// The configurations of the various components of the node.
#[derive(Debug, Deserialize, Default, Serialize, Clone, PartialEq, Validate)]
pub struct SequencerNodeConfig {
    #[validate]
    pub components: ComponentConfig,
    #[validate]
    pub batcher_config: BatcherConfig,
    #[validate]
    pub consensus_manager_config: ConsensusManagerConfig,
    #[validate]
    pub gateway_config: GatewayConfig,
    #[validate]
    pub http_server_config: HttpServerConfig,
    #[validate]
    pub rpc_state_reader_config: RpcStateReaderConfig,
    #[validate]
    pub compiler_config: SierraToCasmCompilationConfig,
}

impl SerializeConfig for SequencerNodeConfig {
    fn dump(&self) -> BTreeMap<ParamPath, SerializedParam> {
        #[allow(unused_mut)]
        let mut sub_configs = vec![
            append_sub_config_name(self.components.dump(), "components"),
            append_sub_config_name(self.batcher_config.dump(), "batcher_config"),
            append_sub_config_name(
                self.consensus_manager_config.dump(),
                "consensus_manager_config",
            ),
            append_sub_config_name(self.gateway_config.dump(), "gateway_config"),
            append_sub_config_name(self.http_server_config.dump(), "http_server_config"),
            append_sub_config_name(self.rpc_state_reader_config.dump(), "rpc_state_reader_config"),
            append_sub_config_name(self.compiler_config.dump(), "compiler_config"),
        ];

        sub_configs.into_iter().flatten().collect()
    }
}

impl SequencerNodeConfig {
    /// Creates a config object. Selects the values from the default file and from resources with
    /// higher priority.
    fn load_and_process_config_file(
        args: Vec<String>,
        config_file_name: Option<&str>,
    ) -> Result<Self, ConfigError> {
        let config_file_name = match config_file_name {
            Some(file_name) => file_name,
            None => DEFAULT_CONFIG_PATH,
        };

        let default_config_file = File::open(Path::new(config_file_name))?;
        load_and_process_config(default_config_file, node_command(), args)
    }

    pub fn load_and_process(args: Vec<String>) -> Result<Self, ConfigError> {
        Self::load_and_process_config_file(args, None)
    }
    pub fn load_and_process_file(
        args: Vec<String>,
        config_file_name: &str,
    ) -> Result<Self, ConfigError> {
        Self::load_and_process_config_file(args, Some(config_file_name))
    }
}

// TODO(Tsabary): Rename the cli function.

/// The command line interface of this node.
pub fn node_command() -> Command {
    Command::new("Mempool")
        .version(VERSION_FULL)
        .about("Mempool is a Starknet mempool node written in Rust.")
}
=======
pub use component_config::*;
pub use component_execution_config::*;
pub use node_config::*;
>>>>>>> 136224af
<|MERGE_RESOLUTION|>--- conflicted
+++ resolved
@@ -5,313 +5,6 @@
 pub mod component_execution_config;
 pub mod node_config;
 
-<<<<<<< HEAD
-use clap::Command;
-use papyrus_config::dumping::{
-    append_sub_config_name,
-    ser_optional_sub_config,
-    ser_param,
-    ser_pointer_target_param,
-    SerializeConfig,
-};
-use papyrus_config::loading::load_and_process_config;
-use papyrus_config::{ConfigError, ParamPath, ParamPrivacyInput, SerializedParam};
-use serde::{Deserialize, Serialize};
-use starknet_api::core::ChainId;
-use starknet_batcher::config::BatcherConfig;
-use starknet_consensus_manager::config::ConsensusManagerConfig;
-use starknet_gateway::config::{GatewayConfig, RpcStateReaderConfig};
-use starknet_http_server::config::HttpServerConfig;
-use starknet_mempool_infra::component_definitions::{
-    LocalComponentCommunicationConfig,
-    RemoteComponentCommunicationConfig,
-};
-use starknet_sierra_compile::config::SierraToCasmCompilationConfig;
-use validator::{Validate, ValidationError};
-
-use crate::version::VERSION_FULL;
-
-// The path of the default configuration file, provided as part of the crate.
-pub const DEFAULT_CONFIG_PATH: &str = "config/mempool/default_config.json";
-
-// Configuration parameters that share the same value across multiple components.
-type ConfigPointers = Vec<((ParamPath, SerializedParam), Vec<ParamPath>)>;
-pub static CONFIG_POINTERS: LazyLock<ConfigPointers> = LazyLock::new(|| {
-    vec![(
-        ser_pointer_target_param("chain_id", &ChainId::Mainnet, "The chain to follow."),
-        vec!["batcher_config.storage.db_config.chain_id".to_owned()],
-    )]
-});
-
-// The configuration of the components.
-
-#[derive(Clone, Debug, Serialize, Deserialize, PartialEq)]
-pub enum ComponentExecutionMode {
-    Local,
-    Remote,
-}
-// TODO(Lev/Tsabary): When papyrus_config will support it, change to include communication config in
-// the enum.
-
-/// The single component configuration.
-#[derive(Clone, Debug, Serialize, Deserialize, Validate, PartialEq)]
-#[validate(schema(function = "validate_single_component_config"))]
-pub struct ComponentExecutionConfig {
-    pub execute: bool,
-    pub execution_mode: ComponentExecutionMode,
-    pub local_config: Option<LocalComponentCommunicationConfig>,
-    pub remote_config: Option<RemoteComponentCommunicationConfig>,
-}
-
-impl SerializeConfig for ComponentExecutionConfig {
-    fn dump(&self) -> BTreeMap<ParamPath, SerializedParam> {
-        let config = BTreeMap::from_iter([
-            ser_param(
-                "execute",
-                &self.execute,
-                "The component execution flag.",
-                ParamPrivacyInput::Public,
-            ),
-            ser_param(
-                "execution_mode",
-                &self.execution_mode,
-                "The component execution mode.",
-                ParamPrivacyInput::Public,
-            ),
-        ]);
-        vec![
-            config,
-            ser_optional_sub_config(&self.local_config, "local_config"),
-            ser_optional_sub_config(&self.remote_config, "remote_config"),
-        ]
-        .into_iter()
-        .flatten()
-        .collect()
-    }
-}
-
-impl Default for ComponentExecutionConfig {
-    fn default() -> Self {
-        Self {
-            execute: true,
-            execution_mode: ComponentExecutionMode::Local,
-            local_config: Some(LocalComponentCommunicationConfig::default()),
-            remote_config: None,
-        }
-    }
-}
-
-/// Specific components default configurations.
-impl ComponentExecutionConfig {
-    pub fn gateway_default_config() -> Self {
-        Self {
-            execute: true,
-            execution_mode: ComponentExecutionMode::Local,
-            local_config: Some(LocalComponentCommunicationConfig::default()),
-            remote_config: None,
-        }
-    }
-
-    // TODO(Tsabary/Lev): There's a bug here: the http server component does not need a local nor a
-    // remote config. However, the validation function requires that at least one of them is set. As
-    // a workaround I've set the local one, but this should be addressed.
-    pub fn http_server_default_config() -> Self {
-        Self {
-            execute: true,
-            execution_mode: ComponentExecutionMode::Remote,
-            local_config: None,
-            remote_config: Some(RemoteComponentCommunicationConfig::default()),
-        }
-    }
-
-    pub fn mempool_default_config() -> Self {
-        Self {
-            execute: true,
-            execution_mode: ComponentExecutionMode::Local,
-            local_config: Some(LocalComponentCommunicationConfig::default()),
-            remote_config: None,
-        }
-    }
-
-    pub fn batcher_default_config() -> Self {
-        Self {
-            execute: true,
-            execution_mode: ComponentExecutionMode::Local,
-            local_config: Some(LocalComponentCommunicationConfig::default()),
-            remote_config: None,
-        }
-    }
-
-    pub fn consensus_manager_default_config() -> Self {
-        Self {
-            execute: true,
-            execution_mode: ComponentExecutionMode::Local,
-            local_config: Some(LocalComponentCommunicationConfig::default()),
-            remote_config: None,
-        }
-    }
-}
-
-pub fn validate_single_component_config(
-    component_config: &ComponentExecutionConfig,
-) -> Result<(), ValidationError> {
-    let error_message =
-        if component_config.local_config.is_some() && component_config.remote_config.is_some() {
-            "Local config and Remote config are mutually exclusive, can't be both active."
-        } else if component_config.execution_mode == ComponentExecutionMode::Local
-            && component_config.local_config.is_none()
-        {
-            "Local communication config is missing."
-        } else if component_config.execution_mode == ComponentExecutionMode::Remote
-            && component_config.remote_config.is_none()
-        {
-            "Remote communication config is missing."
-        } else {
-            return Ok(());
-        };
-
-    let mut error = ValidationError::new("Invalid component configuration.");
-    error.message = Some(error_message.into());
-    Err(error)
-}
-
-/// The components configuration.
-#[derive(Clone, Debug, Serialize, Deserialize, Validate, PartialEq)]
-#[validate(schema(function = "validate_components_config"))]
-pub struct ComponentConfig {
-    #[validate]
-    pub batcher: ComponentExecutionConfig,
-    #[validate]
-    pub consensus_manager: ComponentExecutionConfig,
-    #[validate]
-    pub gateway: ComponentExecutionConfig,
-    #[validate]
-    pub http_server: ComponentExecutionConfig,
-    #[validate]
-    pub mempool: ComponentExecutionConfig,
-}
-
-impl Default for ComponentConfig {
-    fn default() -> Self {
-        Self {
-            batcher: ComponentExecutionConfig::batcher_default_config(),
-            consensus_manager: ComponentExecutionConfig::consensus_manager_default_config(),
-            gateway: ComponentExecutionConfig::gateway_default_config(),
-            http_server: ComponentExecutionConfig::http_server_default_config(),
-            mempool: ComponentExecutionConfig::mempool_default_config(),
-        }
-    }
-}
-
-impl SerializeConfig for ComponentConfig {
-    fn dump(&self) -> BTreeMap<ParamPath, SerializedParam> {
-        #[allow(unused_mut)]
-        let mut sub_configs = vec![
-            append_sub_config_name(self.batcher.dump(), "batcher"),
-            append_sub_config_name(self.consensus_manager.dump(), "consensus_manager"),
-            append_sub_config_name(self.gateway.dump(), "gateway"),
-            append_sub_config_name(self.http_server.dump(), "http_server"),
-            append_sub_config_name(self.mempool.dump(), "mempool"),
-        ];
-
-        sub_configs.into_iter().flatten().collect()
-    }
-}
-
-pub fn validate_components_config(components: &ComponentConfig) -> Result<(), ValidationError> {
-    // TODO(Tsabary/Lev): We need to come up with a better mechanism for this validation, simply
-    // listing all components and expecting one to remember adding a new component to this list does
-    // not suffice.
-    if components.gateway.execute
-        || components.mempool.execute
-        || components.batcher.execute
-        || components.http_server.execute
-        || components.consensus_manager.execute
-    {
-        return Ok(());
-    }
-
-    let mut error = ValidationError::new("Invalid components configuration.");
-    error.message = Some("At least one component should be allowed to execute.".into());
-    Err(error)
-}
-
-/// The configurations of the various components of the node.
-#[derive(Debug, Deserialize, Default, Serialize, Clone, PartialEq, Validate)]
-pub struct SequencerNodeConfig {
-    #[validate]
-    pub components: ComponentConfig,
-    #[validate]
-    pub batcher_config: BatcherConfig,
-    #[validate]
-    pub consensus_manager_config: ConsensusManagerConfig,
-    #[validate]
-    pub gateway_config: GatewayConfig,
-    #[validate]
-    pub http_server_config: HttpServerConfig,
-    #[validate]
-    pub rpc_state_reader_config: RpcStateReaderConfig,
-    #[validate]
-    pub compiler_config: SierraToCasmCompilationConfig,
-}
-
-impl SerializeConfig for SequencerNodeConfig {
-    fn dump(&self) -> BTreeMap<ParamPath, SerializedParam> {
-        #[allow(unused_mut)]
-        let mut sub_configs = vec![
-            append_sub_config_name(self.components.dump(), "components"),
-            append_sub_config_name(self.batcher_config.dump(), "batcher_config"),
-            append_sub_config_name(
-                self.consensus_manager_config.dump(),
-                "consensus_manager_config",
-            ),
-            append_sub_config_name(self.gateway_config.dump(), "gateway_config"),
-            append_sub_config_name(self.http_server_config.dump(), "http_server_config"),
-            append_sub_config_name(self.rpc_state_reader_config.dump(), "rpc_state_reader_config"),
-            append_sub_config_name(self.compiler_config.dump(), "compiler_config"),
-        ];
-
-        sub_configs.into_iter().flatten().collect()
-    }
-}
-
-impl SequencerNodeConfig {
-    /// Creates a config object. Selects the values from the default file and from resources with
-    /// higher priority.
-    fn load_and_process_config_file(
-        args: Vec<String>,
-        config_file_name: Option<&str>,
-    ) -> Result<Self, ConfigError> {
-        let config_file_name = match config_file_name {
-            Some(file_name) => file_name,
-            None => DEFAULT_CONFIG_PATH,
-        };
-
-        let default_config_file = File::open(Path::new(config_file_name))?;
-        load_and_process_config(default_config_file, node_command(), args)
-    }
-
-    pub fn load_and_process(args: Vec<String>) -> Result<Self, ConfigError> {
-        Self::load_and_process_config_file(args, None)
-    }
-    pub fn load_and_process_file(
-        args: Vec<String>,
-        config_file_name: &str,
-    ) -> Result<Self, ConfigError> {
-        Self::load_and_process_config_file(args, Some(config_file_name))
-    }
-}
-
-// TODO(Tsabary): Rename the cli function.
-
-/// The command line interface of this node.
-pub fn node_command() -> Command {
-    Command::new("Mempool")
-        .version(VERSION_FULL)
-        .about("Mempool is a Starknet mempool node written in Rust.")
-}
-=======
 pub use component_config::*;
 pub use component_execution_config::*;
-pub use node_config::*;
->>>>>>> 136224af
+pub use node_config::*;