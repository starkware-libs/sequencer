--- conflicted
+++ resolved
@@ -59,23 +59,14 @@
 )]
 #[case(
     ComponentExecutionMode::Local,
-<<<<<<< HEAD
-=======
-    Some(LocalComponentCommunicationConfig::default()),
->>>>>>> 136224af
+    Some(LocalComponentCommunicationConfig::default()),
     None,
     Some(RemoteServerConfig::default()),
     "Local config and Remote config are mutually exclusive in Local mode execution, can't be both \
      active."
 )]
-<<<<<<< HEAD
-#[case(ComponentExecutionMode::Local, None, None, "Local communication config is missing.")]
-#[case(
-    ComponentExecutionMode::Remote,
-=======
-#[case(
-    ComponentExecutionMode::Local,
->>>>>>> 136224af
+#[case(
+    ComponentExecutionMode::Local,
     Some(LocalComponentCommunicationConfig::default()),
     Some(RemoteClientConfig::default()),
     None,
@@ -111,9 +102,6 @@
     None,
     "Remote communication config is missing."
 )]
-<<<<<<< HEAD
-#[case(ComponentExecutionMode::Remote, None, None, "Remote communication config is missing.")]
-=======
 #[case(
     ComponentExecutionMode::Remote,
     None,
@@ -131,7 +119,6 @@
      both active."
 )]
 #[case(ComponentExecutionMode::Remote, None, None, None, "Remote communication config is missing.")]
->>>>>>> 136224af
 fn test_invalid_component_execution_config(
     #[case] execution_mode: ComponentExecutionMode,
     #[case] local_config: Option<LocalComponentCommunicationConfig>,
@@ -157,12 +144,6 @@
 /// Test the validation of the struct ComponentExecutionConfig.
 /// Validates that execution mode of the component and the local/remote config are at sync.
 #[rstest]
-<<<<<<< HEAD
-#[case::local(ComponentExecutionMode::Local)]
-#[case::remote(ComponentExecutionMode::Remote)]
-fn test_valid_component_execution_config(#[case] execution_mode: ComponentExecutionMode) {
-    // Initialize a valid config and check that the validator returns Ok.
-=======
 #[case::local(ComponentExecutionMode::Local, None, None)]
 #[case::remote(ComponentExecutionMode::Remote, Some(RemoteClientConfig::default()), None)]
 #[case::remote(ComponentExecutionMode::Remote, None, Some(RemoteServerConfig::default()))]
@@ -173,21 +154,12 @@
 ) {
     // Initialize a valid config and check that the validator returns Ok.
 
->>>>>>> 136224af
     let local_config = if execution_mode == ComponentExecutionMode::Local {
         Some(LocalComponentCommunicationConfig::default())
     } else {
         None
     };
-<<<<<<< HEAD
-    let remote_config = if execution_mode == ComponentExecutionMode::Remote {
-        Some(RemoteComponentCommunicationConfig::default())
-    } else {
-        None
-    };
-=======
-
->>>>>>> 136224af
+
     let component_exe_config = ComponentExecutionConfig {
         execution_mode,
         local_config,
