--- conflicted
+++ resolved
@@ -130,35 +130,6 @@
         self.fetch_nodes::<L>(next_subtrees, storage, leaf_modifications, config, previous_leaves)
     }
 
-<<<<<<< HEAD
-    // TODO(Aviv, 17/07/2024): Split between storage prefix implementation and function logic.
-    fn calculate_subtrees_roots<L: Leaf>(
-        subtrees: &[SubTree<'a>],
-        storage: &impl Storage,
-    ) -> OriginalSkeletonTreeResult<Vec<FilledNode<L>>> {
-        let mut subtrees_roots = vec![];
-        let db_keys: Vec<DbKey> = subtrees
-            .iter()
-            .map(|subtree| {
-                create_db_key(
-                    subtree.get_root_prefix::<L>().into(),
-                    &subtree.root_hash.0.to_bytes_be(),
-                )
-            })
-            .collect();
-
-        let db_vals = storage.mget(&db_keys)?;
-        for ((subtree, optional_val), db_key) in
-            subtrees.iter().zip(db_vals.iter()).zip(db_keys.into_iter())
-        {
-            let Some(val) = optional_val else { Err(StorageError::MissingKey(db_key))? };
-            subtrees_roots.push(FilledNode::deserialize(subtree.root_hash, val, subtree.is_leaf())?)
-        }
-        Ok(subtrees_roots)
-    }
-
-=======
->>>>>>> 3530ab96
     pub(crate) fn create_impl<L: Leaf>(
         storage: &impl Storage,
         root_hash: HashOutput,
