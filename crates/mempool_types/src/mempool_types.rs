--- conflicted
+++ resolved
@@ -1,8 +1,4 @@
-<<<<<<< HEAD
-use std::collections::HashMap;
-=======
 use std::collections::{HashMap, HashSet};
->>>>>>> 136224af
 
 use serde::{Deserialize, Serialize};
 use starknet_api::core::{ContractAddress, Nonce};
@@ -27,10 +23,7 @@
 #[derive(Clone, Debug, PartialEq, Serialize, Deserialize)]
 pub struct CommitBlockArgs {
     pub nonces: HashMap<ContractAddress, Nonce>,
-<<<<<<< HEAD
-=======
     pub tx_hashes: HashSet<TransactionHash>,
->>>>>>> 136224af
 }
 
 pub type MempoolResult<T> = Result<T, MempoolError>;