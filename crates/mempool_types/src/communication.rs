--- conflicted
+++ resolved
@@ -67,11 +67,7 @@
 }
 
 #[async_trait]
-<<<<<<< HEAD
-impl MempoolClient for LocalMempoolClientImpl {
-=======
 impl MempoolClient for LocalMempoolClient {
->>>>>>> 136224af
     async fn add_tx(&self, args: AddTransactionArgsWrapper) -> MempoolClientResult<()> {
         let request = MempoolRequest::AddTransaction(args);
         let response = self.send(request).await;
@@ -97,11 +93,7 @@
 }
 
 #[async_trait]
-<<<<<<< HEAD
-impl MempoolClient for RemoteMempoolClientImpl {
-=======
 impl MempoolClient for RemoteMempoolClient {
->>>>>>> 136224af
     async fn add_tx(&self, args: AddTransactionArgsWrapper) -> MempoolClientResult<()> {
         let request = MempoolRequest::AddTransaction(args);
         let response = self.send(request).await?;
