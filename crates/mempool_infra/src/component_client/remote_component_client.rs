--- conflicted
+++ resolved
@@ -11,11 +11,7 @@
 use serde::Serialize;
 
 use super::definitions::{ClientError, ClientResult};
-<<<<<<< HEAD
-use crate::component_definitions::{RemoteComponentCommunicationConfig, APPLICATION_OCTET_STREAM};
-=======
 use crate::component_definitions::{RemoteClientConfig, APPLICATION_OCTET_STREAM};
->>>>>>> 136224af
 use crate::serde_utils::BincodeSerdeWrapper;
 
 /// The `RemoteComponentClient` struct is a generic client for sending component requests and
@@ -38,11 +34,7 @@
 /// use serde::{Deserialize, Serialize};
 ///
 /// use crate::starknet_mempool_infra::component_client::RemoteComponentClient;
-<<<<<<< HEAD
-/// use crate::starknet_mempool_infra::component_definitions::RemoteComponentCommunicationConfig;
-=======
 /// use crate::starknet_mempool_infra::component_definitions::RemoteClientConfig;
->>>>>>> 136224af
 ///
 /// // Define your request and response types
 /// #[derive(Serialize, Deserialize, Debug, Clone)]
@@ -62,11 +54,7 @@
 ///     let ip_address = std::net::IpAddr::V6(std::net::Ipv6Addr::new(0, 0, 0, 0, 0, 0, 0, 1));
 ///     let port: u16 = 8080;
 ///     let socket = std::net::SocketAddr::new(ip_address, port);
-<<<<<<< HEAD
-///     let config = RemoteComponentCommunicationConfig {
-=======
 ///     let config = RemoteClientConfig {
->>>>>>> 136224af
 ///         socket,
 ///         retries: 3,
 ///         idle_connections: usize::MAX,
@@ -93,11 +81,7 @@
 {
     uri: Uri,
     client: Client<hyper::client::HttpConnector>,
-<<<<<<< HEAD
-    config: RemoteComponentCommunicationConfig,
-=======
     config: RemoteClientConfig,
->>>>>>> 136224af
     _req: PhantomData<Request>,
     _res: PhantomData<Response>,
 }
@@ -107,11 +91,7 @@
     Request: Serialize + DeserializeOwned + Debug + Clone,
     Response: Serialize + DeserializeOwned + Debug,
 {
-<<<<<<< HEAD
-    pub fn new(config: RemoteComponentCommunicationConfig) -> Self {
-=======
     pub fn new(config: RemoteClientConfig) -> Self {
->>>>>>> 136224af
         let ip_address = config.socket.ip();
         let port = config.socket.port();
         let uri = match ip_address {
