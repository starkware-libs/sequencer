[package]
name = "starknet_batcher"
version.workspace = true
edition.workspace = true
license.workspace = true
repository.workspace = true

[lints]
workspace = true

[dependencies]
async-trait.workspace = true
blockifier.workspace = true
chrono.workspace = true
indexmap.workspace = true
metrics.workspace = true
papyrus_config.workspace = true
papyrus_state_reader.workspace = true
papyrus_storage.workspace = true
serde.workspace = true
starknet_api.workspace = true
starknet_batcher_types.workspace = true
starknet_l1_provider_types.workspace = true
starknet_mempool_types.workspace = true
starknet_sequencer_infra.workspace = true
starknet_state_sync_types.workspace = true
thiserror.workspace = true
tokio.workspace = true
tracing.workspace = true
validator.workspace = true

[dev-dependencies]
assert_matches.workspace = true
chrono = { workspace = true }
futures.workspace = true
<<<<<<< HEAD
mempool_test_utils.workspace = true
metrics-exporter-prometheus.workspace = true
mockall.workspace = true
rstest.workspace = true
starknet-types-core.workspace = true
starknet_api = { workspace = true, features = ["testing"] }
starknet_infra_utils.workspace = true
starknet_l1_provider_types = { workspace = true, features = ["testing"] }
starknet_mempool_types = { workspace = true, features = ["testing"] }
=======
mempool_test_utils.path = "../mempool_test_utils"
mockall.workspace = true
rstest.workspace = true
starknet-types-core.workspace = true
starknet_api = { path = "../starknet_api", features = ["testing"] }
starknet_l1_provider_types = { path = "../starknet_l1_provider_types", features = ["testing"] }
starknet_mempool_types = { path = "../starknet_mempool_types", features = ["testing"] }
>>>>>>> 545761f2
<|MERGE_RESOLUTION|>--- conflicted
+++ resolved
@@ -13,7 +13,6 @@
 blockifier.workspace = true
 chrono.workspace = true
 indexmap.workspace = true
-metrics.workspace = true
 papyrus_config.workspace = true
 papyrus_state_reader.workspace = true
 papyrus_storage.workspace = true
@@ -33,22 +32,10 @@
 assert_matches.workspace = true
 chrono = { workspace = true }
 futures.workspace = true
-<<<<<<< HEAD
-mempool_test_utils.workspace = true
-metrics-exporter-prometheus.workspace = true
-mockall.workspace = true
-rstest.workspace = true
-starknet-types-core.workspace = true
-starknet_api = { workspace = true, features = ["testing"] }
-starknet_infra_utils.workspace = true
-starknet_l1_provider_types = { workspace = true, features = ["testing"] }
-starknet_mempool_types = { workspace = true, features = ["testing"] }
-=======
 mempool_test_utils.path = "../mempool_test_utils"
 mockall.workspace = true
 rstest.workspace = true
 starknet-types-core.workspace = true
 starknet_api = { path = "../starknet_api", features = ["testing"] }
 starknet_l1_provider_types = { path = "../starknet_l1_provider_types", features = ["testing"] }
-starknet_mempool_types = { path = "../starknet_mempool_types", features = ["testing"] }
->>>>>>> 545761f2
+starknet_mempool_types = { path = "../starknet_mempool_types", features = ["testing"] }