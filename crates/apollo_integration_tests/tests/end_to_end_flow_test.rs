--- conflicted
+++ resolved
@@ -20,11 +20,7 @@
     end_to_end_flow(
         TestIdentifier::EndToEndFlowTest,
         create_test_scenarios(),
-<<<<<<< HEAD
-        GasAmount(93000000),
-=======
         GasAmount(100000000), // Enough gas to cover all transactions in one block.
->>>>>>> 92330998
         false,
         false,
     )
