--- conflicted
+++ resolved
@@ -138,12 +138,7 @@
 
     let (base_layer_config, base_layer_url) = build_base_layer_config_for_testing();
 
-<<<<<<< HEAD
-    let ethereum_base_layer_contract = EthereumBaseLayerContract::new(base_layer_config.clone());
-    Starknet::deploy(ethereum_base_layer_contract.contract.provider().clone()).await.unwrap();
-=======
     deploy_starknet_l1_contract(base_layer_config.clone(), &base_layer_url).await;
->>>>>>> 92330998
 
     make_block_history_on_anvil(
         sender_address,
