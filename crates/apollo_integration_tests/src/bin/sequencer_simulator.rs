--- conflicted
+++ resolved
@@ -17,6 +17,7 @@
     EthereumBaseLayerConfig,
     EthereumBaseLayerContract,
     Starknet,
+    StarknetL1Contract,
 };
 use papyrus_base_layer::test_utils::{
     make_block_history_on_anvil,
@@ -138,12 +139,14 @@
 
     let (base_layer_config, base_layer_url) = build_base_layer_config_for_testing();
 
-<<<<<<< HEAD
-    let ethereum_base_layer_contract = EthereumBaseLayerContract::new(base_layer_config.clone());
-    Starknet::deploy(ethereum_base_layer_contract.contract.provider().clone()).await.unwrap();
-=======
+    pub async fn deploy_starknet_l1_contract(
+        config: EthereumBaseLayerConfig,
+        url: &Url,
+    ) -> StarknetL1Contract {
+        let ethereum_base_layer_contract = EthereumBaseLayerContract::new(config, url.clone());
+        Starknet::deploy(ethereum_base_layer_contract.contract.provider().clone()).await.unwrap()
+    }
     deploy_starknet_l1_contract(base_layer_config.clone(), &base_layer_url).await;
->>>>>>> 92330998
 
     make_block_history_on_anvil(
         sender_address,
@@ -155,6 +158,7 @@
     .await;
 }
 
+// TODO(Arni): Use `AnvilBaseLayer`.
 fn build_base_layer_config_for_testing() -> (EthereumBaseLayerConfig, Url) {
     let starknet_contract_address: EthereumContractAddress =
         DEFAULT_ANVIL_L1_DEPLOYED_ADDRESS.parse().expect("Invalid contract address");
