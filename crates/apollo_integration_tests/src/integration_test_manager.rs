use std::collections::{HashMap, HashSet};
use std::future::Future;
use std::net::{Ipv4Addr, SocketAddr};
use std::panic;
use std::path::PathBuf;
use std::time::Duration;

use apollo_http_server::test_utils::HttpTestClient;
use apollo_http_server_config::config::HttpServerConfig;
use apollo_infra_utils::dumping::serialize_to_file;
use apollo_infra_utils::test_utils::{AvailablePortsGenerator, TestIdentifier};
use apollo_infra_utils::tracing::{CustomLogger, TraceLevel};
use apollo_l1_gas_price_provider_config::config::{EthToStrkOracleConfig, L1GasPriceScraperConfig};
use apollo_monitoring_endpoint::test_utils::MonitoringClient;
use apollo_monitoring_endpoint_config::config::MonitoringEndpointConfig;
use apollo_network::network_manager::test_utils::create_connected_network_configs;
use apollo_node::config::config_utils::DeploymentBaseAppConfig;
use apollo_node::config::definitions::ConfigPointersMap;
use apollo_node::config::node_config::{SequencerNodeConfig, CONFIG_NON_POINTERS_WHITELIST};
use apollo_node::test_utils::node_runner::{get_node_executable_path, spawn_run_node};
use apollo_storage::StorageConfig;
use apollo_test_utils::send_request;
use blockifier::context::ChainInfo;
use futures::future::join_all;
use futures::TryFutureExt;
use mempool_test_utils::starknet_api_test_utils::{
    contract_class,
    AccountId,
    MultiAccountTransactionGenerator,
};
use papyrus_base_layer::test_utils::{
    make_block_history_on_anvil,
    ARBITRARY_ANVIL_L1_ACCOUNT_ADDRESS,
    OTHER_ARBITRARY_ANVIL_L1_ACCOUNT_ADDRESS,
};
use starknet_api::block::BlockNumber;
use starknet_api::core::{ChainId, Nonce};
use starknet_api::execution_resources::GasAmount;
use starknet_api::rpc_transaction::RpcTransaction;
use starknet_api::state::SierraContractClass;
use starknet_api::transaction::TransactionHash;
use tokio::join;
use tokio_util::task::AbortOnDropHandle;
use tracing::{info, instrument};
use url::Url;

use crate::anvil_base_layer::AnvilBaseLayer;
use crate::executable_setup::{ExecutableSetup, NodeExecutionId};
use crate::monitoring_utils::{
    await_batcher_block,
    await_block,
    await_sync_block,
    await_txs_accepted,
    sequencer_num_accepted_txs,
    verify_txs_accepted,
};
use crate::node_component_configs::{
    create_consolidated_component_configs,
    create_distributed_component_configs,
    create_hybrid_component_configs,
};
use crate::sequencer_simulator_utils::SequencerSimulator;
use crate::state_reader::StorageTestHandles;
use crate::storage::{get_integration_test_storage, CustomPaths};
use crate::utils::{
    create_consensus_manager_configs_from_network_configs,
    create_integration_test_tx_generator,
    create_mempool_p2p_configs,
    create_node_config,
    create_state_sync_configs,
    send_consensus_txs,
    send_message_to_l2_and_calculate_tx_hash,
    set_validator_id,
    spawn_local_eth_to_strk_oracle,
    spawn_local_success_recorder,
    ConsensusTxs,
    DeclareTx,
    DeployAndInvokeTxs,
    TestScenario,
};

pub const DEFAULT_SENDER_ACCOUNT: AccountId = 0;
<<<<<<< HEAD
const BLOCK_MAX_CAPACITY_GAS: GasAmount = GasAmount(80000000); // Capacity allows multiple transactions per block.
=======
const BLOCK_MAX_CAPACITY_GAS: GasAmount = GasAmount(100000000); // Capacity allows multiple transactions per block.
>>>>>>> 92330998
pub const BLOCK_TO_WAIT_FOR_DEPLOY_AND_INVOKE: BlockNumber = BlockNumber(4);
pub const BLOCK_TO_WAIT_FOR_DECLARE: BlockNumber =
    BlockNumber(BLOCK_TO_WAIT_FOR_DEPLOY_AND_INVOKE.0 + 10);

pub const HTTP_PORT_ARG: &str = "http-port";
pub const MONITORING_PORT_ARG: &str = "monitoring-port";

const ALLOW_BOOTSTRAP_TXS: bool = false;

pub struct NodeSetup {
    executables: Vec<ExecutableSetup>,
    batcher_index: usize,
    http_server_index: usize,
    state_sync_index: usize,
    consensus_manager_index: usize,

    // Client for adding transactions to the sequencer node.
    pub add_tx_http_client: HttpTestClient,

    // Handles for the storage files, maintained so the files are not deleted. Since
    // these are only maintained to avoid dropping the handles, private visibility suffices, and
    // as such, the '#[allow(dead_code)]' attributes are used to suppress the warning.
    #[allow(dead_code)]
    storage_handles: StorageTestHandles,
}

impl NodeSetup {
    pub fn new(
        executables: Vec<ExecutableSetup>,
        batcher_index: usize,
        http_server_index: usize,
        state_sync_index: usize,
        consensus_manager_index: usize,
        add_tx_http_client: HttpTestClient,
        storage_handles: StorageTestHandles,
    ) -> Self {
        let len = executables.len();

        fn validate_index(index: usize, len: usize, label: &str) {
            assert!(
                index < len,
                "{label} index {index} is out of range. There are {len} executables."
            );
        }

        validate_index(batcher_index, len, "Batcher");
        validate_index(http_server_index, len, "HTTP server");
        validate_index(state_sync_index, len, "State sync");
        validate_index(consensus_manager_index, len, "Consensus manager");

        Self {
            executables,
            batcher_index,
            http_server_index,
            state_sync_index,
            consensus_manager_index,
            add_tx_http_client,
            storage_handles,
        }
    }

    async fn send_rpc_tx_fn(&self, rpc_tx: RpcTransaction) -> TransactionHash {
        self.add_tx_http_client.assert_add_tx_success(rpc_tx).await
    }

    pub fn batcher_monitoring_client(&self) -> &MonitoringClient {
        &self.executables[self.batcher_index].monitoring_client
    }

    pub fn state_sync_monitoring_client(&self) -> &MonitoringClient {
        &self.executables[self.state_sync_index].monitoring_client
    }

    pub fn consensus_manager_monitoring_client(&self) -> &MonitoringClient {
        &self.executables[self.consensus_manager_index].monitoring_client
    }

    pub fn get_executables(&self) -> &Vec<ExecutableSetup> {
        &self.executables
    }

    pub fn set_executable_config_path(
        &mut self,
        index: usize,
        new_path: PathBuf,
    ) -> Result<(), &'static str> {
        if let Some(exec) = self.executables.get_mut(index) {
            exec.node_config_path = new_path;
            Ok(())
        } else {
            panic!("Invalid executable index")
        }
    }

    pub fn generate_simulator_ports_json(&self, path: &str) {
        let json_data = serde_json::json!({
            HTTP_PORT_ARG: self.executables[self.http_server_index].get_config().http_server_config.as_ref().expect("Should have http server config").port,
            MONITORING_PORT_ARG: self.executables[self.batcher_index].get_config().monitoring_endpoint_config.as_ref().expect("Should have monitoring endpoint config").port
        });
        serialize_to_file(json_data, path);
    }

    pub fn get_batcher_index(&self) -> usize {
        self.batcher_index
    }

    pub fn get_http_server_index(&self) -> usize {
        self.http_server_index
    }

    pub fn get_state_sync_index(&self) -> usize {
        self.state_sync_index
    }

    pub fn run(self) -> RunningNode {
        let executable_handles = self
            .get_executables()
            .iter()
            .map(|executable| {
                info!("Running {}.", executable.node_execution_id);
                spawn_run_node(
                    vec![executable.node_config_path.clone()],
                    executable.node_execution_id.into(),
                )
            })
            .collect::<Vec<_>>();

        RunningNode { node_setup: self, executable_handles }
    }
    pub fn get_node_index(&self) -> Option<usize> {
        self.executables.first().map(|executable| executable.node_execution_id.get_node_index())
    }
}

pub struct RunningNode {
    node_setup: NodeSetup,
    executable_handles: Vec<AbortOnDropHandle<()>>,
}

impl RunningNode {
    async fn await_alive(&self, interval: u64, max_attempts: usize) {
        self.propagate_executable_panic();
        let await_alive_tasks = self.node_setup.executables.iter().map(|executable| {
            let result = executable.monitoring_client.await_alive(interval, max_attempts);
            result.unwrap_or_else(|_| {
                panic!("Executable {:?} should be alive.", executable.node_execution_id)
            })
        });

        join_all(await_alive_tasks).await;
    }

    fn propagate_executable_panic(&self) {
        for handle in &self.executable_handles {
            // A finished handle implies a running node executable has panicked.
            if handle.is_finished() {
                // Panic, dropping all other handles, which should drop.
                panic!("A running node executable has unexpectedly panicked.");
            }
        }
    }
}

pub struct IntegrationTestManager {
    node_indices: HashSet<usize>,
    idle_nodes: HashMap<usize, NodeSetup>,
    running_nodes: HashMap<usize, RunningNode>,
    tx_generator: MultiAccountTransactionGenerator,
    // Ethereum base layer coupled with an Anvil server instance, the server is dropped when the
    // instance is dropped.
    anvil_base_layer: AnvilBaseLayer,
}

impl IntegrationTestManager {
    pub async fn new(
        num_of_consolidated_nodes: usize,
        num_of_distributed_nodes: usize,
        custom_paths: Option<CustomPaths>,
        test_unique_id: TestIdentifier,
    ) -> Self {
        let tx_generator = create_integration_test_tx_generator();

        let (sequencers_setup, node_indices) = get_sequencer_setup_configs(
            &tx_generator,
            num_of_consolidated_nodes,
            num_of_distributed_nodes,
            custom_paths,
            test_unique_id,
        )
        .await;

<<<<<<< HEAD
=======
        fn get_base_layer_config(sequencers_setup: &NodeSetup) -> (EthereumBaseLayerConfig, Url) {
            // TODO(Tsabary): the pattern of iterating over executables to find the relevant config
            // should be unified and improved, throughout.
            for executable_setup in &sequencers_setup.executables {
                // Must find both base layer config and url in the same executable, then return
                // them.
                if let Some(config) = &executable_setup.get_config().base_layer_config {
                    let base_layer_config = config;
                    if let Some(l1_monitor_config) =
                        &executable_setup.get_config().l1_endpoint_monitor_config
                    {
                        let base_layer_url = l1_monitor_config.ordered_l1_endpoint_urls[0].clone();
                        return (base_layer_config.clone(), base_layer_url);
                    }
                }
            }
            unreachable!("No executable with a set base layer config.")
        }
        let (base_layer_config, base_layer_url) =
            get_base_layer_config(sequencers_setup.first().unwrap());

>>>>>>> 92330998
        // TODO(Tsabary): these should be functions of `NodeSetup`.
        fn get_l1_gas_price_scraper_config(
            sequencers_setup: &NodeSetup,
        ) -> L1GasPriceScraperConfig {
            for executable_setup in &sequencers_setup.executables {
                if let Some(l1_gas_price_scraper_config) =
                    &executable_setup.get_config().l1_gas_price_scraper_config
                {
                    return l1_gas_price_scraper_config.clone();
                }
            }
            unreachable!("No executable with a set l1 gas price scraper config.")
        }

        let l1_gas_price_scraper_config =
            get_l1_gas_price_scraper_config(sequencers_setup.first().unwrap());

<<<<<<< HEAD
        let anvil_base_layer = AnvilBaseLayer::new().await;
=======
        let (anvil, starknet_l1_contract) =
            spawn_anvil_and_deploy_starknet_l1_contract(&base_layer_config, &base_layer_url).await;
>>>>>>> 92330998
        // Send some transactions to L1 so it has a history of blocks to scrape gas prices from.
        let num_blocks_needed_on_l1 = (l1_gas_price_scraper_config.number_of_blocks_for_mean
            + l1_gas_price_scraper_config.finality)
            .try_into()
            .unwrap();
        let sender_address = ARBITRARY_ANVIL_L1_ACCOUNT_ADDRESS;
        let receiver_address = OTHER_ARBITRARY_ANVIL_L1_ACCOUNT_ADDRESS;

        make_block_history_on_anvil(
            sender_address,
            receiver_address,
<<<<<<< HEAD
            anvil_base_layer.ethereum_base_layer.config.clone(),
=======
            base_layer_config.clone(),
            &base_layer_url,
>>>>>>> 92330998
            num_blocks_needed_on_l1,
        )
        .await;

        let idle_nodes = create_map(sequencers_setup, |node| node.get_node_index());
        let running_nodes = HashMap::new();

        Self { node_indices, idle_nodes, running_nodes, tx_generator, anvil_base_layer }
    }

    pub fn get_idle_nodes(&self) -> &HashMap<usize, NodeSetup> {
        &self.idle_nodes
    }

    pub fn tx_generator(&self) -> &MultiAccountTransactionGenerator {
        &self.tx_generator
    }

    pub fn tx_generator_mut(&mut self) -> &mut MultiAccountTransactionGenerator {
        &mut self.tx_generator
    }

    pub async fn run_nodes(&mut self, nodes_to_run: HashSet<usize>) {
        info!("Checking that the sequencer node executable is present.");
        get_node_executable_path();
        // TODO(noamsp): Add size of nodes_to_run to the log.
        info!("Running specified nodes.");

        nodes_to_run.into_iter().for_each(|index| {
            let node_setup = self
                .idle_nodes
                .remove(&index)
                .unwrap_or_else(|| panic!("Node {index} does not exist in idle_nodes."));
            info!("Running node {}.", index);
            let running_node = node_setup.run();
            assert!(
                self.running_nodes.insert(index, running_node).is_none(),
                "Node {index} is already in the running map."
            );
        });

        // Wait for the nodes to start
        self.await_alive(5000, 50).await;
    }

    pub fn modify_config_idle_nodes<F>(
        &mut self,
        nodes_to_modify_config: HashSet<usize>,
        modify_config_fn: F,
    ) where
        F: Fn(&mut SequencerNodeConfig) + Copy,
    {
        info!("Modifying specified nodes config.");

        nodes_to_modify_config.into_iter().for_each(|node_index| {
            let node_setup = self
                .idle_nodes
                .get_mut(&node_index)
                .unwrap_or_else(|| panic!("Node {node_index} does not exist in idle_nodes."));
            node_setup.executables.iter_mut().for_each(|executable| {
                info!("Modifying {} config.", executable.node_execution_id);
                executable.modify_config(modify_config_fn);
            });
        });
    }

    pub fn modify_config_pointers_idle_nodes<F>(
        &mut self,
        nodes_to_modify_config_pointers: HashSet<usize>,
        modify_config_pointers_fn: F,
    ) where
        F: Fn(&mut ConfigPointersMap) + Copy,
    {
        info!("Modifying specified nodes config pointers.");

        nodes_to_modify_config_pointers.into_iter().for_each(|node_index| {
            let node_setup = self
                .idle_nodes
                .get_mut(&node_index)
                .unwrap_or_else(|| panic!("Node {node_index} does not exist in idle_nodes."));
            node_setup.executables.iter_mut().for_each(|executable| {
                info!("Modifying {} config pointers.", executable.node_execution_id);
                executable.modify_config_pointers(modify_config_pointers_fn);
            });
        });
    }

    pub async fn await_revert_all_running_nodes(
        &self,
        expected_block_number: BlockNumber,
        timeout_duration: Duration,
        interval_ms: u64,
        max_attempts: usize,
    ) {
        info!("Waiting for all idle nodes to finish reverting.");
        let condition =
            |&latest_block_number: &BlockNumber| latest_block_number == expected_block_number;

        let await_reverted_tasks = self.running_nodes.values().map(|running_node| async {
            let running_node_setup = &running_node.node_setup;
            let batcher_logger = CustomLogger::new(
                TraceLevel::Info,
                Some(format!(
                    "Waiting for batcher to reach block {expected_block_number} in sequencer {} \
                     executable {}.",
                    running_node_setup.get_node_index().unwrap(),
                    running_node_setup.get_batcher_index(),
                )),
            );

            // TODO(noamsp): rename batcher index/monitoringClient or use sync
            // index/monitoringClient
            let sync_logger = CustomLogger::new(
                TraceLevel::Info,
                Some(format!(
                    "Waiting for state sync to reach block {expected_block_number} in sequencer \
                     {} executable {}.",
                    running_node_setup.get_node_index().unwrap(),
                    running_node_setup.get_state_sync_index(),
                )),
            );

            join!(
                await_batcher_block(
                    interval_ms,
                    condition,
                    max_attempts,
                    running_node_setup.batcher_monitoring_client(),
                    batcher_logger,
                ),
                await_sync_block(
                    interval_ms,
                    condition,
                    max_attempts,
                    running_node_setup.state_sync_monitoring_client(),
                    sync_logger,
                )
            )
        });

        tokio::time::timeout(timeout_duration, join_all(await_reverted_tasks))
            .await
            .expect("Running Nodes should be reverted.");

        info!(
            "All running nodes have been reverted succesfully to block number \
             {expected_block_number}."
        );
    }

    pub fn get_node_indices(&self) -> HashSet<usize> {
        self.node_indices.clone()
    }

    pub fn shutdown_nodes(&mut self, nodes_to_shutdown: HashSet<usize>) {
        nodes_to_shutdown.into_iter().for_each(|index| {
            let running_node = self
                .running_nodes
                .remove(&index)
                .unwrap_or_else(|| panic!("Node {index} is not in the running map."));
            running_node.executable_handles.iter().for_each(|handle| {
                assert!(!handle.is_finished(), "Node {index} should still be running.");
                handle.abort();
            });
            assert!(
                self.idle_nodes.insert(index, running_node.node_setup).is_none(),
                "Node {index} is already in the idle map."
            );
            info!("Node {} has been shut down.", index);
        });
    }

    pub async fn send_deploy_and_invoke_txs_and_verify(&mut self) {
        self.test_and_verify(
            DeployAndInvokeTxs,
            DEFAULT_SENDER_ACCOUNT,
            BLOCK_TO_WAIT_FOR_DEPLOY_AND_INVOKE,
        )
        .await;
    }

    #[instrument(skip(self))]
    pub async fn send_txs_and_verify(
        &mut self,
        n_invoke_txs: usize,
        n_l1_handler_txs: usize,
        wait_for_block: BlockNumber,
    ) {
        info!(
            "Sending {} invoke + {} l1handler txs and waiting for block {}.",
            n_invoke_txs, n_l1_handler_txs, wait_for_block
        );
        self.test_and_verify(
            ConsensusTxs { n_invoke_txs, n_l1_handler_txs },
            DEFAULT_SENDER_ACCOUNT,
            wait_for_block,
        )
        .await;
        self.rpc_verify_last_block(wait_for_block).await;
    }

    /// Create a simulator that's connected to the http server of Node 0.
    pub fn create_simulator(&self) -> SequencerSimulator {
        // Always connect to node 0 (the consolidated node) which is never shut down during tests
        let node_0_setup = self
            .running_nodes
            .get(&0)
            .map(|node| &(node.node_setup))
            .unwrap_or_else(|| self.idle_nodes.get(&0).expect("Node 0 doesn't exist"));

        for executable_setup in &node_0_setup.executables {
            if let Some(http_server_config) = &executable_setup.get_config().http_server_config {
                let localhost_url = format!("http://{}", Ipv4Addr::LOCALHOST);
                let monitoring_port = executable_setup
                    .get_config()
                    .monitoring_endpoint_config
                    .as_ref()
                    .expect("Should have a monitoring endpoint config")
                    .port;
                return SequencerSimulator::new(
                    &localhost_url,
                    http_server_config.port,
                    &localhost_url,
                    monitoring_port,
                );
            }
        }
        unreachable!("No executable with a set http server.")
    }

    #[instrument(skip(self))]
    pub async fn send_declare_txs_and_verify(&mut self) {
        info!("Sending a declare tx and waiting for block {}.", BLOCK_TO_WAIT_FOR_DECLARE);
        self.test_and_verify(DeclareTx, DEFAULT_SENDER_ACCOUNT, BLOCK_TO_WAIT_FOR_DECLARE).await;
        self.rpc_verify_class_declared(BLOCK_TO_WAIT_FOR_DECLARE).await;
    }

    pub async fn await_txs_accepted_on_all_running_nodes(&mut self, target_n_txs: usize) {
        self.perform_action_on_all_running_nodes(|sequencer_idx, running_node| {
            let monitoring_client = running_node.node_setup.state_sync_monitoring_client();
            await_txs_accepted(monitoring_client, sequencer_idx, target_n_txs)
        })
        .await;
    }

    /// This function tests and verifies the integration of the transaction flow.
    ///
    /// # Parameters
    /// - `expected_initial_value`: The initial amount of batched transactions. This represents the
    ///   starting state before any transactions are sent.
    /// - `n_txs`: The number of transactions that will be sent during the test. After the test
    ///   completes, the nonce in the batcher's storage is expected to be `expected_initial_value +
    ///   n_txs`.
    /// - `tx_generator`: A transaction generator used to create transactions for testing.
    /// - `sender_account`: The ID of the account sending the transactions.
    /// - `expected_block_number`: The block number up to which execution should be awaited.
    ///
    /// The function verifies the initial state, runs the test with the given number of
    /// transactions, waits for execution to complete, and then verifies the final state.
    async fn test_and_verify(
        &mut self,
        test_scenario: impl TestScenario,
        sender_account: AccountId,
        wait_for_block: BlockNumber,
    ) {
        self.verify_txs_accepted_on_all_running_nodes(sender_account).await;
        self.run_integration_test_simulator(&test_scenario, sender_account).await;
        self.await_block_on_all_running_nodes(wait_for_block).await;
        self.verify_txs_accepted_on_all_running_nodes(sender_account).await;
    }

    async fn await_alive(&self, interval: u64, max_attempts: usize) {
        let await_alive_tasks =
            self.running_nodes.values().map(|node| node.await_alive(interval, max_attempts));

        join_all(await_alive_tasks).await;
    }

    // TODO(Tsabary): resembles `create_simulator` and `fn chain_id`, consider unifying.
    fn get_rpc_server_socket(&self) -> SocketAddr {
        let node_setup = self
            .idle_nodes
            .values()
            .next()
            .or_else(|| self.running_nodes.values().next().map(|node| &node.node_setup))
            .expect("There should be at least one running or idle node");

        for executable_setup in &node_setup.executables {
            if let Some(state_sync_config) = executable_setup.get_config().clone().state_sync_config
            {
                return SocketAddr::from((
                    state_sync_config.rpc_config.ip,
                    state_sync_config.rpc_config.port,
                ));
            }
        }
        unreachable!("No executable with a set state sync config.")
    }

    // Verify with JSON RPC server if the last block is the expected one.
    async fn rpc_verify_last_block(&self, expected_block: BlockNumber) {
        info!("Verifying last block number by JSON RPC server.");

        let server_address = self.get_rpc_server_socket();
        let res = send_request(server_address, "starknet_blockNumber", "", "V0_8").await;
        if let Some(block_number) = res.get("result").and_then(|result| result.as_u64()) {
            assert!(
                block_number >= expected_block.0,
                "JSON RPC server -> Block number mismatch: expected greater or equal than {}, got \
                 {}.",
                expected_block.0,
                block_number
            );
        } else {
            info!("JSON RPC server -> Received: {:?}", res);
            panic!(
                "JSON RPC server -> Failed to extract block number: 'result' field is missing or \
                 not a valid u64."
            );
        }
    }

    // Verify with JSON RPC server that class is declare transaction was successful.
    async fn rpc_verify_class_declared(&self, expected_block: BlockNumber) {
        info!("Verifying class declaration by JSON RPC server.");

        let server_address = self.get_rpc_server_socket();
        let declared_contract_class = contract_class();
        let class_hash = declared_contract_class.calculate_class_hash();
        let params = format!(
            r#"{{"block_number": {}}}, "0x{}""#,
            expected_block,
            hex::encode(class_hash.0.to_bytes_be())
        );

        info!(
            "rpc_verify_class_declared: server_addrerss: {}, class_version: {},  params {}",
            server_address, declared_contract_class.contract_class_version, params
        );

        let res = send_request(server_address, "starknet_getClass", params.as_str(), "V0_8").await;
        if let Some(received_contract_class) = res.get("result") {
            let contract_class: SierraContractClass =
                serde_json::from_value(received_contract_class.clone())
                    .expect("Failed to convert received contract class to SierraContractClass");
            assert_eq!(
                contract_class, declared_contract_class,
                "JSON RPC server -> Contract Class mismatch.",
            );
        } else {
            panic!("JSON RPC server -> Failed to get class");
        }
    }

    async fn run_integration_test_simulator(
        &mut self,
        test_scenario: &impl TestScenario,
        sender_account: AccountId,
    ) {
        info!("Running integration test simulator.");
        let chain_id = self.chain_id();
        let send_l1_handler_tx_fn = &mut |l1_handler_tx| {
            send_message_to_l2_and_calculate_tx_hash(
                l1_handler_tx,
                &self.anvil_base_layer,
                &chain_id,
            )
        };
        let send_rpc_tx_fn = &mut |rpc_tx| async {
            let node_0 = self.running_nodes.get(&0).expect("Node 0 should be running.");
            node_0.node_setup.send_rpc_tx_fn(rpc_tx).await
        };

        send_consensus_txs(
            &mut self.tx_generator,
            sender_account,
            test_scenario,
            send_rpc_tx_fn,
            send_l1_handler_tx_fn,
        )
        .await;
    }

    /// Waits until all running nodes reach the specified block number.
    /// Queries the batcher and state sync metrics to verify progress.
    async fn await_block_on_all_running_nodes(&self, expected_block_number: BlockNumber) {
        self.perform_action_on_all_running_nodes(|sequencer_idx, running_node| {
            let node_setup = &running_node.node_setup;
            let batcher_monitoring_client = node_setup.batcher_monitoring_client();
            let batcher_index = node_setup.get_batcher_index();
            let state_sync_monitoring_client = node_setup.state_sync_monitoring_client();
            let state_sync_index = node_setup.get_state_sync_index();
            await_block(
                batcher_monitoring_client,
                batcher_index,
                state_sync_monitoring_client,
                state_sync_index,
                expected_block_number,
                sequencer_idx,
            )
        })
        .await;
    }

    pub async fn get_consensus_manager_monitoring_client_for_running_node(
        &self,
        node_idx: usize,
    ) -> &MonitoringClient {
        let running_node = self.running_nodes.get(&node_idx).expect("Running node should exist");
        &running_node.node_setup.consensus_manager_monitoring_client()
    }

    pub async fn await_sync_block_on_all_running_nodes(
        &mut self,
        expected_block_number: BlockNumber,
    ) {
        let condition =
            |&latest_block_number: &BlockNumber| latest_block_number >= expected_block_number;

        self.perform_action_on_all_running_nodes(|sequencer_idx, running_node| async move {
            let node_setup = &running_node.node_setup;
            let monitoring_client = node_setup.batcher_monitoring_client();
            let batcher_index = node_setup.get_batcher_index();
            let expected_height = expected_block_number.unchecked_next();

            let logger = CustomLogger::new(
                TraceLevel::Info,
                Some(format!(
                    "Waiting for sync height metric to reach block {expected_height} in sequencer \
                     {sequencer_idx} executable {batcher_index}.",
                )),
            );
            await_sync_block(5000, condition, 50, monitoring_client, logger).await.unwrap();
        })
        .await;
    }

    async fn verify_txs_accepted_on_all_running_nodes(&self, sender_account: AccountId) {
        // We use state syncs processed txs metric via its monitoring client to verify that the
        // transactions were accepted.
        let account = self.tx_generator.account_with_id(sender_account);
        let expected_n_accepted_account_txs = nonce_to_usize(account.get_nonce());
        let expected_n_l1_handler_txs = self.tx_generator.n_l1_txs();
        let expected_n_accepted_txs = expected_n_accepted_account_txs + expected_n_l1_handler_txs;

        self.perform_action_on_all_running_nodes(|sequencer_idx, running_node| {
            // We use state syncs processed txs metric via its monitoring client to verify that the
            // transactions were accepted.
            let monitoring_client = running_node.node_setup.state_sync_monitoring_client();
            verify_txs_accepted(monitoring_client, sequencer_idx, expected_n_accepted_txs)
        })
        .await;
    }

    async fn perform_action_on_all_running_nodes<'a, F, Fut>(&'a self, f: F)
    where
        F: Fn(usize, &'a RunningNode) -> Fut,
        Fut: Future<Output = ()> + 'a,
    {
        let futures = self.running_nodes.iter().map(|(sequencer_idx, running_node)| {
            running_node.propagate_executable_panic();
            f(*sequencer_idx, running_node)
        });
        join_all(futures).await;
    }

    pub fn chain_id(&self) -> ChainId {
        // TODO(Arni): Get the chain ID from a shared canonic location.
        let node_setup = self
            .idle_nodes
            .values()
            .next()
            .or_else(|| self.running_nodes.values().next().map(|node| &node.node_setup))
            .expect("There should be at least one running or idle node");

        for executable_setup in &node_setup.executables {
            if let Some(batcher_config) = &executable_setup.get_config().batcher_config {
                return batcher_config.block_builder_config.chain_info.chain_id.clone();
            }
        }
        unreachable!("No executable with a set batcher.")
    }

    /// This function returns the number of accepted transactions on all running nodes.
    /// It queries the state sync monitoring client to get the latest value of the processed txs
    /// metric.
    pub async fn get_num_accepted_txs_on_all_running_nodes(&self) -> HashMap<usize, usize> {
        let mut result = HashMap::new();
        for (index, running_node) in self.running_nodes.iter() {
            let monitoring_client = running_node.node_setup.state_sync_monitoring_client();
            let num_accepted = sequencer_num_accepted_txs(monitoring_client).await;
            result.insert(*index, num_accepted);
        }
        result
    }
}

pub fn nonce_to_usize(nonce: Nonce) -> usize {
    let prefixed_hex = nonce.0.to_hex_string();
    let unprefixed_hex = prefixed_hex.split_once("0x").unwrap().1;
    usize::from_str_radix(unprefixed_hex, 16).unwrap()
}

async fn get_sequencer_setup_configs(
    tx_generator: &MultiAccountTransactionGenerator,
    // TODO(Tsabary/Nadin): instead of number of nodes, this should be a vector of deployments.
    num_of_consolidated_nodes: usize,
    num_of_distributed_nodes: usize,
    custom_paths: Option<CustomPaths>,
    test_unique_id: TestIdentifier,
) -> (Vec<NodeSetup>, HashSet<usize>) {
    let mut available_ports_generator = AvailablePortsGenerator::new(test_unique_id.into());

    let mut node_component_configs =
        Vec::with_capacity(num_of_consolidated_nodes + num_of_distributed_nodes);
    for _ in 0..num_of_consolidated_nodes {
        node_component_configs.push(create_consolidated_component_configs());
    }
    // Testing the two various node configurations: distributed and hybrid.
    // TODO(Tsabary): better handling of the number of each type.
    for _ in 0..num_of_distributed_nodes / 2 {
        node_component_configs
            .push(create_hybrid_component_configs(&mut available_ports_generator));
    }
    for _ in num_of_distributed_nodes / 2..num_of_distributed_nodes {
        node_component_configs
            .push(create_distributed_component_configs(&mut available_ports_generator));
    }

    info!("Creating node configurations.");
    let chain_info = ChainInfo::create_for_testing();
    let accounts = tx_generator.accounts();
    let component_configs_len = node_component_configs.len();

    // TODO(Nadin): Refactor to avoid directly mutating vectors

    let mut consensus_manager_ports = available_ports_generator
        .next()
        .expect("Failed to get an AvailablePorts instance for consensus manager configs");

    // TODO(Nadin): pass recorder_url to this function to avoid mutating the resulting configs.
    let mut consensus_manager_configs = create_consensus_manager_configs_from_network_configs(
        create_connected_network_configs(
            consensus_manager_ports.get_next_ports(component_configs_len),
        ),
        component_configs_len,
        &chain_info.chain_id,
    );

    let node_indices: HashSet<usize> = (0..component_configs_len).collect();

    // TODO(Nadin): define the test storage here and pass it to the create_state_sync_configs and to
    // the ExecutableSetup
    let mut state_sync_ports = available_ports_generator
        .next()
        .expect("Failed to get an AvailablePorts instance for state sync configs");
    let mut state_sync_configs = create_state_sync_configs(
        StorageConfig::default(),
        state_sync_ports.get_next_ports(component_configs_len),
        state_sync_ports.get_next_ports(component_configs_len),
    );

    let mut mempool_p2p_ports = available_ports_generator
        .next()
        .expect("Failed to get an AvailablePorts instance for mempool p2p configs");
    let mut mempool_p2p_configs = create_mempool_p2p_configs(
        chain_info.chain_id.clone(),
        mempool_p2p_ports.get_next_ports(component_configs_len),
    );

    let mut base_layer_ports = available_ports_generator
        .next()
        .expect("Failed to get an AvailablePorts instance for base layer config");
<<<<<<< HEAD
    let base_layer_config = AnvilBaseLayer::config();
=======
    let (base_layer_config, base_layer_url) =
        ethereum_base_layer_config_for_anvil(Some(base_layer_ports.get_next_port()));
>>>>>>> 92330998

    let mut nodes = Vec::new();

    // TODO(tsabary): Move these to the start of the test and propagate their values when relevant.
    // All nodes use the same recorder_url and eth_to_strk_oracle_url.
    let (recorder_url, _join_handle) =
        spawn_local_success_recorder(base_layer_ports.get_next_port());
    let (eth_to_strk_oracle_url, _join_handle_eth_to_strk_oracle) =
        spawn_local_eth_to_strk_oracle(base_layer_ports.get_next_port());

    let mut config_available_ports = available_ports_generator
        .next()
        .expect("Failed to get an AvailablePorts instance for node configs");

    // Create nodes.
    for (node_index, node_component_config) in node_component_configs.into_iter().enumerate() {
        let mut executables = Vec::new();
        let batcher_index = node_component_config.get_batcher_index();
        let http_server_index = node_component_config.get_http_server_index();
        let state_sync_index = node_component_config.get_state_sync_index();
        let class_manager_index = node_component_config.get_class_manager_index();
        let consensus_manager_index = node_component_config.get_consensus_manager_index();

        let mut consensus_manager_config = consensus_manager_configs.remove(0);
        let mempool_p2p_config = mempool_p2p_configs.remove(0);
        let state_sync_config = state_sync_configs.remove(0);

        consensus_manager_config.cende_config.recorder_url = recorder_url.clone();
        let eth_to_strk_oracle_config = EthToStrkOracleConfig {
            url_header_list: Some(vec![eth_to_strk_oracle_url.clone()]),
            ..Default::default()
        };

        let validator_id = set_validator_id(&mut consensus_manager_config, node_index);
        let chain_info = chain_info.clone();

        let storage_setup = get_integration_test_storage(
            node_index,
            batcher_index,
            state_sync_index,
            class_manager_index,
            custom_paths.clone(),
            accounts.to_vec(),
            &chain_info,
        );

        // Per node, create the executables constituting it.
        for (executable_index, executable_component_config) in
            node_component_config.into_iter().enumerate()
        {
            // Set a monitoring endpoint for each executable.
            let monitoring_endpoint_config = MonitoringEndpointConfig {
                port: config_available_ports.get_next_port(),
                collect_metrics: true,
                ..Default::default()
            };

            let (config, config_pointers_map) = create_node_config(
                &mut config_available_ports,
                chain_info.clone(),
                storage_setup.storage_config.clone(),
                state_sync_config.clone(),
                consensus_manager_config.clone(),
                eth_to_strk_oracle_config.clone(),
                mempool_p2p_config.clone(),
                monitoring_endpoint_config,
                executable_component_config.clone(),
                base_layer_config.clone(),
                base_layer_url.clone(),
                BLOCK_MAX_CAPACITY_GAS,
                validator_id,
                ALLOW_BOOTSTRAP_TXS,
            );

            let base_app_config = DeploymentBaseAppConfig::new(
                config,
                config_pointers_map,
                CONFIG_NON_POINTERS_WHITELIST.clone(),
            );

            let node_execution_id = NodeExecutionId::new(node_index, executable_index);
            let exec_config_path =
                custom_paths.as_ref().and_then(|paths| paths.get_config_path(&node_execution_id));

            executables.push(
                ExecutableSetup::new(base_app_config, node_execution_id, exec_config_path).await,
            );
        }

        let http_server_config = executables[http_server_index]
            .base_app_config
            .get_config()
            .http_server_config
            .as_ref()
            .expect("Http server config should be set for this executable.");
        let HttpServerConfig { ip, port } = http_server_config;
        let add_tx_http_client = HttpTestClient::new(SocketAddr::new(*ip, *port));

        nodes.push(NodeSetup::new(
            executables,
            batcher_index,
            http_server_index,
            state_sync_index,
            consensus_manager_index,
            add_tx_http_client,
            storage_setup.storage_handles,
        ));
    }

    (nodes, node_indices)
}

fn create_map<T, K, F>(items: Vec<T>, key_extractor: F) -> HashMap<K, T>
where
    F: Fn(&T) -> Option<K>,
    K: std::hash::Hash + Eq,
{
    items.into_iter().filter_map(|item| key_extractor(&item).map(|key| (key, item))).collect()
}<|MERGE_RESOLUTION|>--- conflicted
+++ resolved
@@ -80,11 +80,7 @@
 };
 
 pub const DEFAULT_SENDER_ACCOUNT: AccountId = 0;
-<<<<<<< HEAD
-const BLOCK_MAX_CAPACITY_GAS: GasAmount = GasAmount(80000000); // Capacity allows multiple transactions per block.
-=======
 const BLOCK_MAX_CAPACITY_GAS: GasAmount = GasAmount(100000000); // Capacity allows multiple transactions per block.
->>>>>>> 92330998
 pub const BLOCK_TO_WAIT_FOR_DEPLOY_AND_INVOKE: BlockNumber = BlockNumber(4);
 pub const BLOCK_TO_WAIT_FOR_DECLARE: BlockNumber =
     BlockNumber(BLOCK_TO_WAIT_FOR_DEPLOY_AND_INVOKE.0 + 10);
@@ -276,8 +272,6 @@
         )
         .await;
 
-<<<<<<< HEAD
-=======
         fn get_base_layer_config(sequencers_setup: &NodeSetup) -> (EthereumBaseLayerConfig, Url) {
             // TODO(Tsabary): the pattern of iterating over executables to find the relevant config
             // should be unified and improved, throughout.
@@ -299,7 +293,6 @@
         let (base_layer_config, base_layer_url) =
             get_base_layer_config(sequencers_setup.first().unwrap());
 
->>>>>>> 92330998
         // TODO(Tsabary): these should be functions of `NodeSetup`.
         fn get_l1_gas_price_scraper_config(
             sequencers_setup: &NodeSetup,
@@ -317,12 +310,8 @@
         let l1_gas_price_scraper_config =
             get_l1_gas_price_scraper_config(sequencers_setup.first().unwrap());
 
-<<<<<<< HEAD
-        let anvil_base_layer = AnvilBaseLayer::new().await;
-=======
         let (anvil, starknet_l1_contract) =
             spawn_anvil_and_deploy_starknet_l1_contract(&base_layer_config, &base_layer_url).await;
->>>>>>> 92330998
         // Send some transactions to L1 so it has a history of blocks to scrape gas prices from.
         let num_blocks_needed_on_l1 = (l1_gas_price_scraper_config.number_of_blocks_for_mean
             + l1_gas_price_scraper_config.finality)
@@ -334,12 +323,8 @@
         make_block_history_on_anvil(
             sender_address,
             receiver_address,
-<<<<<<< HEAD
-            anvil_base_layer.ethereum_base_layer.config.clone(),
-=======
             base_layer_config.clone(),
             &base_layer_url,
->>>>>>> 92330998
             num_blocks_needed_on_l1,
         )
         .await;
@@ -913,12 +898,8 @@
     let mut base_layer_ports = available_ports_generator
         .next()
         .expect("Failed to get an AvailablePorts instance for base layer config");
-<<<<<<< HEAD
-    let base_layer_config = AnvilBaseLayer::config();
-=======
     let (base_layer_config, base_layer_url) =
         ethereum_base_layer_config_for_anvil(Some(base_layer_ports.get_next_port()));
->>>>>>> 92330998
 
     let mut nodes = Vec::new();
 
