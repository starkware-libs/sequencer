use std::collections::{HashMap, HashSet};
use std::fmt::Debug;
use std::iter;
use std::net::SocketAddr;
use std::ops::Index;

use assert_matches::assert_matches;
use async_trait::async_trait;
use cairo_lang_starknet_classes::casm_contract_class::CasmContractClass;
use indexmap::{indexmap, IndexMap};
use itertools::Itertools;
use jsonrpsee::core::Error;
use jsonrpsee::Methods;
use jsonschema::JSONSchema;
use lazy_static::lazy_static;
use mockall::predicate::eq;
use papyrus_common::pending_classes::{ApiContractClass, PendingClassesTrait};
use papyrus_common::BlockHashAndNumber;
use papyrus_storage::base_layer::BaseLayerStorageWriter;
use papyrus_storage::body::events::EventIndex;
use papyrus_storage::body::{BodyStorageWriter, TransactionIndex};
use papyrus_storage::class::ClassStorageWriter;
use papyrus_storage::compiled_class::CasmStorageWriter;
use papyrus_storage::header::HeaderStorageWriter;
use papyrus_storage::state::StateStorageWriter;
use papyrus_storage::test_utils::get_test_storage;
use papyrus_storage::StorageScope;
use papyrus_test_utils::{
    auto_impl_get_test_instance,
    get_number_of_variants,
    get_rng,
    get_test_block,
    get_test_body,
    get_test_state_diff,
    send_request,
    GetTestInstance,
};
use pretty_assertions::assert_eq;
use rand::{random, RngCore};
use rand_chacha::ChaCha8Rng;
use reqwest::StatusCode;
use serde::{Deserialize, Serialize};
use starknet_api::block::{
    Block as StarknetApiBlock,
    BlockHash,
    BlockHeader,
    BlockHeaderWithoutHash,
    BlockNumber,
    BlockStatus,
    BlockTimestamp,
    GasPrice,
    GasPricePerToken,
    StarknetVersion,
};
use starknet_api::core::{
    ClassHash,
    CompiledClassHash,
    ContractAddress,
    GlobalRoot,
    Nonce,
    PatriciaKey,
    SequencerContractAddress,
};
use starknet_api::data_availability::L1DataAvailabilityMode;
use starknet_api::deprecated_contract_class::{
    ContractClass as StarknetApiDeprecatedContractClass,
    ContractClassAbiEntry,
    FunctionAbiEntry,
    FunctionStateMutability,
};
use starknet_api::hash::StarkHash;
use starknet_api::state::{ContractClass as StarknetApiContractClass, StateDiff, StorageKey};
use starknet_api::transaction::{
    Event as StarknetApiEvent,
    EventContent,
    EventData,
    EventIndexInTransactionOutput,
    EventKey,
    Transaction as StarknetApiTransaction,
    TransactionHash,
    TransactionOffsetInBlock,
    TransactionOutput as StarknetApiTransactionOutput,
};
use starknet_api::{felt, patricia_key};
use starknet_client::reader::objects::pending_data::{
    DeprecatedPendingBlock,
    PendingBlockOrDeprecated,
    PendingStateUpdate as ClientPendingStateUpdate,
};
use starknet_client::reader::objects::state::{
    DeclaredClassHashEntry as ClientDeclaredClassHashEntry,
    DeployedContract as ClientDeployedContract,
    ReplacedClass as ClientReplacedClass,
    StateDiff as ClientStateDiff,
    StorageEntry as ClientStorageEntry,
};
use starknet_client::reader::objects::transaction::{
    Transaction as ClientTransaction,
    TransactionReceipt as ClientTransactionReceipt,
};
use starknet_client::starknet_error::{KnownStarknetErrorCode, StarknetError, StarknetErrorCode};
use starknet_client::writer::objects::response::{
    DeclareResponse,
    DeployAccountResponse,
    InvokeResponse,
};
use starknet_client::writer::objects::transaction::{
    DeclareTransaction as ClientDeclareTransaction,
    DeployAccountTransaction as ClientDeployAccountTransaction,
    InvokeTransaction as ClientInvokeTransaction,
};
use starknet_client::writer::{MockStarknetWriter, WriterClientError, WriterClientResult};
use starknet_client::ClientError;
use starknet_types_core::felt::Felt;

use super::super::api::EventsChunk;
use super::super::block::{Block, GeneralBlockHeader, PendingBlockHeader, ResourcePrice};
use super::super::broadcasted_transaction::BroadcastedDeclareTransaction;
use super::super::deprecated_contract_class::ContractClass as DeprecatedContractClass;
use super::super::error::{
    unexpected_error,
    JsonRpcError,
    BLOCK_NOT_FOUND,
    CLASS_HASH_NOT_FOUND,
    COMPILATION_FAILED,
    CONTRACT_NOT_FOUND,
    DUPLICATE_TX,
    INVALID_CONTINUATION_TOKEN,
    INVALID_TRANSACTION_INDEX,
    NO_BLOCKS,
    PAGE_SIZE_TOO_BIG,
    TOO_MANY_KEYS_IN_FILTER,
    TRANSACTION_HASH_NOT_FOUND,
};
use super::super::state::{
    AcceptedStateUpdate,
    ClassHashes,
    ContractClass,
    ContractNonce,
    DeployedContract,
    PendingStateUpdate,
    ReplacedClasses,
    StateUpdate,
    StorageDiff,
    StorageEntry,
    ThinStateDiff,
};
use super::super::transaction::{
    DeployAccountTransaction,
    Event,
    GeneralTransactionReceipt,
    InvokeTransaction,
    L1HandlerMsgHash,
    L1L2MsgHash,
    PendingTransactionFinalityStatus,
    PendingTransactionOutput,
    PendingTransactionReceipt,
    Transaction,
    TransactionFinalityStatus,
    TransactionOutput,
    TransactionReceipt,
    TransactionStatus,
    TransactionWithHash,
    TransactionWithReceipt,
    Transactions,
    TypedDeployAccountTransaction,
    TypedInvokeTransaction,
};
use super::super::write_api_result::{
    AddDeclareOkResult,
    AddDeployAccountOkResult,
    AddInvokeOkResult,
};
use super::api_impl::{JsonRpcServerImpl, BLOCK_HASH_TABLE_ADDRESS};
use super::{ContinuationToken, EventFilter, GatewayContractClass};
use crate::api::{BlockHashOrNumber, BlockId, Tag};
use crate::syncing_state::SyncStatus;
use crate::test_utils::{
    call_and_validate_schema_for_result,
    call_api_then_assert_and_validate_schema_for_err,
    call_api_then_assert_and_validate_schema_for_result,
    get_method_names_from_spec,
    get_starknet_spec_api_schema_for_components,
    get_starknet_spec_api_schema_for_method_results,
    get_test_highest_block,
    get_test_pending_classes,
    get_test_pending_data,
    get_test_rpc_config,
    get_test_rpc_server_and_storage_writer,
    get_test_rpc_server_and_storage_writer_from_params,
    method_name_to_spec_method_name,
    raw_call,
    validate_schema,
    SpecFile,
};
use crate::v0_8::api::CompiledContractClass;
use crate::version_config::VERSION_0_8 as VERSION;
use crate::{
    internal_server_error,
    internal_server_error_with_msg,
    run_server,
    ContinuationTokenAsStruct,
    GENESIS_HASH,
};

const NODE_VERSION: &str = "NODE VERSION";

#[tokio::test]
async fn spec_version() {
    let (module, _) = get_test_rpc_server_and_storage_writer::<JsonRpcServerImpl>();

    call_api_then_assert_and_validate_schema_for_result(
        &module,
        "starknet_V0_8_specVersion",
        vec![],
        &VERSION,
        SpecFile::StarknetApiOpenrpc,
        &format!("{VERSION}"),
    )
    .await;
}

#[tokio::test]
async fn chain_id() {
    let (module, _) = get_test_rpc_server_and_storage_writer::<JsonRpcServerImpl>();

    // The result should be equal to the result of the following python code
    // hex(int.from_bytes(b'SN_SEPOLIA', byteorder="big", signed=False))
    // taken from starknet documentation:
    // https://docs.starknet.io/documentation/develop/Blocks/transactions/#chain-id.
    call_api_then_assert_and_validate_schema_for_result(
        &module,
        "starknet_V0_8_chainId",
        vec![],
        &VERSION,
        SpecFile::StarknetApiOpenrpc,
        &String::from("0x534e5f5345504f4c4941"),
    )
    .await;
}

#[tokio::test]
async fn block_hash_and_number() {
    let method_name = "starknet_V0_8_blockHashAndNumber";
    let (module, mut storage_writer) =
        get_test_rpc_server_and_storage_writer::<JsonRpcServerImpl>();

    // No blocks yet.
    call_api_then_assert_and_validate_schema_for_err::<_, BlockHashAndNumber>(
        &module,
        method_name,
        vec![],
        &VERSION,
        SpecFile::StarknetApiOpenrpc,
        &NO_BLOCKS.into(),
    )
    .await;

    // Add a block without state diff and check that there are still no blocks.
    let block = get_test_block(1, None, None, None);
    storage_writer
        .begin_rw_txn()
        .unwrap()
        .append_header(block.header.block_header_without_hash.block_number, &block.header)
        .unwrap()
        .commit()
        .unwrap();
    call_api_then_assert_and_validate_schema_for_err::<_, BlockHashAndNumber>(
        &module,
        method_name,
        vec![],
        &VERSION,
        SpecFile::StarknetApiOpenrpc,
        &NO_BLOCKS.into(),
    )
    .await;

    // Add a state diff to the block and check that we get the block.
    storage_writer
        .begin_rw_txn()
        .unwrap()
        .append_state_diff(
            block.header.block_header_without_hash.block_number,
            starknet_api::state::ThinStateDiff::default(),
        )
        .unwrap()
        .commit()
        .unwrap();
    call_api_then_assert_and_validate_schema_for_result(
        &module,
        method_name,
        vec![],
        &VERSION,
        SpecFile::StarknetApiOpenrpc,
        &BlockHashAndNumber {
            block_hash: block.header.block_hash,
            block_number: block.header.block_header_without_hash.block_number,
        },
    )
    .await;
}

#[tokio::test]
async fn block_number() {
    let method_name = "starknet_V0_8_blockNumber";
    let (module, mut storage_writer) =
        get_test_rpc_server_and_storage_writer::<JsonRpcServerImpl>();

    // No blocks yet.
    let expected_err = NO_BLOCKS.into();
    call_api_then_assert_and_validate_schema_for_err::<_, BlockNumber>(
        &module,
        method_name,
        vec![],
        &VERSION,
        SpecFile::StarknetApiOpenrpc,
        &expected_err,
    )
    .await;

    // Add a block without state diff and check that there are still no blocks.
    storage_writer
        .begin_rw_txn()
        .unwrap()
        .append_header(BlockNumber(0), &BlockHeader::default())
        .unwrap()
        .commit()
        .unwrap();
    call_api_then_assert_and_validate_schema_for_err::<_, BlockNumber>(
        &module,
        method_name,
        vec![],
        &VERSION,
        SpecFile::StarknetApiOpenrpc,
        &expected_err,
    )
    .await;

    // Add a state diff to the block and check that we get the block.
    storage_writer
        .begin_rw_txn()
        .unwrap()
        .append_state_diff(BlockNumber(0), starknet_api::state::ThinStateDiff::default())
        .unwrap()
        .commit()
        .unwrap();
    call_api_then_assert_and_validate_schema_for_result(
        &module,
        method_name,
        vec![],
        &VERSION,
        SpecFile::StarknetApiOpenrpc,
        &BlockNumber(0),
    )
    .await;
}

#[tokio::test]
async fn syncing() {
    const API_METHOD_NAME: &str = "starknet_V0_8_syncing";

    let shared_highest_block = get_test_highest_block();
    let (module, _) = get_test_rpc_server_and_storage_writer_from_params::<JsonRpcServerImpl>(
        None,
        Some(shared_highest_block.clone()),
        None,
        None,
        None,
    );

    call_api_then_assert_and_validate_schema_for_result(
        &module,
        API_METHOD_NAME,
        vec![],
        &VERSION,
        SpecFile::StarknetApiOpenrpc,
        &false,
    )
    .await;

    *shared_highest_block.write().await =
        Some(BlockHashAndNumber { block_number: BlockNumber(5), ..Default::default() });
    call_api_then_assert_and_validate_schema_for_result(
        &module,
        API_METHOD_NAME,
        vec![],
        &VERSION,
        SpecFile::StarknetApiOpenrpc,
        &SyncStatus { highest_block_num: BlockNumber(5), ..Default::default() },
    )
    .await;
}

#[tokio::test]
async fn get_block_transaction_count() {
    let method_name = "starknet_V0_8_getBlockTransactionCount";
    let pending_data = get_test_pending_data();
    let (module, mut storage_writer) = get_test_rpc_server_and_storage_writer_from_params::<
        JsonRpcServerImpl,
    >(None, None, Some(pending_data.clone()), None, None);
    let transaction_count = 5;
    let block = get_test_block(transaction_count, None, None, None);
    storage_writer
        .begin_rw_txn()
        .unwrap()
        .append_header(block.header.block_header_without_hash.block_number, &block.header)
        .unwrap()
        .append_body(block.header.block_header_without_hash.block_number, block.body)
        .unwrap()
        .append_state_diff(
            block.header.block_header_without_hash.block_number,
            starknet_api::state::ThinStateDiff::default(),
        )
        .unwrap()
        .commit()
        .unwrap();

    // Get block by hash.
    call_api_then_assert_and_validate_schema_for_result(
        &module,
        method_name,
        vec![Box::new(BlockId::HashOrNumber(BlockHashOrNumber::Hash(block.header.block_hash)))],
        &VERSION,
        SpecFile::StarknetApiOpenrpc,
        &transaction_count,
    )
    .await;

    // Get block by number.
    let res = module
        .call::<_, usize>(
            method_name,
            [BlockId::HashOrNumber(BlockHashOrNumber::Number(
                block.header.block_header_without_hash.block_number,
            ))],
        )
        .await
        .unwrap();
    assert_eq!(res, transaction_count);

    // Ask for the latest block.
    let res = module.call::<_, usize>(method_name, [BlockId::Tag(Tag::Latest)]).await.unwrap();
    assert_eq!(res, transaction_count);

    // Ask for pending block
    let pending_transaction_count = 3;
    let mut rng = get_rng();
    pending_data.write().await.block.transactions_mutable().extend(
        iter::repeat(ClientTransaction::get_test_instance(&mut rng))
            .take(pending_transaction_count),
    );
    let res = module.call::<_, usize>(method_name, [BlockId::Tag(Tag::Pending)]).await.unwrap();
    assert_eq!(res, pending_transaction_count);

    // Ask for pending block when it's not up to date.
    *pending_data.write().await.block.parent_block_hash_mutable() =
        BlockHash(random::<u64>().into());
    let res = module.call::<_, usize>(method_name, [BlockId::Tag(Tag::Pending)]).await.unwrap();
    assert_eq!(res, 0);

    // Ask for an invalid block hash.
    call_api_then_assert_and_validate_schema_for_err::<_, usize>(
        &module,
        method_name,
        vec![Box::new(BlockId::HashOrNumber(BlockHashOrNumber::Hash(BlockHash(felt!(
            "0x642b629ad8ce233b55798c83bb629a59bf0a0092f67da28d6d66776680d5484"
        )))))],
        &VERSION,
        SpecFile::StarknetApiOpenrpc,
        &BLOCK_NOT_FOUND.into(),
    )
    .await;

    // Ask for an invalid block number.
    let err = module
        .call::<_, usize>(
            method_name,
            [BlockId::HashOrNumber(BlockHashOrNumber::Number(BlockNumber(1)))],
        )
        .await
        .unwrap_err();
    assert_matches!(err, Error::Call(err) if err == BLOCK_NOT_FOUND.into());
}

#[tokio::test]
async fn get_block_w_full_transactions() {
    let method_name = "starknet_V0_8_getBlockWithTxs";
    let pending_data = get_test_pending_data();
    let (module, mut storage_writer) = get_test_rpc_server_and_storage_writer_from_params::<
        JsonRpcServerImpl,
    >(None, None, Some(pending_data.clone()), None, None);

    let mut block = get_test_block(1, None, None, None);
    let block_hash = BlockHash(random::<u64>().into());
    let sequencer_address = SequencerContractAddress(random::<u64>().into());
    let timestamp = BlockTimestamp(random::<u64>());
    let starknet_version = StarknetVersion(vec![123]);
    block.header.block_hash = block_hash;
    block.header.block_header_without_hash.sequencer = sequencer_address;
    block.header.block_header_without_hash.timestamp = timestamp;
    block.header.block_header_without_hash.starknet_version = starknet_version.clone();
    storage_writer
        .begin_rw_txn()
        .unwrap()
        .append_header(block.header.block_header_without_hash.block_number, &block.header)
        .unwrap()
        .append_body(block.header.block_header_without_hash.block_number, block.body.clone())
        .unwrap()
        .append_state_diff(
            block.header.block_header_without_hash.block_number,
            starknet_api::state::ThinStateDiff::default(),
        )
        .unwrap()
        .commit()
        .unwrap();

    let expected_transaction = TransactionWithHash {
        transaction: block.body.transactions[0].clone().try_into().unwrap(),
        transaction_hash: block.body.transaction_hashes[0],
    };
    let expected_block = Block {
        status: Some(BlockStatus::AcceptedOnL2),
        header: GeneralBlockHeader::BlockHeader(block.header.into()),
        transactions: Transactions::Full(vec![expected_transaction]),
    };
    let GeneralBlockHeader::BlockHeader(expected_block_header) = expected_block.clone().header
    else {
        panic!("Unexpected block_header type. Expected BlockHeader.");
    };

    // Get block by hash.
    call_api_then_assert_and_validate_schema_for_result(
        &module,
        method_name,
        vec![Box::new(BlockId::HashOrNumber(BlockHashOrNumber::Hash(
            expected_block_header.block_hash,
        )))],
        &VERSION,
        SpecFile::StarknetApiOpenrpc,
        &expected_block,
    )
    .await;

    // Get block by number.
    let block = module
        .call::<_, Block>(
            method_name,
            [BlockId::HashOrNumber(BlockHashOrNumber::Number(expected_block_header.block_number))],
        )
        .await
        .unwrap();
    assert_eq!(block, expected_block);

    // Ask for the latest block.
    let block = module.call::<_, Block>(method_name, [BlockId::Tag(Tag::Latest)]).await.unwrap();
    assert_eq!(block, expected_block);

    // Ask for a block that was accepted on L1.
    storage_writer
        .begin_rw_txn()
        .unwrap()
        .update_base_layer_block_marker(&expected_block_header.block_number.unchecked_next())
        .unwrap()
        .commit()
        .unwrap();
    let block = module
        .call::<_, Block>(
            method_name,
            [BlockId::HashOrNumber(BlockHashOrNumber::Hash(expected_block_header.block_hash))],
        )
        .await
        .unwrap();
    assert_eq!(block.status, Some(BlockStatus::AcceptedOnL1));

    // Ask for an invalid block hash.
    let err = module
        .call::<_, Block>(
            method_name,
            [BlockId::HashOrNumber(BlockHashOrNumber::Hash(BlockHash(felt!(
                "0x642b629ad8ce233b55798c83bb629a59bf0a0092f67da28d6d66776680d5484"
            ))))],
        )
        .await
        .unwrap_err();
    assert_matches!(err, Error::Call(err) if err == BLOCK_NOT_FOUND.into());

    // Ask for an invalid block number.
    let err = module
        .call::<_, Block>(
            method_name,
            [BlockId::HashOrNumber(BlockHashOrNumber::Number(BlockNumber(1)))],
        )
        .await
        .unwrap_err();
    assert_matches!(err, Error::Call(err) if err == BLOCK_NOT_FOUND.into());

    // Get pending block.
    let mut rng = get_rng();
    let (client_transactions, rpc_transactions): (Vec<_>, Vec<_>) =
        iter::repeat_with(|| generate_client_transaction_and_rpc_transaction(&mut rng))
            .take(3)
            .unzip();
    let pending_sequencer_address = SequencerContractAddress(random::<u64>().into());
    let pending_timestamp = BlockTimestamp(random::<u64>());
    let pending_l1_gas_price = GasPricePerToken {
        price_in_wei: random::<u128>().into(),
        price_in_fri: random::<u128>().into(),
    };
    let pending_l2_gas_price =
<<<<<<< HEAD
        GasPricePerToken { price_in_wei: GasPrice(0), price_in_fri: GasPrice(0) };
=======
        GasPricePerToken { price_in_wei: 0_u8.into(), price_in_fri: 0_u8.into() };
>>>>>>> 136224af
    let expected_pending_block = Block {
        header: GeneralBlockHeader::PendingBlockHeader(PendingBlockHeader {
            parent_hash: block_hash,
            sequencer_address: pending_sequencer_address,
            timestamp: pending_timestamp,
            l1_gas_price: ResourcePrice {
                price_in_wei: pending_l1_gas_price.price_in_wei,
                price_in_fri: pending_l1_gas_price.price_in_fri,
            },
            l1_data_gas_price: ResourcePrice::default(),
            l2_gas_price: ResourcePrice {
                price_in_wei: pending_l2_gas_price.price_in_wei,
                price_in_fri: pending_l2_gas_price.price_in_fri,
            },
            l1_da_mode: L1DataAvailabilityMode::Calldata,
            starknet_version: starknet_version.to_string(),
        }),
        status: None,
        transactions: Transactions::Full(rpc_transactions),
    };
    {
        let pending_block = &mut pending_data.write().await.block;

        pending_block.transactions_mutable().extend(client_transactions);
        *pending_block.parent_block_hash_mutable() = block_hash;
        *pending_block.timestamp_mutable() = pending_timestamp;
        *pending_block.sequencer_address_mutable() = pending_sequencer_address;
        pending_block.set_l1_gas_price(&pending_l1_gas_price);
        *pending_block.starknet_version_mutable() = starknet_version.to_string();
    }
    // Using call_api_then_assert_and_validate_schema_for_result in order to validate the schema for
    // pending block.
    call_api_then_assert_and_validate_schema_for_result(
        &module,
        method_name,
        vec![Box::new(BlockId::Tag(Tag::Pending))],
        &VERSION,
        SpecFile::StarknetApiOpenrpc,
        &expected_pending_block,
    )
    .await;

    // Get pending block when it's not up to date.
    *pending_data.write().await.block.parent_block_hash_mutable() =
        BlockHash(random::<u64>().into());
    let res_block =
        module.call::<_, Block>(method_name, [BlockId::Tag(Tag::Pending)]).await.unwrap();
    let GeneralBlockHeader::PendingBlockHeader(pending_block_header) = res_block.header else {
        panic!("Unexpected block_header type. Expected PendingBlockHeader.")
    };
    assert_eq!(pending_block_header.parent_hash, block_hash);
    assert_eq!(pending_block_header.sequencer_address, sequencer_address);
    assert_eq!(pending_block_header.timestamp, timestamp);
    match res_block.transactions {
        Transactions::Hashes(transactions) => assert_eq!(transactions.len(), 0),
        Transactions::Full(transactions) => assert_eq!(transactions.len(), 0),
        Transactions::FullWithReceipts(transactions) => assert_eq!(transactions.len(), 0),
    };
}

#[tokio::test]
async fn get_block_w_full_transactions_and_receipts() {
    let method_name = "starknet_V0_8_getBlockWithReceipts";
    let pending_data = get_test_pending_data();
    let (module, mut storage_writer) = get_test_rpc_server_and_storage_writer_from_params::<
        JsonRpcServerImpl,
    >(None, None, Some(pending_data.clone()), None, None);

    let mut block = get_test_block(1, None, None, None);
    let block_hash = BlockHash(random::<u64>().into());
    let sequencer_address = SequencerContractAddress(random::<u64>().into());
    let timestamp = BlockTimestamp(random::<u64>());
    let starknet_version = StarknetVersion(vec![123]);
    let block_number = block.header.block_header_without_hash.block_number;
    block.header.block_hash = block_hash;
    block.header.block_header_without_hash.sequencer = sequencer_address;
    block.header.block_header_without_hash.timestamp = timestamp;
    block.header.block_header_without_hash.starknet_version = starknet_version.clone();
    storage_writer
        .begin_rw_txn()
        .unwrap()
        .append_header(block.header.block_header_without_hash.block_number, &block.header)
        .unwrap()
        .append_body(block.header.block_header_without_hash.block_number, block.body.clone())
        .unwrap()
        .append_state_diff(
            block.header.block_header_without_hash.block_number,
            starknet_api::state::ThinStateDiff::default(),
        )
        .unwrap()
        .commit()
        .unwrap();

    let expected_transaction = block.body.transactions[0].clone().try_into().unwrap();
    let expected_transaction_hash = block.body.transaction_hashes[0];
    let expected_block_header = GeneralBlockHeader::BlockHeader(block.header.into());
    let expected_status = Some(BlockStatus::AcceptedOnL2);

    // Get block by hash.
    let block = call_and_validate_schema_for_result::<_, Block>(
        &module,
        method_name,
        vec![Box::new(BlockId::HashOrNumber(BlockHashOrNumber::Hash(block_hash)))],
        &VERSION,
        SpecFile::StarknetApiOpenrpc,
    )
    .await;
    assert_eq!(block.header, expected_block_header);
    assert_eq!(block.status, expected_status);
    match block.transactions {
        Transactions::FullWithReceipts(transactions_with_receipts) => {
            assert_eq!(transactions_with_receipts.len(), 1);
            assert_eq!(transactions_with_receipts[0].transaction, expected_transaction);
            assert_eq!(
                transactions_with_receipts[0].receipt.transaction_hash,
                expected_transaction_hash,
            );
        }
        _ => panic!("Unexpected transactions type {:?}", block.transactions),
    }

    // Get block by number.
    let block = module
        .call::<_, Block>(
            method_name,
            [BlockId::HashOrNumber(BlockHashOrNumber::Number(block_number))],
        )
        .await
        .unwrap();
    assert_eq!(block.header, expected_block_header);

    // Ask for the latest block.
    let block = module.call::<_, Block>(method_name, [BlockId::Tag(Tag::Latest)]).await.unwrap();
    assert_eq!(block.header, expected_block_header);

    // Ask for a block that was accepted on L1.
    storage_writer
        .begin_rw_txn()
        .unwrap()
        .update_base_layer_block_marker(&block_number.unchecked_next())
        .unwrap()
        .commit()
        .unwrap();
    let block = module
        .call::<_, Block>(method_name, [BlockId::HashOrNumber(BlockHashOrNumber::Hash(block_hash))])
        .await
        .unwrap();
    assert_eq!(block.status, Some(BlockStatus::AcceptedOnL1));

    // Ask for an invalid block hash.
    let err = module
        .call::<_, Block>(
            method_name,
            [BlockId::HashOrNumber(BlockHashOrNumber::Hash(BlockHash(felt!(
                "0x642b629ad8ce233b55798c83bb629a59bf0a0092f67da28d6d66776680d5484"
            ))))],
        )
        .await
        .unwrap_err();
    assert_matches!(err, Error::Call(err) if err == BLOCK_NOT_FOUND.into());

    // Ask for an invalid block number.
    let err = module
        .call::<_, Block>(
            method_name,
            [BlockId::HashOrNumber(BlockHashOrNumber::Number(BlockNumber(1)))],
        )
        .await
        .unwrap_err();
    assert_matches!(err, Error::Call(err) if err == BLOCK_NOT_FOUND.into());

    // Get pending block.
    let mut rng = get_rng();
    let (client_transactions, client_receipts, rpc_transactions, rpc_receipts): (
        Vec<_>,
        Vec<_>,
        Vec<_>,
        Vec<_>,
    ) = itertools::multiunzip(
        iter::repeat_with(|| {
            generate_client_transaction_client_receipt_rpc_transaction_and_rpc_receipt(&mut rng)
        })
        .take(3),
    );
    let pending_sequencer_address = SequencerContractAddress(random::<u64>().into());
    let pending_timestamp = BlockTimestamp(random::<u64>());
    let pending_l1_gas_price = GasPricePerToken {
        price_in_wei: rng.next_u64().into(),
        price_in_fri: rng.next_u64().into(),
    };
    let pending_l2_gas_price =
<<<<<<< HEAD
        GasPricePerToken { price_in_wei: GasPrice(0), price_in_fri: GasPrice(0) };
=======
        GasPricePerToken { price_in_wei: 0_u8.into(), price_in_fri: 0_u8.into() };
>>>>>>> 136224af
    let expected_pending_block = Block {
        header: GeneralBlockHeader::PendingBlockHeader(PendingBlockHeader {
            parent_hash: block_hash,
            sequencer_address: pending_sequencer_address,
            timestamp: pending_timestamp,
            l1_gas_price: ResourcePrice {
                price_in_wei: pending_l1_gas_price.price_in_wei,
                price_in_fri: pending_l1_gas_price.price_in_fri,
            },
            l1_data_gas_price: ResourcePrice::default(),
            l2_gas_price: ResourcePrice {
                price_in_wei: pending_l2_gas_price.price_in_wei,
                price_in_fri: pending_l2_gas_price.price_in_fri,
            },
            l1_da_mode: L1DataAvailabilityMode::Calldata,
            starknet_version: starknet_version.to_string(),
        }),
        status: None,
        transactions: Transactions::FullWithReceipts(
            rpc_transactions
                .into_iter()
                .zip(rpc_receipts.into_iter())
                .map(|(transaction, receipt)| TransactionWithReceipt {
                    receipt: GeneralTransactionReceipt::PendingTransactionReceipt(receipt).into(),
                    transaction,
                })
                .collect(),
        ),
    };
    {
        let pending_block = &mut pending_data.write().await.block;

        pending_block.transactions_mutable().extend(client_transactions);
        pending_block.transaction_receipts_mutable().extend(client_receipts);
        *pending_block.parent_block_hash_mutable() = block_hash;
        *pending_block.timestamp_mutable() = pending_timestamp;
        *pending_block.sequencer_address_mutable() = pending_sequencer_address;
        pending_block.set_l1_gas_price(&pending_l1_gas_price);
        *pending_block.starknet_version_mutable() = starknet_version.to_string();
    }
    // Using call_api_then_assert_and_validate_schema_for_result again in order to validate the
    // schema for pending block too.
    call_api_then_assert_and_validate_schema_for_result::<_, Block>(
        &module,
        method_name,
        vec![Box::new(BlockId::Tag(Tag::Pending))],
        &VERSION,
        SpecFile::StarknetApiOpenrpc,
        &expected_pending_block,
    )
    .await;

    // Get pending block when it's not up to date.
    *pending_data.write().await.block.parent_block_hash_mutable() =
        BlockHash(random::<u64>().into());
    let res_block =
        module.call::<_, Block>(method_name, [BlockId::Tag(Tag::Pending)]).await.unwrap();
    let GeneralBlockHeader::PendingBlockHeader(pending_block_header) = res_block.header else {
        panic!("Unexpected block_header type. Expected PendingBlockHeader.")
    };
    assert_eq!(pending_block_header.parent_hash, block_hash);
    assert_eq!(pending_block_header.sequencer_address, sequencer_address);
    assert_eq!(pending_block_header.timestamp, timestamp);
    match res_block.transactions {
        Transactions::Hashes(transactions) => assert_eq!(transactions.len(), 0),
        Transactions::Full(transactions) => assert_eq!(transactions.len(), 0),
        Transactions::FullWithReceipts(transactions) => assert_eq!(transactions.len(), 0),
    };
}

#[tokio::test]
async fn get_block_w_transaction_hashes() {
    let method_name = "starknet_V0_8_getBlockWithTxHashes";
    let pending_data = get_test_pending_data();
    let (module, mut storage_writer) = get_test_rpc_server_and_storage_writer_from_params::<
        JsonRpcServerImpl,
    >(None, None, Some(pending_data.clone()), None, None);

    let mut block = get_test_block(1, None, None, None);
    let block_hash = BlockHash(random::<u64>().into());
    let sequencer_address = SequencerContractAddress(random::<u64>().into());
    let timestamp = BlockTimestamp(random::<u64>());
    let starknet_version = StarknetVersion(vec![123]);
    block.header.block_hash = block_hash;
    block.header.block_header_without_hash.sequencer = sequencer_address;
    block.header.block_header_without_hash.timestamp = timestamp;
    storage_writer
        .begin_rw_txn()
        .unwrap()
        .append_header(block.header.block_header_without_hash.block_number, &block.header)
        .unwrap()
        .append_body(block.header.block_header_without_hash.block_number, block.body.clone())
        .unwrap()
        .append_state_diff(
            block.header.block_header_without_hash.block_number,
            starknet_api::state::ThinStateDiff::default(),
        )
        .unwrap()
        .commit()
        .unwrap();

    let expected_block = Block {
        status: Some(BlockStatus::AcceptedOnL2),
        header: GeneralBlockHeader::BlockHeader(block.header.into()),
        transactions: Transactions::Hashes(vec![block.body.transaction_hashes[0]]),
    };
    let GeneralBlockHeader::BlockHeader(expected_block_header) = expected_block.clone().header
    else {
        panic!("Unexpected block_header type. Expected BlockHeader.");
    };

    // Get block by hash.
    call_api_then_assert_and_validate_schema_for_result(
        &module,
        method_name,
        vec![Box::new(BlockId::HashOrNumber(BlockHashOrNumber::Hash(
            expected_block_header.block_hash,
        )))],
        &VERSION,
        SpecFile::StarknetApiOpenrpc,
        &expected_block,
    )
    .await;

    // Get block by number.
    let block = module
        .call::<_, Block>(
            method_name,
            [BlockId::HashOrNumber(BlockHashOrNumber::Number(expected_block_header.block_number))],
        )
        .await
        .unwrap();
    assert_eq!(block, expected_block);

    // Ask for the latest block.
    let block = module.call::<_, Block>(method_name, [BlockId::Tag(Tag::Latest)]).await.unwrap();
    assert_eq!(block, expected_block);

    // Ask for a block that was accepted on L1.
    storage_writer
        .begin_rw_txn()
        .unwrap()
        .update_base_layer_block_marker(&expected_block_header.block_number.unchecked_next())
        .unwrap()
        .commit()
        .unwrap();
    let block = module
        .call::<_, Block>(
            method_name,
            [BlockId::HashOrNumber(BlockHashOrNumber::Hash(expected_block_header.block_hash))],
        )
        .await
        .unwrap();
    assert_eq!(block.status, Some(BlockStatus::AcceptedOnL1));

    // Ask for an invalid block hash.
    call_api_then_assert_and_validate_schema_for_err::<_, Block>(
        &module,
        method_name,
        vec![Box::new(BlockId::HashOrNumber(BlockHashOrNumber::Hash(BlockHash(felt!(
            "0x642b629ad8ce233b55798c83bb629a59bf0a0092f67da28d6d66776680d5484"
        )))))],
        &VERSION,
        SpecFile::StarknetApiOpenrpc,
        &BLOCK_NOT_FOUND.into(),
    )
    .await;

    // Ask for an invalid block number.
    let err = module
        .call::<_, Block>(
            method_name,
            [BlockId::HashOrNumber(BlockHashOrNumber::Number(BlockNumber(1)))],
        )
        .await
        .unwrap_err();
    assert_matches!(err, Error::Call(err) if err == BLOCK_NOT_FOUND.into());

    // Get pending block.
    let mut rng = get_rng();
    let (client_transactions, _): (Vec<_>, Vec<_>) =
        iter::repeat_with(|| generate_client_transaction_and_rpc_transaction(&mut rng))
            .take(3)
            .unzip();
    let pending_sequencer_address = SequencerContractAddress(random::<u64>().into());
    let pending_timestamp = BlockTimestamp(random::<u64>());
    let pending_l1_gas_price = GasPricePerToken {
        price_in_wei: random::<u128>().into(),
        price_in_fri: random::<u128>().into(),
    };
    let pending_l2_gas_price =
<<<<<<< HEAD
        GasPricePerToken { price_in_wei: GasPrice(0), price_in_fri: GasPrice(0) };
=======
        GasPricePerToken { price_in_wei: 0_u8.into(), price_in_fri: 0_u8.into() };
>>>>>>> 136224af
    let expected_pending_block = Block {
        header: GeneralBlockHeader::PendingBlockHeader(PendingBlockHeader {
            parent_hash: block_hash,
            sequencer_address: pending_sequencer_address,
            timestamp: pending_timestamp,
            l1_gas_price: ResourcePrice {
                price_in_wei: pending_l1_gas_price.price_in_wei,
                price_in_fri: pending_l1_gas_price.price_in_fri,
            },
            l2_gas_price: ResourcePrice {
                price_in_wei: pending_l2_gas_price.price_in_wei,
                price_in_fri: pending_l2_gas_price.price_in_fri,
            },
            l1_data_gas_price: ResourcePrice::default(),
            l1_da_mode: L1DataAvailabilityMode::Calldata,
            starknet_version: starknet_version.to_string(),
        }),
        status: None,
        transactions: Transactions::Hashes(
            client_transactions
                .iter()
                .map(|client_transaction| client_transaction.transaction_hash())
                .collect(),
        ),
    };
    {
        let pending_block = &mut pending_data.write().await.block;

        pending_block.transactions_mutable().extend(client_transactions);
        *pending_block.parent_block_hash_mutable() = block_hash;
        *pending_block.timestamp_mutable() = pending_timestamp;
        *pending_block.sequencer_address_mutable() = pending_sequencer_address;
        pending_block.set_l1_gas_price(&pending_l1_gas_price);
        *pending_block.starknet_version_mutable() = starknet_version.to_string();
    }
    // Using call_api_then_assert_and_validate_schema_for_result in order to validate the schema for
    // pending block.
    call_api_then_assert_and_validate_schema_for_result(
        &module,
        method_name,
        vec![Box::new(BlockId::Tag(Tag::Pending))],
        &VERSION,
        SpecFile::StarknetApiOpenrpc,
        &expected_pending_block,
    )
    .await;

    // Get pending block when it's not up to date.
    *pending_data.write().await.block.parent_block_hash_mutable() =
        BlockHash(random::<u64>().into());
    let res_block =
        module.call::<_, Block>(method_name, [BlockId::Tag(Tag::Pending)]).await.unwrap();
    let GeneralBlockHeader::PendingBlockHeader(pending_block_header) = res_block.header else {
        panic!("Unexpected block_header type. Expected PendingBlockHeader.")
    };
    assert_eq!(pending_block_header.parent_hash, block_hash);
    assert_eq!(pending_block_header.sequencer_address, sequencer_address);
    assert_eq!(pending_block_header.timestamp, timestamp);
    match res_block.transactions {
        Transactions::Hashes(transactions) => assert_eq!(transactions.len(), 0),
        Transactions::Full(transactions) => assert_eq!(transactions.len(), 0),
        Transactions::FullWithReceipts(transactions) => assert_eq!(transactions.len(), 0),
    };
}

#[tokio::test]
async fn get_class() {
    let method_name = "starknet_V0_8_getClass";
    let pending_classes = get_test_pending_classes();
    let (module, mut storage_writer) = get_test_rpc_server_and_storage_writer_from_params::<
        JsonRpcServerImpl,
    >(None, None, None, Some(pending_classes.clone()), None);
    let parent_header = BlockHeader::default();
    let header = BlockHeader {
        block_hash: BlockHash(felt!("0x1")),
        block_header_without_hash: BlockHeaderWithoutHash {
            block_number: BlockNumber(1),
            parent_hash: parent_header.block_hash,
            ..Default::default()
        },
        ..Default::default()
    };
    let (diff, classes, deprecated_classes) =
        starknet_api::state::ThinStateDiff::from_state_diff(get_test_state_diff());
    storage_writer
        .begin_rw_txn()
        .unwrap()
        .append_header(parent_header.block_header_without_hash.block_number, &parent_header)
        .unwrap()
        .append_state_diff(
            parent_header.block_header_without_hash.block_number,
            starknet_api::state::ThinStateDiff::default(),
        )
        .unwrap()
        .append_classes(
            parent_header.block_header_without_hash.block_number,
            &classes.iter().map(|(class_hash, class)| (*class_hash, class)).collect::<Vec<_>>(),
            &deprecated_classes
                .iter()
                .map(|(class_hash, deprecated_class)| (*class_hash, deprecated_class))
                .collect::<Vec<_>>(),
        )
        .unwrap()
        .append_header(header.block_header_without_hash.block_number, &header)
        .unwrap()
        .append_state_diff(header.block_header_without_hash.block_number, diff.clone())
        .unwrap()
        .commit()
        .unwrap();

    // Deprecated Class
    let class_hash = diff.deprecated_declared_classes[0];
    let expected_contract_class =
        deprecated_classes.get(&class_hash).unwrap().clone().try_into().unwrap();

    // Get class by block hash.
    call_api_then_assert_and_validate_schema_for_result(
        &module,
        method_name,
        vec![
            Box::new(BlockId::HashOrNumber(BlockHashOrNumber::Hash(header.block_hash))),
            Box::new(*class_hash),
        ],
        &VERSION,
        SpecFile::StarknetApiOpenrpc,
        &expected_contract_class,
    )
    .await;

    // Get class by block number.
    let res = module
        .call::<_, DeprecatedContractClass>(
            method_name,
            (
                BlockId::HashOrNumber(BlockHashOrNumber::Number(
                    header.block_header_without_hash.block_number,
                )),
                *class_hash,
            ),
        )
        .await
        .unwrap();
    assert_eq!(res, expected_contract_class);

    // Get class of pending block
    let pending_class_hash = ClassHash(random::<u64>().into());
    let pending_class = ApiContractClass::ContractClass(
        StarknetApiContractClass::get_test_instance(&mut get_rng()),
    );
    pending_classes.write().await.add_class(pending_class_hash, pending_class.clone());
    let res = module
        .call::<_, GatewayContractClass>(
            method_name,
            (BlockId::Tag(Tag::Pending), pending_class_hash),
        )
        .await
        .unwrap();
    assert_eq!(res, pending_class.try_into().unwrap());

    // Ask for an invalid class hash.
    call_api_then_assert_and_validate_schema_for_err::<_, DeprecatedContractClass>(
        &module,
        method_name,
        vec![
            Box::new(BlockId::HashOrNumber(BlockHashOrNumber::Number(
                header.block_header_without_hash.block_number,
            ))),
            Box::new(ClassHash(felt!("0x7"))),
        ],
        &VERSION,
        SpecFile::StarknetApiOpenrpc,
        &CLASS_HASH_NOT_FOUND.into(),
    )
    .await;

    // New Class
    let (class_hash, contract_class) = classes.get_index(0).unwrap();
    let expected_contract_class = contract_class.clone().into();

    // Get class by block hash.
    let res = module
        .call::<_, ContractClass>(
            method_name,
            (BlockId::HashOrNumber(BlockHashOrNumber::Hash(header.block_hash)), *class_hash),
        )
        .await
        .unwrap();
    assert_eq!(res, expected_contract_class);

    // Get class by block number.
    let res = module
        .call::<_, ContractClass>(
            method_name,
            (
                BlockId::HashOrNumber(BlockHashOrNumber::Number(
                    header.block_header_without_hash.block_number,
                )),
                *class_hash,
            ),
        )
        .await
        .unwrap();
    assert_eq!(res, expected_contract_class);

    // Invalid Call
    // Ask for an invalid class hash in the given block.
    let err = module
        .call::<_, DeprecatedContractClass>(
            method_name,
            (
                BlockId::HashOrNumber(BlockHashOrNumber::Number(
                    parent_header.block_header_without_hash.block_number,
                )),
                *class_hash,
            ),
        )
        .await
        .unwrap_err();
    assert_matches!(err, Error::Call(err) if err == CLASS_HASH_NOT_FOUND.into());

    // Ask for an invalid block hash.
    call_api_then_assert_and_validate_schema_for_err::<_, DeprecatedContractClass>(
        &module,
        method_name,
        vec![
            Box::new(BlockId::HashOrNumber(BlockHashOrNumber::Hash(BlockHash(felt!(
                "0x642b629ad8ce233b55798c83bb629a59bf0a0092f67da28d6d66776680d5484"
            ))))),
            Box::new(ClassHash(felt!("0x7"))),
        ],
        &VERSION,
        SpecFile::StarknetApiOpenrpc,
        &BLOCK_NOT_FOUND.into(),
    )
    .await;

    // Ask for an invalid block number.
    let err = module
        .call::<_, DeprecatedContractClass>(
            method_name,
            (BlockId::HashOrNumber(BlockHashOrNumber::Number(BlockNumber(2))), *class_hash),
        )
        .await
        .unwrap_err();
    assert_matches!(err, Error::Call(err) if err == BLOCK_NOT_FOUND.into());
}

#[tokio::test]
async fn get_transaction_status() {
    let method_name = "starknet_V0_8_getTransactionStatus";
    let pending_data = get_test_pending_data();
    let (module, mut storage_writer) = get_test_rpc_server_and_storage_writer_from_params::<
        JsonRpcServerImpl,
    >(None, None, Some(pending_data.clone()), None, None);
    let block = get_test_block(1, None, None, None);
    storage_writer
        .begin_rw_txn()
        .unwrap()
        .append_header(block.header.block_header_without_hash.block_number, &block.header)
        .unwrap()
        .append_body(block.header.block_header_without_hash.block_number, block.body.clone())
        .unwrap()
        .commit()
        .unwrap();

    let transaction_hash = block.body.transaction_hashes[0];
    let transaction_version = match block.body.transactions.index(0) {
        StarknetApiTransaction::Declare(tx) => tx.version(),
        StarknetApiTransaction::Deploy(tx) => tx.version,
        StarknetApiTransaction::DeployAccount(tx) => tx.version(),
        StarknetApiTransaction::Invoke(tx) => tx.version(),
        StarknetApiTransaction::L1Handler(tx) => tx.version,
    };
    let tx = block.body.transaction_outputs.index(0).clone();
    let msg_hash = match tx {
        starknet_api::transaction::TransactionOutput::L1Handler(_) => Some(L1L2MsgHash::default()),
        _ => None,
    };
    let output = TransactionOutput::from((tx, transaction_version, msg_hash));
    let expected_status = TransactionStatus {
        finality_status: TransactionFinalityStatus::AcceptedOnL2,
        execution_status: output.execution_status().clone(),
    };
    let (json_response, res) =
        raw_call::<_, _, TransactionStatus>(&module, method_name, &[transaction_hash]).await;
    assert_eq!(res.unwrap(), expected_status);
    assert!(validate_schema(
        &get_starknet_spec_api_schema_for_method_results(
            &[(
                SpecFile::StarknetApiOpenrpc,
                &[method_name_to_spec_method_name(method_name).as_str()]
            )],
            &VERSION,
        ),
        &json_response["result"],
    ));

    // Ask for a transaction in a block that was accepted on L1.
    storage_writer
        .begin_rw_txn()
        .unwrap()
        .update_base_layer_block_marker(
            &block.header.block_header_without_hash.block_number.unchecked_next(),
        )
        .unwrap()
        .commit()
        .unwrap();
    let res = module.call::<_, TransactionStatus>(method_name, [transaction_hash]).await.unwrap();
    assert_eq!(res.finality_status, TransactionFinalityStatus::AcceptedOnL1);

    // Add a pending transaction and ask for its status.
    let mut rng = get_rng();
    let (client_transaction, client_transaction_receipt, _, expected_receipt) =
        generate_client_transaction_client_receipt_rpc_transaction_and_rpc_receipt(&mut rng);
    let expected_status = TransactionStatus {
        finality_status: TransactionFinalityStatus::AcceptedOnL2,
        execution_status: expected_receipt.output.execution_status().clone(),
    };

    {
        let pending_block = &mut pending_data.write().await.block;
        pending_block.transactions_mutable().push(client_transaction.clone());
        pending_block.transaction_receipts_mutable().push(client_transaction_receipt.clone());
    }
    let (json_response, result) = raw_call::<_, _, TransactionStatus>(
        &module,
        method_name,
        &[client_transaction_receipt.transaction_hash],
    )
    .await;
    assert_eq!(result.unwrap(), expected_status);
    // Validating schema again since pending has a different schema
    assert!(validate_schema(
        &get_starknet_spec_api_schema_for_method_results(
            &[(
                SpecFile::StarknetApiOpenrpc,
                &[method_name_to_spec_method_name(method_name).as_str()]
            )],
            &VERSION,
        ),
        &json_response["result"],
    ));

    // Ask for transaction status when the pending block is not up to date.
    *pending_data.write().await.block.parent_block_hash_mutable() =
        BlockHash(random::<u64>().into());
    let (_, res) = raw_call::<_, _, TransactionStatus>(
        &module,
        method_name,
        &[client_transaction_receipt.transaction_hash],
    )
    .await;
    assert_eq!(res.unwrap_err(), TRANSACTION_HASH_NOT_FOUND.into());

    // Ask for an invalid transaction.
    call_api_then_assert_and_validate_schema_for_err::<_, TransactionStatus>(
        &module,
        method_name,
        vec![Box::new(TransactionHash(StarkHash::from(1_u8)))],
        &VERSION,
        SpecFile::StarknetApiOpenrpc,
        &TRANSACTION_HASH_NOT_FOUND.into(),
    )
    .await;
}

#[tokio::test]
async fn get_transaction_receipt() {
    let method_name = "starknet_V0_8_getTransactionReceipt";
    let pending_data = get_test_pending_data();
    let (module, mut storage_writer) = get_test_rpc_server_and_storage_writer_from_params::<
        JsonRpcServerImpl,
    >(None, None, Some(pending_data.clone()), None, None);
    let block = get_test_block(1, None, None, None);
    storage_writer
        .begin_rw_txn()
        .unwrap()
        .append_header(block.header.block_header_without_hash.block_number, &block.header)
        .unwrap()
        .append_body(block.header.block_header_without_hash.block_number, block.body.clone())
        .unwrap()
        .commit()
        .unwrap();

    let transaction_hash = block.body.transaction_hashes[0];
    let transaction_version = match block.body.transactions.index(0) {
        StarknetApiTransaction::Declare(tx) => tx.version(),
        StarknetApiTransaction::Deploy(tx) => tx.version,
        StarknetApiTransaction::DeployAccount(tx) => tx.version(),
        StarknetApiTransaction::Invoke(tx) => tx.version(),
        StarknetApiTransaction::L1Handler(tx) => tx.version,
    };
    let tx = block.body.transactions.index(0).clone();
    let msg_hash = match tx {
        starknet_api::transaction::Transaction::L1Handler(tx) => Some(tx.calc_msg_hash()),
        _ => None,
    };
    let output = TransactionOutput::from((
        block.body.transaction_outputs.index(0).clone(),
        transaction_version,
        msg_hash,
    ));
    let expected_receipt = TransactionReceipt {
        finality_status: TransactionFinalityStatus::AcceptedOnL2,
        transaction_hash,
        block_hash: block.header.block_hash,
        block_number: block.header.block_header_without_hash.block_number,
        output,
    };
    call_api_then_assert_and_validate_schema_for_result(
        &module,
        method_name,
        vec![Box::new(transaction_hash)],
        &VERSION,
        SpecFile::StarknetApiOpenrpc,
        &expected_receipt,
    )
    .await;

    // Ask for a transaction in a block that was accepted on L1.
    storage_writer
        .begin_rw_txn()
        .unwrap()
        .update_base_layer_block_marker(
            &block.header.block_header_without_hash.block_number.unchecked_next(),
        )
        .unwrap()
        .commit()
        .unwrap();
    let res = module.call::<_, TransactionReceipt>(method_name, [transaction_hash]).await.unwrap();
    assert_eq!(res.finality_status, TransactionFinalityStatus::AcceptedOnL1);

    // Add a pending transaction and ask for its receipt.
    let mut rng = get_rng();
    let (client_transaction, client_transaction_receipt, _, expected_receipt) =
        generate_client_transaction_client_receipt_rpc_transaction_and_rpc_receipt(&mut rng);

    {
        let pending_block = &mut pending_data.write().await.block;
        pending_block.transactions_mutable().push(client_transaction.clone());
        pending_block.transaction_receipts_mutable().push(client_transaction_receipt.clone());
    }

    let expected_result = GeneralTransactionReceipt::PendingTransactionReceipt(expected_receipt);
    let (json_response, result) = raw_call::<_, _, PendingTransactionReceipt>(
        &module,
        method_name,
        &[client_transaction_receipt.transaction_hash],
    )
    .await;
    // See above for explanation why we compare the json strings.
    assert_eq!(
        serde_json::to_value(result.unwrap()).unwrap(),
        serde_json::to_value(&expected_result).unwrap(),
    );
    // Validating schema again since pending has a different schema
    assert!(validate_schema(
        &get_starknet_spec_api_schema_for_method_results(
            &[(
                SpecFile::StarknetApiOpenrpc,
                &[method_name_to_spec_method_name(method_name).as_str()]
            )],
            &VERSION,
        ),
        &json_response["result"],
    ));

    // Ask for transaction receipt when the pending block is not up to date.
    *pending_data.write().await.block.parent_block_hash_mutable() =
        BlockHash(random::<u64>().into());
    let (_, res) = raw_call::<_, _, TransactionReceipt>(
        &module,
        method_name,
        &[client_transaction_receipt.transaction_hash],
    )
    .await;
    assert_eq!(res.unwrap_err(), TRANSACTION_HASH_NOT_FOUND.into());

    // Ask for an invalid transaction.
    call_api_then_assert_and_validate_schema_for_err::<_, TransactionReceipt>(
        &module,
        method_name,
        vec![Box::new(TransactionHash(StarkHash::from(1_u8)))],
        &VERSION,
        SpecFile::StarknetApiOpenrpc,
        &TRANSACTION_HASH_NOT_FOUND.into(),
    )
    .await;
}

#[tokio::test]
async fn get_class_at() {
    let method_name = "starknet_V0_8_getClassAt";
    let pending_data = get_test_pending_data();
    let pending_classes = get_test_pending_classes();
    let (module, mut storage_writer) =
        get_test_rpc_server_and_storage_writer_from_params::<JsonRpcServerImpl>(
            None,
            None,
            Some(pending_data.clone()),
            Some(pending_classes.clone()),
            None,
        );
    let parent_header = BlockHeader::default();
    let header = BlockHeader {
        block_hash: BlockHash(felt!("0x1")),
        block_header_without_hash: BlockHeaderWithoutHash {
            block_number: BlockNumber(1),
            parent_hash: parent_header.block_hash,
            ..Default::default()
        },
        ..Default::default()
    };
    let (mut diff, classes, deprecated_classes) =
        starknet_api::state::ThinStateDiff::from_state_diff(get_test_state_diff());
    // Add a deployed contract with Cairo 1 class.
    let new_class_hash = diff.declared_classes.get_index(0).unwrap().0;
    diff.deployed_contracts.insert(ContractAddress(patricia_key!("0x2")), *new_class_hash);
    storage_writer
        .begin_rw_txn()
        .unwrap()
        .append_header(parent_header.block_header_without_hash.block_number, &parent_header)
        .unwrap()
        .append_state_diff(
            parent_header.block_header_without_hash.block_number,
            starknet_api::state::ThinStateDiff::default(),
        )
        .unwrap()
        .append_classes(
            parent_header.block_header_without_hash.block_number,
            &classes.iter().map(|(class_hash, class)| (*class_hash, class)).collect::<Vec<_>>(),
            &deprecated_classes
                .iter()
                .map(|(class_hash, deprecated_class)| (*class_hash, deprecated_class))
                .collect::<Vec<_>>(),
        )
        .unwrap()
        .append_header(header.block_header_without_hash.block_number, &header)
        .unwrap()
        .append_state_diff(header.block_header_without_hash.block_number, diff.clone())
        .unwrap()
        .commit()
        .unwrap();

    let pending_address: ContractAddress = random::<u64>().into();
    let pending_class_hash = ClassHash(random::<u64>().into());
    let pending_class = ApiContractClass::ContractClass(
        StarknetApiContractClass::get_test_instance(&mut get_rng()),
    );
    pending_data
        .write()
        .await
        .state_update
        .state_diff
        .deployed_contracts
        .push(ClientDeployedContract { address: pending_address, class_hash: pending_class_hash });
    *pending_data.write().await.block.parent_block_hash_mutable() = header.block_hash;
    pending_classes.write().await.add_class(pending_class_hash, pending_class.clone());

    // Deprecated Class
    let class_hash = diff.deprecated_declared_classes.last().unwrap();
    let expected_contract_class =
        deprecated_classes.get(class_hash).unwrap().clone().try_into().unwrap();
    assert_eq!(diff.deployed_contracts.get_index(0).unwrap().1, class_hash);
    let address = diff.deployed_contracts.get_index(0).unwrap().0;

    // Get class by block hash.
    call_api_then_assert_and_validate_schema_for_result(
        &module,
        method_name,
        vec![
            Box::new(BlockId::HashOrNumber(BlockHashOrNumber::Hash(header.block_hash))),
            Box::new(*address),
        ],
        &VERSION,
        SpecFile::StarknetApiOpenrpc,
        &expected_contract_class,
    )
    .await;

    // Get class by block number.
    let res = module
        .call::<_, DeprecatedContractClass>(
            method_name,
            (
                BlockId::HashOrNumber(BlockHashOrNumber::Number(
                    header.block_header_without_hash.block_number,
                )),
                *address,
            ),
        )
        .await
        .unwrap();
    assert_eq!(res, expected_contract_class);

    // New Class
    let class_hash = diff.declared_classes.get_index(0).unwrap().0;
    let expected_contract_class = classes.get(class_hash).unwrap().clone().into();
    assert_eq!(diff.deployed_contracts.get_index(1).unwrap().1, class_hash);
    let address = diff.deployed_contracts.get_index(1).unwrap().0;

    // Get class by block hash.
    let res = module
        .call::<_, ContractClass>(
            method_name,
            (BlockId::HashOrNumber(BlockHashOrNumber::Hash(header.block_hash)), *address),
        )
        .await
        .unwrap();
    assert_eq!(res, expected_contract_class);

    // Get class by block number.
    let res = module
        .call::<_, ContractClass>(
            method_name,
            (
                BlockId::HashOrNumber(BlockHashOrNumber::Number(
                    header.block_header_without_hash.block_number,
                )),
                *address,
            ),
        )
        .await
        .unwrap();
    assert_eq!(res, expected_contract_class);

    // Get class hash of pending block.
    let res = module
        .call::<_, GatewayContractClass>(method_name, (BlockId::Tag(Tag::Pending), pending_address))
        .await
        .unwrap();
    assert_eq!(res, pending_class.try_into().unwrap());

    // Get class hash of pending block when it's not up to date.
    *pending_data.write().await.block.parent_block_hash_mutable() =
        BlockHash(random::<u64>().into());
    call_api_then_assert_and_validate_schema_for_err::<_, ContractClass>(
        &module,
        method_name,
        vec![Box::new(BlockId::Tag(Tag::Pending)), Box::new(pending_address)],
        &VERSION,
        SpecFile::StarknetApiOpenrpc,
        &CONTRACT_NOT_FOUND.into(),
    )
    .await;

    // Invalid Call
    // Ask for an invalid contract.
    call_api_then_assert_and_validate_schema_for_err::<_, DeprecatedContractClass>(
        &module,
        method_name,
        vec![
            Box::new(BlockId::HashOrNumber(BlockHashOrNumber::Number(
                header.block_header_without_hash.block_number,
            ))),
            Box::new(ContractAddress(patricia_key!("0x12"))),
        ],
        &VERSION,
        SpecFile::StarknetApiOpenrpc,
        &CONTRACT_NOT_FOUND.into(),
    )
    .await;

    // Ask for an invalid contract in the given block.
    let err = module
        .call::<_, DeprecatedContractClass>(
            method_name,
            (
                BlockId::HashOrNumber(BlockHashOrNumber::Number(
                    parent_header.block_header_without_hash.block_number,
                )),
                *address,
            ),
        )
        .await
        .unwrap_err();
    assert_matches!(err, Error::Call(err) if err == CONTRACT_NOT_FOUND.into());

    // Ask for an invalid block hash.
    call_api_then_assert_and_validate_schema_for_err::<_, DeprecatedContractClass>(
        &module,
        method_name,
        vec![
            Box::new(BlockId::HashOrNumber(BlockHashOrNumber::Hash(BlockHash(felt!(
                "0x642b629ad8ce233b55798c83bb629a59bf0a0092f67da28d6d66776680d5484"
            ))))),
            Box::new(*address),
        ],
        &VERSION,
        SpecFile::StarknetApiOpenrpc,
        &BLOCK_NOT_FOUND.into(),
    )
    .await;

    // Ask for an invalid block number.
    let err = module
        .call::<_, DeprecatedContractClass>(
            method_name,
            (BlockId::HashOrNumber(BlockHashOrNumber::Number(BlockNumber(2))), *address),
        )
        .await
        .unwrap_err();
    assert_matches!(err, Error::Call(err) if err == BLOCK_NOT_FOUND.into());
}

#[tokio::test]
async fn get_class_hash_at() {
    let method_name = "starknet_V0_8_getClassHashAt";
    let pending_data = get_test_pending_data();
    let (module, mut storage_writer) = get_test_rpc_server_and_storage_writer_from_params::<
        JsonRpcServerImpl,
    >(None, None, Some(pending_data.clone()), None, None);
    let header = BlockHeader::default();
    let diff = starknet_api::state::ThinStateDiff::from(get_test_state_diff());
    storage_writer
        .begin_rw_txn()
        .unwrap()
        .append_header(header.block_header_without_hash.block_number, &header)
        .unwrap()
        .append_state_diff(header.block_header_without_hash.block_number, diff.clone())
        .unwrap()
        // No need to write the class definitions.
        .commit()
        .unwrap();

    let (address, expected_class_hash) = diff.deployed_contracts.get_index(0).unwrap();

    let pending_address: ContractAddress = random::<u64>().into();
    let pending_class_hash = ClassHash(random::<u64>().into());
    pending_data
        .write()
        .await
        .state_update
        .state_diff
        .deployed_contracts
        .push(ClientDeployedContract { address: pending_address, class_hash: pending_class_hash });
    *pending_data.write().await.block.parent_block_hash_mutable() = header.block_hash;

    // Get class hash by block hash.
    call_api_then_assert_and_validate_schema_for_result(
        &module,
        method_name,
        vec![
            Box::new(BlockId::HashOrNumber(BlockHashOrNumber::Hash(header.block_hash))),
            Box::new(*address),
        ],
        &VERSION,
        SpecFile::StarknetApiOpenrpc,
        expected_class_hash,
    )
    .await;

    // Get class hash by block number.
    let res = module
        .call::<_, ClassHash>(
            method_name,
            (
                BlockId::HashOrNumber(BlockHashOrNumber::Number(
                    header.block_header_without_hash.block_number,
                )),
                *address,
            ),
        )
        .await
        .unwrap();
    assert_eq!(res, *expected_class_hash);

    // Get class hash by latest tag.
    let res = module
        .call::<_, ClassHash>(method_name, (BlockId::Tag(Tag::Latest), *address))
        .await
        .unwrap();
    assert_eq!(res, *expected_class_hash);

    // Get class hash of pending block.
    let res = module
        .call::<_, ClassHash>(method_name, (BlockId::Tag(Tag::Pending), *address))
        .await
        .unwrap();
    assert_eq!(res, *expected_class_hash);

    let res = module
        .call::<_, ClassHash>(method_name, (BlockId::Tag(Tag::Pending), pending_address))
        .await
        .unwrap();
    assert_eq!(res, pending_class_hash);

    // Get class hash of pending block when it's replaced.
    let replaced_class_hash = ClassHash(random::<u64>().into());
    pending_data.write().await.state_update.state_diff.replaced_classes.append(&mut vec![
        ClientReplacedClass { address: *address, class_hash: replaced_class_hash },
        ClientReplacedClass { address: pending_address, class_hash: replaced_class_hash },
    ]);

    let res = module
        .call::<_, ClassHash>(method_name, (BlockId::Tag(Tag::Pending), *address))
        .await
        .unwrap();
    assert_eq!(res, replaced_class_hash);

    let res = module
        .call::<_, ClassHash>(method_name, (BlockId::Tag(Tag::Pending), pending_address))
        .await
        .unwrap();
    assert_eq!(res, replaced_class_hash);

    // Get class hash of pending block when it's not up to date.
    *pending_data.write().await.block.parent_block_hash_mutable() =
        BlockHash(random::<u64>().into());
    call_api_then_assert_and_validate_schema_for_err::<_, ClassHash>(
        &module,
        method_name,
        vec![Box::new(BlockId::Tag(Tag::Pending)), Box::new(pending_address)],
        &VERSION,
        SpecFile::StarknetApiOpenrpc,
        &CONTRACT_NOT_FOUND.into(),
    )
    .await;

    let res = module
        .call::<_, ClassHash>(method_name, (BlockId::Tag(Tag::Pending), *address))
        .await
        .unwrap();
    assert_eq!(res, *expected_class_hash);

    // Ask for an invalid contract.
    call_api_then_assert_and_validate_schema_for_err::<_, ClassHash>(
        &module,
        method_name,
        vec![
            Box::new(BlockId::HashOrNumber(BlockHashOrNumber::Number(
                header.block_header_without_hash.block_number,
            ))),
            Box::new(ContractAddress(patricia_key!("0x12"))),
        ],
        &VERSION,
        SpecFile::StarknetApiOpenrpc,
        &CONTRACT_NOT_FOUND.into(),
    )
    .await;

    // Ask for an invalid block hash.
    call_api_then_assert_and_validate_schema_for_err::<_, ClassHash>(
        &module,
        method_name,
        vec![
            Box::new(BlockId::HashOrNumber(BlockHashOrNumber::Hash(BlockHash(felt!(
                "0x642b629ad8ce233b55798c83bb629a59bf0a0092f67da28d6d66776680d5484"
            ))))),
            Box::new(*address),
        ],
        &VERSION,
        SpecFile::StarknetApiOpenrpc,
        &BLOCK_NOT_FOUND.into(),
    )
    .await;

    // Ask for an invalid block number.
    let err = module
        .call::<_, ClassHash>(
            method_name,
            (BlockId::HashOrNumber(BlockHashOrNumber::Number(BlockNumber(1))), *address),
        )
        .await
        .unwrap_err();
    assert_matches!(err, Error::Call(err) if err == BLOCK_NOT_FOUND.into());
}

#[tokio::test]
async fn get_nonce() {
    let method_name = "starknet_V0_8_getNonce";
    let pending_data = get_test_pending_data();
    let (module, mut storage_writer) = get_test_rpc_server_and_storage_writer_from_params::<
        JsonRpcServerImpl,
    >(None, None, Some(pending_data.clone()), None, None);
    let header = BlockHeader::default();
    let diff = starknet_api::state::ThinStateDiff::from(get_test_state_diff());
    storage_writer
        .begin_rw_txn()
        .unwrap()
        .append_header(header.block_header_without_hash.block_number, &header)
        .unwrap()
        .append_state_diff(header.block_header_without_hash.block_number, diff.clone())
        .unwrap()
        .commit()
        .unwrap();

    let (address, expected_nonce) = diff.nonces.get_index(0).unwrap();

    // Get nonce by block hash.
    call_api_then_assert_and_validate_schema_for_result(
        &module,
        method_name,
        vec![
            Box::new(BlockId::HashOrNumber(BlockHashOrNumber::Hash(header.block_hash))),
            Box::new(*address),
        ],
        &VERSION,
        SpecFile::StarknetApiOpenrpc,
        expected_nonce,
    )
    .await;

    // Get nonce by block number.
    let res = module
        .call::<_, Nonce>(
            method_name,
            (
                BlockId::HashOrNumber(BlockHashOrNumber::Number(
                    header.block_header_without_hash.block_number,
                )),
                *address,
            ),
        )
        .await
        .unwrap();
    assert_eq!(res, *expected_nonce);

    // Ask for nonce in pending block when it wasn't changed in pending block.
    let res =
        module.call::<_, Nonce>(method_name, (BlockId::Tag(Tag::Pending), *address)).await.unwrap();
    assert_eq!(res, *expected_nonce);

    // Ask for nonce in pending block when it was changed in pending block.
    let new_nonce = Nonce(Felt::from(1234_u128));
    pending_data.write().await.state_update.state_diff.nonces.insert(*address, new_nonce);
    let res =
        module.call::<_, Nonce>(method_name, (BlockId::Tag(Tag::Pending), *address)).await.unwrap();
    assert_eq!(res, new_nonce);

    // Ask for nonce in pending block where the contract is deployed in the pending block.
    let new_pending_contract_address = ContractAddress(patricia_key!("0x1234"));
    pending_data
        .write()
        .await
        .state_update
        .state_diff
        .nonces
        .insert(new_pending_contract_address, new_nonce);
    call_api_then_assert_and_validate_schema_for_result(
        &module,
        method_name,
        vec![Box::new(BlockId::Tag(Tag::Pending)), Box::new(new_pending_contract_address)],
        &VERSION,
        SpecFile::StarknetApiOpenrpc,
        &new_nonce,
    )
    .await;

    // Ask for nonce in pending block when the pending block is not up to date.
    *pending_data.write().await.block.parent_block_hash_mutable() =
        BlockHash(random::<u64>().into());
    let res =
        module.call::<_, Nonce>(method_name, (BlockId::Tag(Tag::Pending), *address)).await.unwrap();
    assert_eq!(res, *expected_nonce);

    // Ask for nonce in pending block where the contract is deployed in the pending block, and the
    // pending block is not up to date.
    // Expected outcome: Failure due to contract not found.
    call_api_then_assert_and_validate_schema_for_err::<_, Felt>(
        &module,
        method_name,
        vec![Box::new(BlockId::Tag(Tag::Pending)), Box::new(new_pending_contract_address)],
        &VERSION,
        SpecFile::StarknetApiOpenrpc,
        &CONTRACT_NOT_FOUND.into(),
    )
    .await;

    // Ask for an invalid contract.
    call_api_then_assert_and_validate_schema_for_err::<_, Nonce>(
        &module,
        method_name,
        vec![
            Box::new(BlockId::HashOrNumber(BlockHashOrNumber::Number(
                header.block_header_without_hash.block_number,
            ))),
            Box::new(ContractAddress(patricia_key!("0x31"))),
        ],
        &VERSION,
        SpecFile::StarknetApiOpenrpc,
        &CONTRACT_NOT_FOUND.into(),
    )
    .await;

    // Ask for an invalid block hash.
    call_api_then_assert_and_validate_schema_for_err::<_, Nonce>(
        &module,
        method_name,
        vec![
            Box::new(BlockId::HashOrNumber(BlockHashOrNumber::Hash(BlockHash(felt!(
                "0x642b629ad8ce233b55798c83bb629a59bf0a0092f67da28d6d66776680d5484"
            ))))),
            Box::new(*address),
        ],
        &VERSION,
        SpecFile::StarknetApiOpenrpc,
        &BLOCK_NOT_FOUND.into(),
    )
    .await;

    // Ask for an invalid block number.
    let err = module
        .call::<_, Nonce>(
            method_name,
            (BlockId::HashOrNumber(BlockHashOrNumber::Number(BlockNumber(1))), *address),
        )
        .await
        .unwrap_err();
    assert_matches!(err, Error::Call(err) if err == BLOCK_NOT_FOUND.into());
}

#[tokio::test]
async fn get_storage_at() {
    let method_name = "starknet_V0_8_getStorageAt";
    let pending_data = get_test_pending_data();
    let (module, mut storage_writer) = get_test_rpc_server_and_storage_writer_from_params::<
        JsonRpcServerImpl,
    >(None, None, Some(pending_data.clone()), None, None);
    let header = BlockHeader::default();
    let diff = starknet_api::state::ThinStateDiff::from(get_test_state_diff());
    storage_writer
        .begin_rw_txn()
        .unwrap()
        .append_header(header.block_header_without_hash.block_number, &header)
        .unwrap()
        .append_state_diff(header.block_header_without_hash.block_number, diff.clone())
        .unwrap()
        .commit()
        .unwrap();

    let (address, storage_entries) = diff.storage_diffs.get_index(0).unwrap();
    let (key, expected_value) = storage_entries.get_index(0).unwrap();

    // Get storage by block hash.
    call_api_then_assert_and_validate_schema_for_result(
        &module,
        method_name,
        vec![
            Box::new(*address),
            Box::new(*key),
            Box::new(BlockId::HashOrNumber(BlockHashOrNumber::Hash(header.block_hash))),
        ],
        &VERSION,
        SpecFile::StarknetApiOpenrpc,
        expected_value,
    )
    .await;

    // Get storage by block number.
    let res = module
        .call::<_, Felt>(
            method_name,
            (
                *address,
                *key,
                BlockId::HashOrNumber(BlockHashOrNumber::Number(
                    header.block_header_without_hash.block_number,
                )),
            ),
        )
        .await
        .unwrap();
    assert_eq!(res, *expected_value);

    // Ask for storage in pending block when contract's storage wasn't changed in pending block.
    let res = module
        .call::<_, Felt>(method_name, (*address, key, BlockId::Tag(Tag::Pending)))
        .await
        .unwrap();
    assert_eq!(res, *expected_value);

    // Ask for storage in pending block when it wasn't changed in pending block.
    let other_key = random::<u64>().into();
    let other_value = random::<u64>().into();
    pending_data
        .write()
        .await
        .state_update
        .state_diff
        .storage_diffs
        .insert(*address, vec![ClientStorageEntry { key: other_key, value: other_value }]);
    let res = module
        .call::<_, Felt>(method_name, (*address, key, BlockId::Tag(Tag::Pending)))
        .await
        .unwrap();
    assert_eq!(res, *expected_value);

    // Ask for storage in pending block when it was changed in pending block.
    let res = module
        .call::<_, Felt>(method_name, (*address, other_key, BlockId::Tag(Tag::Pending)))
        .await
        .unwrap();
    assert_eq!(res, other_value);

    // Ask for storage that was changed both in the pending block and the non-pending block.
    pending_data
        .write()
        .await
        .state_update
        .state_diff
        .storage_diffs
        .insert(*address, vec![ClientStorageEntry { key: *key, value: other_value }]);
    let res = module
        .call::<_, Felt>(method_name, (*address, key, BlockId::Tag(Tag::Pending)))
        .await
        .unwrap();
    assert_eq!(res, other_value);

    // Ask for storage in pending block when the pending block is not up to date.
    *pending_data.write().await.block.parent_block_hash_mutable() =
        BlockHash(random::<u64>().into());
    let res = module
        .call::<_, Felt>(method_name, (*address, other_key, BlockId::Tag(Tag::Pending)))
        .await
        .unwrap();
    assert_eq!(res, Felt::default());

    // Ask for storage updated both in pending block and non-pending block when the pending block is
    // not up to date.
    let res = module
        .call::<_, Felt>(method_name, (*address, *key, BlockId::Tag(Tag::Pending)))
        .await
        .unwrap();
    assert_eq!(res, *expected_value);

    // Ask for storage in pending block where the contract is deployed in the pending block, and the
    // pending block is not up to date.
    // Expected outcome: Failure due to contract not found.
    let key = StorageKey(patricia_key!("0x1001"));
    let contract_address = ContractAddress(patricia_key!("0x1234"));
    pending_data
        .write()
        .await
        .state_update
        .state_diff
        .storage_diffs
        .insert(contract_address, vec![ClientStorageEntry { key, value: Felt::default() }]);
    call_api_then_assert_and_validate_schema_for_err::<_, Felt>(
        &module,
        method_name,
        vec![Box::new(contract_address), Box::new(key), Box::new(BlockId::Tag(Tag::Pending))],
        &VERSION,
        SpecFile::StarknetApiOpenrpc,
        &CONTRACT_NOT_FOUND.into(),
    )
    .await;

    // Ask for storage at address 0x1 - the block hash table contract address
    let res = module
        .call::<_, Felt>(
            "starknet_V0_8_getStorageAt",
            (
                *BLOCK_HASH_TABLE_ADDRESS,
                key,
                BlockId::HashOrNumber(BlockHashOrNumber::Number(
                    header.block_header_without_hash.block_number,
                )),
            ),
        )
        .await
        .unwrap();
    assert_eq!(res, Felt::default());

    // Ask for an invalid contract.
    call_api_then_assert_and_validate_schema_for_err::<_, Felt>(
        &module,
        method_name,
        vec![
            Box::new(ContractAddress(patricia_key!("0x12"))),
            Box::new(key),
            Box::new(BlockId::HashOrNumber(BlockHashOrNumber::Hash(header.block_hash))),
        ],
        &VERSION,
        SpecFile::StarknetApiOpenrpc,
        &CONTRACT_NOT_FOUND.into(),
    )
    .await;

    // Ask for an invalid block hash.
    call_api_then_assert_and_validate_schema_for_err::<_, Felt>(
        &module,
        method_name,
        vec![
            Box::new(*address),
            Box::new(key),
            Box::new(BlockId::HashOrNumber(BlockHashOrNumber::Hash(BlockHash(felt!(
                "0x642b629ad8ce233b55798c83bb629a59bf0a0092f67da28d6d66776680d5484"
            ))))),
        ],
        &VERSION,
        SpecFile::StarknetApiOpenrpc,
        &BLOCK_NOT_FOUND.into(),
    )
    .await;

    // Ask for an invalid block number.
    let err = module
        .call::<_, Felt>(
            method_name,
            (*address, key, BlockId::HashOrNumber(BlockHashOrNumber::Number(BlockNumber(1)))),
        )
        .await
        .unwrap_err();
    assert_matches!(err, Error::Call(err) if err == BLOCK_NOT_FOUND.into());
}

fn generate_client_transaction_client_receipt_rpc_transaction_and_rpc_receipt(
    rng: &mut ChaCha8Rng,
) -> (ClientTransaction, ClientTransactionReceipt, Transaction, PendingTransactionReceipt) {
    let pending_transaction_hash = TransactionHash(StarkHash::from(rng.next_u64()));
    let mut client_transaction_receipt = ClientTransactionReceipt::get_test_instance(rng);
    client_transaction_receipt.transaction_hash = pending_transaction_hash;
    client_transaction_receipt.execution_resources.n_memory_holes = 1;
    client_transaction_receipt.execution_resources.n_steps = 1;
    client_transaction_receipt.execution_resources.builtin_instance_counter.retain(|_, v| *v > 0);
    // Generating a transaction until we receive a transaction that can have pending output (i.e a
    // non-deploy transaction).
    let (mut client_transaction, rpc_transaction, output) = loop {
        let (client_transaction, rpc_transaction_with_hash) =
            generate_client_transaction_and_rpc_transaction(rng);
        let starknet_api_output = client_transaction_receipt
            .clone()
            .into_starknet_api_transaction_output(&client_transaction);
        let msg_hash = match &client_transaction {
            starknet_client::reader::objects::transaction::Transaction::L1Handler(tx) => {
                Some(tx.calc_msg_hash())
            }
            _ => None,
        };
        let maybe_output = PendingTransactionOutput::try_from(TransactionOutput::from((
            starknet_api_output,
            client_transaction.transaction_version(),
            msg_hash,
        )));
        let Ok(output) = maybe_output else {
            continue;
        };
        break (client_transaction, rpc_transaction_with_hash.transaction, output);
    };
    // rpc_transaction contains no hash so no need to change it.
    *client_transaction.transaction_hash_mut() = pending_transaction_hash;
    (
        client_transaction,
        client_transaction_receipt,
        rpc_transaction,
        PendingTransactionReceipt {
            finality_status: PendingTransactionFinalityStatus::AcceptedOnL2,
            transaction_hash: pending_transaction_hash,
            output,
        },
    )
}

fn generate_client_transaction_and_rpc_transaction(
    rng: &mut ChaCha8Rng,
) -> (ClientTransaction, TransactionWithHash) {
    // TODO(shahak): Remove retry once v3 transactions are supported and the impl of TryInto will
    // become impl of Into.
    loop {
        let client_transaction = ClientTransaction::get_test_instance(rng);
        let Ok(starknet_api_transaction): Result<StarknetApiTransaction, _> =
            client_transaction.clone().try_into()
        else {
            continue;
        };
        let Ok(rpc_transaction) = starknet_api_transaction.try_into() else {
            continue;
        };
        let transaction_hash = client_transaction.transaction_hash();
        break (
            client_transaction,
            TransactionWithHash { transaction: rpc_transaction, transaction_hash },
        );
    }
}

#[tokio::test]
async fn get_transaction_by_hash() {
    let method_name = "starknet_V0_8_getTransactionByHash";
    let pending_data = get_test_pending_data();
    let (module, mut storage_writer) = get_test_rpc_server_and_storage_writer_from_params::<
        JsonRpcServerImpl,
    >(None, None, Some(pending_data.clone()), None, None);
    let mut block = get_test_block(1, None, None, None);
    // Change the transaction hash from 0 to a random value, so that later on we can add a
    // transaction with 0 hash to the pending block.
    block.body.transaction_hashes[0] = TransactionHash(StarkHash::from(random::<u64>()));
    storage_writer
        .begin_rw_txn()
        .unwrap()
        .append_body(block.header.block_header_without_hash.block_number, block.body.clone())
        .unwrap()
        .commit()
        .unwrap();

    let expected_transaction = TransactionWithHash {
        transaction: block.body.transactions[0].clone().try_into().unwrap(),
        transaction_hash: block.body.transaction_hashes[0],
    };
    call_api_then_assert_and_validate_schema_for_result(
        &module,
        method_name,
        vec![Box::new(block.body.transaction_hashes[0])],
        &VERSION,
        SpecFile::StarknetApiOpenrpc,
        &expected_transaction,
    )
    .await;

    // Ask for a transaction in the pending block.
    let (client_transaction, expected_transaction_with_hash) =
        generate_client_transaction_and_rpc_transaction(&mut get_rng());
    pending_data.write().await.block.transactions_mutable().push(client_transaction.clone());
    call_api_then_assert_and_validate_schema_for_result(
        &module,
        method_name,
        vec![Box::new(client_transaction.transaction_hash())],
        &VERSION,
        SpecFile::StarknetApiOpenrpc,
        &expected_transaction_with_hash,
    )
    .await;

    // Get pending block when it's not updated.
    *pending_data.write().await.block.parent_block_hash_mutable() =
        BlockHash(random::<u64>().into());
    call_api_then_assert_and_validate_schema_for_err::<_, TransactionWithHash>(
        &module,
        method_name,
        vec![Box::new(client_transaction.transaction_hash())],
        &VERSION,
        SpecFile::StarknetApiOpenrpc,
        &TRANSACTION_HASH_NOT_FOUND.into(),
    )
    .await;

    // Ask for an invalid transaction.
    call_api_then_assert_and_validate_schema_for_err::<_, TransactionWithHash>(
        &module,
        method_name,
        vec![Box::new(TransactionHash(StarkHash::from(1_u8)))],
        &VERSION,
        SpecFile::StarknetApiOpenrpc,
        &TRANSACTION_HASH_NOT_FOUND.into(),
    )
    .await;
}

#[tokio::test]
async fn get_transaction_by_hash_state_only() {
    let method_name = "starknet_V0_8_getTransactionByHash";
    let params = [TransactionHash(StarkHash::from(1_u8))];
    let (module, _) = get_test_rpc_server_and_storage_writer_from_params::<JsonRpcServerImpl>(
        None,
        None,
        None,
        None,
        Some(StorageScope::StateOnly),
    );

    let (_, err) = raw_call::<_, _, TransactionWithHash>(&module, method_name, &params).await;
    assert_eq!(
        err.unwrap_err(),
        internal_server_error_with_msg("Unsupported method in state-only scope.")
    );
}

#[tokio::test]
async fn get_transaction_by_block_id_and_index() {
    let method_name = "starknet_V0_8_getTransactionByBlockIdAndIndex";
    let pending_data = get_test_pending_data();
    let (module, mut storage_writer) = get_test_rpc_server_and_storage_writer_from_params::<
        JsonRpcServerImpl,
    >(None, None, Some(pending_data.clone()), None, None);
    let block = get_test_block(1, None, None, None);
    storage_writer
        .begin_rw_txn()
        .unwrap()
        .append_header(block.header.block_header_without_hash.block_number, &block.header)
        .unwrap()
        .append_body(block.header.block_header_without_hash.block_number, block.body.clone())
        .unwrap()
        .append_state_diff(
            block.header.block_header_without_hash.block_number,
            starknet_api::state::ThinStateDiff::default(),
        )
        .unwrap()
        .commit()
        .unwrap();

    let expected_transaction = TransactionWithHash {
        transaction: block.body.transactions[0].clone().try_into().unwrap(),
        transaction_hash: block.body.transaction_hashes[0],
    };

    // Get transaction by block hash.
    call_api_then_assert_and_validate_schema_for_result(
        &module,
        method_name,
        vec![
            Box::new(BlockId::HashOrNumber(BlockHashOrNumber::Hash(block.header.block_hash))),
            Box::new(TransactionOffsetInBlock(0)),
        ],
        &VERSION,
        SpecFile::StarknetApiOpenrpc,
        &expected_transaction,
    )
    .await;

    // Get transaction by block number.
    let res = module
        .call::<_, TransactionWithHash>(
            method_name,
            (
                BlockId::HashOrNumber(BlockHashOrNumber::Number(
                    block.header.block_header_without_hash.block_number,
                )),
                0,
            ),
        )
        .await
        .unwrap();
    assert_eq!(res, expected_transaction);

    // Get transaction of pending block.
    let (client_transaction, expected_transaction_with_hash) =
        generate_client_transaction_and_rpc_transaction(&mut get_rng());
    pending_data.write().await.block.transactions_mutable().push(client_transaction);
    let res = module
        .call::<_, TransactionWithHash>(method_name, (BlockId::Tag(Tag::Pending), 0))
        .await
        .unwrap();
    assert_eq!(res, expected_transaction_with_hash);

    // Ask for an invalid transaction index in pending block.
    call_api_then_assert_and_validate_schema_for_err::<_, TransactionWithHash>(
        &module,
        method_name,
        vec![Box::new(BlockId::Tag(Tag::Pending)), Box::new(TransactionOffsetInBlock(1))],
        &VERSION,
        SpecFile::StarknetApiOpenrpc,
        &INVALID_TRANSACTION_INDEX.into(),
    )
    .await;

    // Get transaction of pending block when the pending block is not up to date.
    *pending_data.write().await.block.parent_block_hash_mutable() =
        BlockHash(random::<u64>().into());

    call_api_then_assert_and_validate_schema_for_err::<_, TransactionWithHash>(
        &module,
        method_name,
        vec![Box::new(BlockId::Tag(Tag::Pending)), Box::new(TransactionOffsetInBlock(0))],
        &VERSION,
        SpecFile::StarknetApiOpenrpc,
        &INVALID_TRANSACTION_INDEX.into(),
    )
    .await;

    // Ask for an invalid block hash.
    call_api_then_assert_and_validate_schema_for_err::<_, TransactionWithHash>(
        &module,
        method_name,
        vec![
            Box::new(BlockId::HashOrNumber(BlockHashOrNumber::Hash(BlockHash(felt!(
                "0x642b629ad8ce233b55798c83bb629a59bf0a0092f67da28d6d66776680d5484"
            ))))),
            Box::new(TransactionOffsetInBlock(0)),
        ],
        &VERSION,
        SpecFile::StarknetApiOpenrpc,
        &BLOCK_NOT_FOUND.into(),
    )
    .await;

    // Ask for an invalid block number.
    let err = module
        .call::<_, TransactionWithHash>(
            method_name,
            (BlockId::HashOrNumber(BlockHashOrNumber::Number(BlockNumber(1))), 0),
        )
        .await
        .unwrap_err();
    assert_matches!(err, Error::Call(err) if err == BLOCK_NOT_FOUND.into());

    // Ask for an invalid transaction index.
    call_api_then_assert_and_validate_schema_for_err::<_, TransactionWithHash>(
        &module,
        method_name,
        vec![
            Box::new(BlockId::HashOrNumber(BlockHashOrNumber::Hash(block.header.block_hash))),
            Box::new(TransactionOffsetInBlock(1)),
        ],
        &VERSION,
        SpecFile::StarknetApiOpenrpc,
        &INVALID_TRANSACTION_INDEX.into(),
    )
    .await;
}

#[tokio::test]
async fn get_state_update() {
    let method_name = "starknet_V0_8_getStateUpdate";
    let pending_data = get_test_pending_data();
    let (module, mut storage_writer) = get_test_rpc_server_and_storage_writer_from_params::<
        JsonRpcServerImpl,
    >(None, None, Some(pending_data.clone()), None, None);
    let parent_header = BlockHeader::default();
    let expected_pending_old_root = GlobalRoot(felt!("0x1234"));
    let header = BlockHeader {
        block_hash: BlockHash(felt!("0x1")),
        block_header_without_hash: BlockHeaderWithoutHash {
            block_number: BlockNumber(1),
            parent_hash: parent_header.block_hash,
            state_root: expected_pending_old_root,
            ..Default::default()
        },
        ..Default::default()
    };
    let diff = starknet_api::state::ThinStateDiff::from(get_test_state_diff());
    storage_writer
        .begin_rw_txn()
        .unwrap()
        .append_header(parent_header.block_header_without_hash.block_number, &parent_header)
        .unwrap()
        .append_state_diff(
            parent_header.block_header_without_hash.block_number,
            starknet_api::state::ThinStateDiff::default(),
        )
        .unwrap()
        .append_header(header.block_header_without_hash.block_number, &header)
        .unwrap()
        .append_state_diff(header.block_header_without_hash.block_number, diff.clone())
        .unwrap()
        // No need to write the class definitions
        .commit()
        .unwrap();

    let expected_old_root = parent_header.block_header_without_hash.state_root;
    let expected_state_diff = ThinStateDiff::from(diff);
    let expected_update = StateUpdate::AcceptedStateUpdate(AcceptedStateUpdate {
        block_hash: header.block_hash,
        new_root: header.block_header_without_hash.state_root,
        old_root: expected_old_root,
        state_diff: expected_state_diff.clone(),
    });

    // Get state update by block hash.
    call_api_then_assert_and_validate_schema_for_result(
        &module,
        method_name,
        vec![Box::new(BlockId::HashOrNumber(BlockHashOrNumber::Hash(header.block_hash)))],
        &VERSION,
        SpecFile::StarknetApiOpenrpc,
        &expected_update,
    )
    .await;

    // Get state update by block number.
    let res = module
        .call::<_, StateUpdate>(
            method_name,
            [BlockId::HashOrNumber(BlockHashOrNumber::Number(
                header.block_header_without_hash.block_number,
            ))],
        )
        .await
        .unwrap();
    assert_eq!(res, expected_update);

    // Get state update of pending block.
    let expected_pending_update = StateUpdate::PendingStateUpdate(PendingStateUpdate {
        old_root: expected_old_root,
        state_diff: expected_state_diff.clone(),
    });
    *pending_data.write().await.block.parent_block_hash_mutable() = header.block_hash;
    pending_data.write().await.state_update = ClientPendingStateUpdate {
        old_root: expected_old_root,
        state_diff: ClientStateDiff {
            storage_diffs: IndexMap::from_iter(expected_state_diff.storage_diffs.into_iter().map(
                |StorageDiff { address, storage_entries }| {
                    let storage_entries = Vec::from_iter(
                        storage_entries
                            .into_iter()
                            .map(|StorageEntry { key, value }| ClientStorageEntry { key, value }),
                    );
                    (address, storage_entries)
                },
            )),
            deployed_contracts: Vec::from_iter(
                expected_state_diff.deployed_contracts.into_iter().map(
                    |DeployedContract { address, class_hash }| ClientDeployedContract {
                        address,
                        class_hash,
                    },
                ),
            ),
            declared_classes: expected_state_diff
                .declared_classes
                .into_iter()
                .map(|ClassHashes { class_hash, compiled_class_hash }| {
                    ClientDeclaredClassHashEntry { class_hash, compiled_class_hash }
                })
                .collect(),
            old_declared_contracts: expected_state_diff.deprecated_declared_classes,
            nonces: IndexMap::from_iter(
                expected_state_diff
                    .nonces
                    .into_iter()
                    .map(|ContractNonce { contract_address, nonce }| (contract_address, nonce)),
            ),
            replaced_classes: Vec::from_iter(expected_state_diff.replaced_classes.into_iter().map(
                |ReplacedClasses { contract_address, class_hash }| ClientReplacedClass {
                    address: contract_address,
                    class_hash,
                },
            )),
        },
    };
    // Validating schema because the state diff of pending block contains less fields.
    call_api_then_assert_and_validate_schema_for_result(
        &module,
        method_name,
        vec![Box::new(BlockId::Tag(Tag::Pending))],
        &VERSION,
        SpecFile::StarknetApiOpenrpc,
        &expected_pending_update,
    )
    .await;

    // Get state update of pending block when the pending block is not up to date.
    let expected_pending_update = StateUpdate::PendingStateUpdate(PendingStateUpdate {
        old_root: expected_pending_old_root,
        ..PendingStateUpdate::default()
    });
    *pending_data.write().await.block.parent_block_hash_mutable() =
        BlockHash(random::<u64>().into());
    let res =
        module.call::<_, StateUpdate>(method_name, [BlockId::Tag(Tag::Pending)]).await.unwrap();
    assert_eq!(res, expected_pending_update);

    // Ask for an invalid block hash.
    call_api_then_assert_and_validate_schema_for_err::<_, StateUpdate>(
        &module,
        method_name,
        vec![Box::new(BlockId::HashOrNumber(BlockHashOrNumber::Hash(BlockHash(felt!(
            "0x642b629ad8ce233b55798c83bb629a59bf0a0092f67da28d6d66776680d5484"
        )))))],
        &VERSION,
        SpecFile::StarknetApiOpenrpc,
        &BLOCK_NOT_FOUND.into(),
    )
    .await;

    // Ask for an invalid block number.
    let err = module
        .call::<_, StateUpdate>(
            method_name,
            [BlockId::HashOrNumber(BlockHashOrNumber::Number(BlockNumber(2)))],
        )
        .await
        .unwrap_err();
    assert_matches!(err, Error::Call(err) if err == BLOCK_NOT_FOUND.into());
}

#[tokio::test]
async fn get_state_update_with_empty_storage_diff() {
    let method_name = "starknet_V0_8_getStateUpdate";
    let pending_data = get_test_pending_data();
    let (module, mut storage_writer) = get_test_rpc_server_and_storage_writer_from_params::<
        JsonRpcServerImpl,
    >(None, None, Some(pending_data.clone()), None, None);
    let state_diff = starknet_api::state::ThinStateDiff {
        storage_diffs: indexmap!(ContractAddress::default() => indexmap![]),
        ..Default::default()
    };
    storage_writer
        .begin_rw_txn()
        .unwrap()
        .append_header(BlockNumber(0), &BlockHeader::default())
        .unwrap()
        .append_state_diff(BlockNumber(0), state_diff)
        .unwrap()
        .commit()
        .unwrap();

    // The empty storage diff should be removed in the result.
    let expected_state_diff =
        ThinStateDiff::from(starknet_api::state::ThinStateDiff::from(StateDiff::default()));
    let expected_update = StateUpdate::AcceptedStateUpdate(AcceptedStateUpdate {
        state_diff: expected_state_diff.clone(),
        ..Default::default()
    });

    // Get state update by block hash.
    call_api_then_assert_and_validate_schema_for_result(
        &module,
        method_name,
        vec![Box::new(BlockId::HashOrNumber(BlockHashOrNumber::Number(BlockNumber(0))))],
        &VERSION,
        SpecFile::StarknetApiOpenrpc,
        &expected_update,
    )
    .await;
}

#[derive(Clone)]
struct EventMetadata {
    pub address: Option<ContractAddress>,
    pub keys: Option<Vec<EventKey>>,
}

const DEFAULT_EVENT_METADATA: EventMetadata = EventMetadata { address: None, keys: None };

impl EventMetadata {
    pub fn generate_event(&self, rng: &mut ChaCha8Rng) -> StarknetApiEvent {
        StarknetApiEvent {
            from_address: self.address.unwrap_or_else(|| ContractAddress(rng.next_u64().into())),
            content: EventContent {
                keys: self.keys.clone().unwrap_or_else(|| vec![EventKey(rng.next_u64().into())]),
                data: EventData(vec![rng.next_u64().into()]),
            },
        }
    }
}

#[derive(Clone, Default)]
struct BlockMetadata(pub Vec<Vec<EventMetadata>>);

impl BlockMetadata {
    pub fn generate_block(
        &self,
        rng: &mut ChaCha8Rng,
        parent_hash: BlockHash,
        block_number: BlockNumber,
    ) -> StarknetApiBlock {
        // Generate a block with no events, And then add the events manually.
        let mut block = get_test_block(self.0.len(), Some(0), None, None);
        block.header.block_header_without_hash.parent_hash = parent_hash;
        block.header.block_header_without_hash.block_number = block_number;
        block.header.block_hash = BlockHash(rng.next_u64().into());
        // Randomize the transaction hashes because get_test_block returns constant hashes
        for transaction_hash in &mut block.body.transaction_hashes {
            *transaction_hash = TransactionHash(rng.next_u64().into());
        }

        for (output, event_metadatas_of_tx) in
            block.body.transaction_outputs.iter_mut().zip(self.0.iter())
        {
            let events = match output {
                StarknetApiTransactionOutput::Declare(transaction) => &mut transaction.events,
                StarknetApiTransactionOutput::Deploy(transaction) => &mut transaction.events,
                StarknetApiTransactionOutput::DeployAccount(transaction) => &mut transaction.events,
                StarknetApiTransactionOutput::Invoke(transaction) => &mut transaction.events,
                StarknetApiTransactionOutput::L1Handler(transaction) => &mut transaction.events,
            };
            for event_metadata in event_metadatas_of_tx {
                events.push(event_metadata.generate_event(rng));
            }
        }
        block
    }

    pub fn generate_pending_block(
        &self,
        rng: &mut ChaCha8Rng,
        parent_hash: BlockHash,
    ) -> PendingBlockOrDeprecated {
        let transaction_hashes = iter::repeat_with(|| TransactionHash(rng.next_u64().into()))
            .take(self.0.len())
            .collect::<Vec<_>>();
        PendingBlockOrDeprecated::Deprecated(DeprecatedPendingBlock {
            parent_block_hash: parent_hash,
            transactions: transaction_hashes
                .iter()
                .map(|transaction_hash| {
                    let mut transaction = ClientTransaction::get_test_instance(rng);
                    *transaction.transaction_hash_mut() = *transaction_hash;
                    transaction
                })
                .collect(),
            transaction_receipts: transaction_hashes
                .iter()
                .zip(self.0.iter())
                .enumerate()
                .map(|(i, (transaction_hash, event_metadatas_of_tx))| ClientTransactionReceipt {
                    transaction_index: TransactionOffsetInBlock(i),
                    transaction_hash: *transaction_hash,
                    events: event_metadatas_of_tx
                        .iter()
                        .map(|event_metadata| event_metadata.generate_event(rng))
                        .collect(),
                    ..Default::default()
                })
                .collect(),
            ..Default::default()
        })
    }
}

async fn test_get_events(
    block_metadatas: Vec<BlockMetadata>,
    pending_block_metadata: Option<BlockMetadata>,
    is_pending_up_to_date: bool,
    mut filter: EventFilter,
    expected_result_by_index: Vec<(Vec<EventIndex>, Option<ContinuationTokenAsStruct>)>,
) {
    let method_name = "starknet_V0_8_getEvents";
    let pending_data = get_test_pending_data();
    let (module, mut storage_writer) = get_test_rpc_server_and_storage_writer_from_params::<
        JsonRpcServerImpl,
    >(None, None, Some(pending_data.clone()), None, None);
    let mut rng = get_rng();

    let mut event_index_to_event = HashMap::<EventIndex, Event>::new();
    let mut parent_hash = BlockHash(felt!(GENESIS_HASH));
    let mut rw_txn = storage_writer.begin_rw_txn().unwrap();
    for (i, block_metadata) in block_metadatas.iter().enumerate() {
        let block_number = BlockNumber(i as u64);
        let block = block_metadata.generate_block(&mut rng, parent_hash, block_number);

        parent_hash = block.header.block_hash;

        for (i_transaction, (output, transaction_hash)) in block
            .body
            .transaction_outputs
            .iter()
            .zip(block.body.transaction_hashes.iter().cloned())
            .enumerate()
        {
            for (i_event, event) in output.events().iter().cloned().enumerate() {
                event_index_to_event.insert(
                    EventIndex(
                        TransactionIndex(block_number, TransactionOffsetInBlock(i_transaction)),
                        EventIndexInTransactionOutput(i_event),
                    ),
                    Event {
                        block_hash: Some(block.header.block_hash),
                        block_number: Some(block_number),
                        transaction_hash,
                        event,
                    },
                );
            }
        }

        rw_txn = rw_txn
            .append_header(block_number, &block.header)
            .unwrap()
            .append_body(block_number, block.body)
            .unwrap()
            .append_state_diff(
                block.header.block_header_without_hash.block_number,
                starknet_api::state::ThinStateDiff::default(),
            )
            .unwrap();
    }
    rw_txn.commit().unwrap();

    if let Some(pending_block_metadata) = pending_block_metadata {
        if !is_pending_up_to_date {
            parent_hash = BlockHash(rng.next_u64().into());
        }
        let pending_block = pending_block_metadata.generate_pending_block(&mut rng, parent_hash);

        for (i_transaction, receipt) in pending_block.transaction_receipts().iter().enumerate() {
            for (i_event, event) in receipt.events.iter().cloned().enumerate() {
                event_index_to_event.insert(
                    EventIndex(
                        TransactionIndex(
                            BlockNumber(block_metadatas.len() as u64),
                            TransactionOffsetInBlock(i_transaction),
                        ),
                        EventIndexInTransactionOutput(i_event),
                    ),
                    Event {
                        block_hash: None,
                        block_number: None,
                        transaction_hash: receipt.transaction_hash,
                        event,
                    },
                );
            }
        }

        pending_data.write().await.block = pending_block;
    }

    for (expected_event_indices, expected_continuation_token) in expected_result_by_index {
        let expected_result = EventsChunk {
            events: expected_event_indices
                .iter()
                .map(|event_index| event_index_to_event.get(event_index).unwrap())
                .cloned()
                .collect(),
            continuation_token: expected_continuation_token
                .map(|x| ContinuationToken::new(x).unwrap()),
        };
        call_api_then_assert_and_validate_schema_for_result(
            &module,
            method_name,
            vec![Box::new(filter.clone())],
            &VERSION,
            SpecFile::StarknetApiOpenrpc,
            &expected_result,
        )
        .await;
        filter.continuation_token = expected_result.continuation_token;
    }
}

lazy_static! {
    static ref BLOCKS_METADATA_FOR_CHUNK_ACROSS_2_BLOCKS_TEST: Vec<BlockMetadata> = vec![
        BlockMetadata(vec![vec![DEFAULT_EVENT_METADATA], vec![DEFAULT_EVENT_METADATA]]),
        // There should be a chunk that starts at the non-first transaction of the second block, in
        // order to test the continuation token for pending.
        BlockMetadata(vec![
            [DEFAULT_EVENT_METADATA; 3].to_vec(),
            [DEFAULT_EVENT_METADATA; 2].to_vec(),
        ]),
    ];
    static ref EVENT_FILTER_FOR_CHUNK_ACROSS_2_BLOCKS_TEST: EventFilter =
        EventFilter { chunk_size: 3, ..Default::default() };
    static ref EXPECTED_RESULT_BY_INDEX_FOR_CHUNK_ACROSS_2_BLOCKS_TEST: Vec<(Vec<EventIndex>, Option<ContinuationTokenAsStruct>,)> = vec![
        (
            vec![
                EventIndex(
                    TransactionIndex(BlockNumber(0), TransactionOffsetInBlock(0)),
                    EventIndexInTransactionOutput(0),
                ),
                EventIndex(
                    TransactionIndex(BlockNumber(0), TransactionOffsetInBlock(1)),
                    EventIndexInTransactionOutput(0),
                ),
                EventIndex(
                    TransactionIndex(BlockNumber(1), TransactionOffsetInBlock(0)),
                    EventIndexInTransactionOutput(0),
                ),
            ],
            Some(ContinuationTokenAsStruct(EventIndex(
                TransactionIndex(BlockNumber(1), TransactionOffsetInBlock(0)),
                EventIndexInTransactionOutput(1),
            ))),
        ),
        (
            vec![
                EventIndex(
                    TransactionIndex(BlockNumber(1), TransactionOffsetInBlock(0)),
                    EventIndexInTransactionOutput(1),
                ),
                EventIndex(
                    TransactionIndex(BlockNumber(1), TransactionOffsetInBlock(0)),
                    EventIndexInTransactionOutput(2),
                ),
                EventIndex(
                    TransactionIndex(BlockNumber(1), TransactionOffsetInBlock(1)),
                    EventIndexInTransactionOutput(0),
                ),
            ],
            Some(ContinuationTokenAsStruct(EventIndex(
                TransactionIndex(BlockNumber(1), TransactionOffsetInBlock(1)),
                EventIndexInTransactionOutput(1),
            ))),
        ),
        (
            vec![EventIndex(
                TransactionIndex(BlockNumber(1), TransactionOffsetInBlock(1)),
                EventIndexInTransactionOutput(1),
            )],
            None,
        ),
    ];
}

#[tokio::test]
async fn get_events_chunk_across_2_blocks() {
    let pending_block_metadata = None;
    let is_pending_up_to_date = true;
    test_get_events(
        BLOCKS_METADATA_FOR_CHUNK_ACROSS_2_BLOCKS_TEST.clone(),
        pending_block_metadata,
        is_pending_up_to_date,
        EVENT_FILTER_FOR_CHUNK_ACROSS_2_BLOCKS_TEST.clone(),
        EXPECTED_RESULT_BY_INDEX_FOR_CHUNK_ACROSS_2_BLOCKS_TEST.clone(),
    )
    .await;
}

#[tokio::test]
async fn get_events_chunk_across_block_and_pending_block() {
    let mut blocks_metadata = BLOCKS_METADATA_FOR_CHUNK_ACROSS_2_BLOCKS_TEST.clone();
    let pending_block_metadata = Some(blocks_metadata.pop().unwrap());
    let is_pending_up_to_date = true;
    test_get_events(
        blocks_metadata,
        pending_block_metadata,
        is_pending_up_to_date,
        EVENT_FILTER_FOR_CHUNK_ACROSS_2_BLOCKS_TEST.clone(),
        EXPECTED_RESULT_BY_INDEX_FOR_CHUNK_ACROSS_2_BLOCKS_TEST.clone(),
    )
    .await;
}

#[tokio::test]
async fn get_events_address_filter() {
    let address = ContractAddress(patricia_key!("0x22"));
    let blocks_metadata = vec![BlockMetadata(vec![vec![
        DEFAULT_EVENT_METADATA,
        EventMetadata { address: Some(address), keys: None },
        DEFAULT_EVENT_METADATA,
    ]])];
    let pending_block_metadata = None;
    let is_pending_up_to_date = true;
    let expected_result_by_index = vec![(
        vec![EventIndex(
            TransactionIndex(BlockNumber(0), TransactionOffsetInBlock(0)),
            EventIndexInTransactionOutput(1),
        )],
        None,
    )];
    test_get_events(
        blocks_metadata,
        pending_block_metadata,
        is_pending_up_to_date,
        EventFilter { chunk_size: 2, address: Some(address), ..Default::default() },
        expected_result_by_index,
    )
    .await;
}

#[tokio::test]
async fn get_events_pending_address_filter() {
    let address = ContractAddress(patricia_key!("0x22"));
    // As a special edge case, the function get_events doesn't return events if there are no
    // accepted blocks, even if there is a pending block. Therefore, we need to have a block in the
    // storage.
    let blocks_metadata = vec![BlockMetadata(vec![])];
    let pending_block_metadata = Some(BlockMetadata(vec![vec![
        DEFAULT_EVENT_METADATA,
        EventMetadata { address: Some(address), keys: None },
        DEFAULT_EVENT_METADATA,
    ]]));
    let is_pending_up_to_date = true;
    let expected_result_by_index = vec![(
        vec![EventIndex(
            TransactionIndex(BlockNumber(1), TransactionOffsetInBlock(0)),
            EventIndexInTransactionOutput(1),
        )],
        None,
    )];
    test_get_events(
        blocks_metadata,
        pending_block_metadata,
        is_pending_up_to_date,
        EventFilter { chunk_size: 2, address: Some(address), ..Default::default() },
        expected_result_by_index,
    )
    .await;
}

lazy_static! {
    static ref KEY0_0: EventKey = EventKey(felt!("0x00"));
    static ref KEY0_1: EventKey = EventKey(felt!("0x01"));
    static ref KEY2_0: EventKey = EventKey(felt!("0x20"));
    static ref KEY2_1: EventKey = EventKey(felt!("0x21"));
    static ref UNRELATED_KEY: EventKey = EventKey(felt!("0xff"));
    static ref BLOCKS_METADATA_FOR_KEYS_FILTER_TEST: Vec<BlockMetadata> =
        // Adding an empty block at the start so that in the pending test there will be an accepted
        // block. See above for explanation on the special edge case of no accepted blocks.
        vec![
            BlockMetadata(vec![]),
            BlockMetadata(vec![vec![
                DEFAULT_EVENT_METADATA,
                EventMetadata {
                    address: None,
                    keys: Some(vec![KEY0_0.clone(), UNRELATED_KEY.clone(), KEY2_1.clone()]),
                },
                EventMetadata {
                    address: None,
                    keys: Some(vec![KEY2_0.clone(), UNRELATED_KEY.clone(), KEY2_1.clone()]),
                },
                EventMetadata {
                    address: None,
                    keys: Some(vec![KEY0_1.clone(), UNRELATED_KEY.clone(), KEY0_0.clone()]),
                },
                EventMetadata {
                    address: None,
                    keys: Some(vec![
                        KEY0_1.clone(),
                        UNRELATED_KEY.clone(),
                        KEY2_0.clone(),
                        UNRELATED_KEY.clone(),
                    ]),
                },
                EventMetadata { address: None, keys: Some(vec![KEY0_1.clone()]) },
                EventMetadata { address: None, keys: Some(vec![]) },
            ]]
        )];
    static ref EVENT_FILTER_FOR_KEYS_FILTER_TEST: EventFilter = EventFilter {
        chunk_size: 6,
        keys: vec![
            HashSet::from([KEY0_0.clone(), KEY0_1.clone()]),
            HashSet::from([]),
            HashSet::from([KEY2_0.clone(), KEY2_1.clone()]),
        ],
        ..Default::default()
    };
    static ref EXPECTED_RESULT_BY_INDEX_FOR_KEYS_FILTER_TEST: Vec<(Vec<EventIndex>, Option<ContinuationTokenAsStruct>,)> =
        vec![(
            vec![
                EventIndex(
                    TransactionIndex(BlockNumber(1), TransactionOffsetInBlock(0)),
                    EventIndexInTransactionOutput(1),
                ),
                EventIndex(
                    TransactionIndex(BlockNumber(1), TransactionOffsetInBlock(0)),
                    EventIndexInTransactionOutput(4),
                ),
            ],
            None,
        )];
}

#[tokio::test]
async fn get_events_keys_filter() {
    let pending_block_metadata = None;
    let is_pending_up_to_date = true;
    test_get_events(
        BLOCKS_METADATA_FOR_KEYS_FILTER_TEST.clone(),
        pending_block_metadata,
        is_pending_up_to_date,
        EVENT_FILTER_FOR_KEYS_FILTER_TEST.clone(),
        EXPECTED_RESULT_BY_INDEX_FOR_KEYS_FILTER_TEST.clone(),
    )
    .await;
}

#[tokio::test]
async fn get_events_pending_keys_filter() {
    let mut blocks_metadata = BLOCKS_METADATA_FOR_KEYS_FILTER_TEST.clone();
    let pending_block_metadata = Some(blocks_metadata.pop().unwrap());
    let is_pending_up_to_date = true;
    test_get_events(
        blocks_metadata,
        pending_block_metadata,
        is_pending_up_to_date,
        EVENT_FILTER_FOR_KEYS_FILTER_TEST.clone(),
        EXPECTED_RESULT_BY_INDEX_FOR_KEYS_FILTER_TEST.clone(),
    )
    .await;
}

#[tokio::test]
async fn get_events_from_block() {
    let blocks_metadata = vec![
        BlockMetadata(vec![vec![DEFAULT_EVENT_METADATA]]),
        BlockMetadata(vec![vec![DEFAULT_EVENT_METADATA]]),
    ];
    let pending_block_metadata = None;
    let is_pending_up_to_date = true;
    let expected_result_by_index = vec![(
        vec![EventIndex(
            TransactionIndex(BlockNumber(1), TransactionOffsetInBlock(0)),
            EventIndexInTransactionOutput(0),
        )],
        None,
    )];
    test_get_events(
        blocks_metadata.clone(),
        pending_block_metadata.clone(),
        is_pending_up_to_date,
        EventFilter {
            chunk_size: 2,
            from_block: Some(BlockId::HashOrNumber(BlockHashOrNumber::Number(BlockNumber(1)))),
            ..Default::default()
        },
        expected_result_by_index.clone(),
    )
    .await;
    test_get_events(
        blocks_metadata,
        pending_block_metadata,
        is_pending_up_to_date,
        EventFilter {
            chunk_size: 2,
            from_block: Some(BlockId::Tag(Tag::Latest)),
            ..Default::default()
        },
        expected_result_by_index,
    )
    .await;
}

#[tokio::test]
async fn get_events_from_pending() {
    let blocks_metadata = vec![BlockMetadata(vec![vec![DEFAULT_EVENT_METADATA]])];
    let pending_block_metadata = Some(BlockMetadata(vec![vec![DEFAULT_EVENT_METADATA]]));
    let is_pending_up_to_date = true;
    let expected_result_by_index = vec![(
        vec![EventIndex(
            TransactionIndex(BlockNumber(1), TransactionOffsetInBlock(0)),
            EventIndexInTransactionOutput(0),
        )],
        None,
    )];
    test_get_events(
        blocks_metadata,
        pending_block_metadata,
        is_pending_up_to_date,
        EventFilter {
            chunk_size: 2,
            from_block: Some(BlockId::Tag(Tag::Pending)),
            ..Default::default()
        },
        expected_result_by_index,
    )
    .await;
}

#[tokio::test]
async fn get_events_to_block() {
    let blocks_metadata = vec![
        BlockMetadata(vec![vec![DEFAULT_EVENT_METADATA]]),
        BlockMetadata(vec![vec![DEFAULT_EVENT_METADATA]]),
    ];
    let pending_block_metadata = None;
    let is_pending_up_to_date = true;
    let expected_result_by_index = vec![(
        vec![EventIndex(
            TransactionIndex(BlockNumber(0), TransactionOffsetInBlock(0)),
            EventIndexInTransactionOutput(0),
        )],
        None,
    )];
    test_get_events(
        blocks_metadata,
        pending_block_metadata,
        is_pending_up_to_date,
        EventFilter {
            chunk_size: 2,
            to_block: Some(BlockId::HashOrNumber(BlockHashOrNumber::Number(BlockNumber(0)))),
            ..Default::default()
        },
        expected_result_by_index,
    )
    .await;
}

// TODO(nevo): add a test that returns the block not found error for getEvents
#[tokio::test]
async fn get_events_no_blocks() {
    let blocks_metadata = vec![BlockMetadata::default()];
    let pending_block_metadata = None;
    let is_pending_up_to_date = true;
    let expected_result_by_index = vec![(vec![], None)];
    test_get_events(
        blocks_metadata,
        pending_block_metadata,
        is_pending_up_to_date,
        EventFilter { chunk_size: 2, ..Default::default() },
        expected_result_by_index,
    )
    .await;
}

#[tokio::test]
async fn get_events_no_blocks_in_filter() {
    let blocks_metadata = vec![
        BlockMetadata(vec![vec![DEFAULT_EVENT_METADATA]]),
        BlockMetadata(vec![vec![DEFAULT_EVENT_METADATA]]),
    ];
    let pending_block_metadata = None;
    let is_pending_up_to_date = true;
    let expected_result_by_index = vec![(vec![], None)];
    test_get_events(
        blocks_metadata,
        pending_block_metadata,
        is_pending_up_to_date,
        EventFilter {
            chunk_size: 2,
            from_block: Some(BlockId::HashOrNumber(BlockHashOrNumber::Number(BlockNumber(1)))),
            to_block: Some(BlockId::HashOrNumber(BlockHashOrNumber::Number(BlockNumber(0)))),
            ..Default::default()
        },
        expected_result_by_index,
    )
    .await;
}

#[tokio::test]
async fn get_events_pending_not_up_to_date() {
    // As a special edge case, the function get_events doesn't return events if there are no
    // accepted blocks, even if there is a pending block. Therefore, we need to have a block in the
    // storage.
    let blocks_metadata = vec![BlockMetadata(vec![vec![DEFAULT_EVENT_METADATA]])];
    let pending_block_metadata = Some(BlockMetadata(vec![vec![DEFAULT_EVENT_METADATA]]));
    let is_pending_up_to_date = false;
    let expected_result_by_index = vec![(
        vec![EventIndex(
            TransactionIndex(BlockNumber(0), TransactionOffsetInBlock(0)),
            EventIndexInTransactionOutput(0),
        )],
        None,
    )];
    test_get_events(
        blocks_metadata,
        pending_block_metadata,
        is_pending_up_to_date,
        EventFilter { chunk_size: 2, ..Default::default() },
        expected_result_by_index,
    )
    .await;
}

#[tokio::test]
async fn get_events_page_size_too_big() {
    let (module, _) = get_test_rpc_server_and_storage_writer::<JsonRpcServerImpl>();

    // Create the filter.
    let filter = EventFilter {
        from_block: None,
        to_block: None,
        continuation_token: None,
        chunk_size: get_test_rpc_config().max_events_chunk_size + 1,
        address: None,
        keys: vec![],
    };

    call_api_then_assert_and_validate_schema_for_err::<_, EventsChunk>(
        &module,
        "starknet_V0_8_getEvents",
        vec![Box::new(filter)],
        &VERSION,
        SpecFile::StarknetApiOpenrpc,
        &PAGE_SIZE_TOO_BIG.into(),
    )
    .await;
}

#[tokio::test]
async fn get_events_too_many_keys() {
    let (module, _) = get_test_rpc_server_and_storage_writer::<JsonRpcServerImpl>();
    let keys = (0..get_test_rpc_config().max_events_keys + 1)
        .map(|i| HashSet::from([EventKey(Felt::from(i as u128))]))
        .collect();

    // Create the filter.
    let filter = EventFilter {
        from_block: None,
        to_block: None,
        continuation_token: None,
        chunk_size: 2,
        address: None,
        keys,
    };

    call_api_then_assert_and_validate_schema_for_err::<_, EventsChunk>(
        &module,
        "starknet_V0_8_getEvents",
        vec![Box::new(filter)],
        &VERSION,
        SpecFile::StarknetApiOpenrpc,
        &TOO_MANY_KEYS_IN_FILTER.into(),
    )
    .await;
}

#[tokio::test]
async fn get_events_invalid_ct() {
    let (module, mut storage_writer) =
        get_test_rpc_server_and_storage_writer::<JsonRpcServerImpl>();
    let block = starknet_api::block::Block::default();
    storage_writer
        .begin_rw_txn()
        .unwrap()
        .append_header(block.header.block_header_without_hash.block_number, &block.header)
        .unwrap()
        .append_body(block.header.block_header_without_hash.block_number, block.body)
        .unwrap()
        .append_state_diff(
            block.header.block_header_without_hash.block_number,
            starknet_api::state::ThinStateDiff::default(),
        )
        .unwrap()
        .commit()
        .unwrap();

    // Create the filter.
    let filter = EventFilter {
        from_block: None,
        to_block: None,
        continuation_token: Some(ContinuationToken("junk".to_owned())),
        chunk_size: 2,
        address: None,
        keys: vec![],
    };

    call_api_then_assert_and_validate_schema_for_err::<_, EventsChunk>(
        &module,
        "starknet_V0_8_getEvents",
        vec![Box::new(filter)],
        &VERSION,
        SpecFile::StarknetApiOpenrpc,
        &INVALID_CONTINUATION_TOKEN.into(),
    )
    .await;
}

#[tokio::test]
async fn serialize_returns_valid_json() {
    let ((storage_reader, mut storage_writer), _temp_dir) = get_test_storage();
    let mut rng = get_rng();
    let parent_block = starknet_api::block::Block::default();
    let block = starknet_api::block::Block {
        header: BlockHeader {
            block_hash: BlockHash(felt!("0x1")),
            block_header_without_hash: BlockHeaderWithoutHash {
                parent_hash: parent_block.header.block_hash,
                block_number: BlockNumber(1),
                ..Default::default()
            },
            ..Default::default()
        },
        body: get_test_body(5, Some(5), None, None),
    };
    let mut state_diff = StateDiff::get_test_instance(&mut rng);
    // In the test instance both declared_classes and deprecated_declared_classes have an entry
    // with class hash 0x0, which is illegal.
    state_diff.deprecated_declared_classes = IndexMap::from([(
        ClassHash(felt!("0x2")),
        starknet_api::deprecated_contract_class::ContractClass::get_test_instance(&mut rng),
    )]);
    // For checking the schema also for deprecated contract classes.
    state_diff
        .deployed_contracts
        .insert(ContractAddress(patricia_key!("0x2")), ClassHash(felt!("0x2")));
    // TODO(yair): handle replaced classes.
    state_diff.replaced_classes.clear();

    let (thin_state_diff, classes, deprecated_classes) =
        starknet_api::state::ThinStateDiff::from_state_diff(state_diff.clone());

    storage_writer
        .begin_rw_txn()
        .unwrap()
        .append_header(
            parent_block.header.block_header_without_hash.block_number,
            &parent_block.header,
        )
        .unwrap()
        .append_body(parent_block.header.block_header_without_hash.block_number, parent_block.body)
        .unwrap()
        .append_state_diff(
            parent_block.header.block_header_without_hash.block_number,
            starknet_api::state::ThinStateDiff::default(),
        )
        .unwrap()
        .append_classes(parent_block.header.block_header_without_hash.block_number, &[], &[])
        .unwrap()
        .append_header(block.header.block_header_without_hash.block_number, &block.header)
        .unwrap()
        .append_body(block.header.block_header_without_hash.block_number, block.body.clone())
        .unwrap()
        .append_state_diff(block.header.block_header_without_hash.block_number, thin_state_diff)
        .unwrap()
        .append_classes(
            block.header.block_header_without_hash.block_number,
            &classes.iter().map(|(class_hash, class)| (*class_hash, class)).collect::<Vec<_>>(),
            &deprecated_classes
                .iter()
                .map(|(class_hash, deprecated_class)| (*class_hash, deprecated_class))
                .collect::<Vec<_>>(),
        )
        .unwrap()
        .commit()
        .unwrap();

    let gateway_config = get_test_rpc_config();
    let (server_address, _handle) = run_server(
        &gateway_config,
        get_test_highest_block(),
        get_test_pending_data(),
        get_test_pending_classes(),
        storage_reader,
        NODE_VERSION,
    )
    .await
    .unwrap();

    let schema = get_starknet_spec_api_schema_for_components(
        &[(
            SpecFile::StarknetApiOpenrpc,
            &[
                "BLOCK_WITH_TXS",
                "BLOCK_WITH_TX_HASHES",
                "STATE_UPDATE",
                "CONTRACT_CLASS",
                "DEPRECATED_CONTRACT_CLASS",
                "TXN",
                "TXN_RECEIPT",
                "EVENTS_CHUNK",
            ],
        )],
        &VERSION,
    );
    validate_state(&state_diff, server_address, &schema).await;
    validate_block(&block.header, server_address, &schema).await;
    validate_transaction(block.body.transaction_hashes.index(0), server_address, &schema).await;
}

async fn validate_state(state_diff: &StateDiff, server_address: SocketAddr, schema: &JSONSchema) {
    let res = send_request(
        server_address,
        "starknet_getStateUpdate",
        r#"{"block_number": 1}"#,
        VERSION.name,
    )
    .await;
    assert!(validate_schema(schema, &res["result"]), "State update is not valid.");

    let (address, _) = state_diff.deployed_contracts.get_index(0).unwrap();
    let res = send_request(
        server_address,
        "starknet_getClassAt",
        format!(r#"{{"block_number": 1}}, "0x{}""#, hex::encode(address.0.key().to_bytes_be()))
            .as_str(),
        VERSION.name,
    )
    .await;
    assert!(validate_schema(schema, &res["result"]), "Class is not valid.");

    // TODO(dvir): Remove this after regenesis.
    // This checks the deployed deprecated class.
    let (address, _) = state_diff.deployed_contracts.get_index(1).unwrap();
    let res = send_request(
        server_address,
        "starknet_getClassAt",
        format!(r#"{{"block_number": 1}}, "0x{}""#, hex::encode(address.0.key().to_bytes_be()))
            .as_str(),
        VERSION.name,
    )
    .await;
    assert!(validate_schema(schema, &res["result"]), "Class is not valid.");
}

async fn validate_block(header: &BlockHeader, server_address: SocketAddr, schema: &JSONSchema) {
    let res = send_request(
        server_address,
        "starknet_getBlockWithTxs",
        r#"{"block_number": 1}"#,
        VERSION.name,
    )
    .await;
    assert!(validate_schema(schema, &res["result"]), "Block with transactions is not valid.");

    let res = send_request(
        server_address,
        "starknet_getBlockWithTxHashes",
        format!(r#"{{"block_hash": "0x{}"}}"#, hex::encode(header.block_hash.0.to_bytes_be()))
            .as_str(),
        VERSION.name,
    )
    .await;
    assert!(validate_schema(schema, &res["result"]), "Block with transaction hashes is not valid.");
}

async fn validate_transaction(
    tx_hash: &TransactionHash,
    server_address: SocketAddr,
    schema: &JSONSchema,
) {
    let res = send_request(
        server_address,
        "starknet_getTransactionByBlockIdAndIndex",
        r#"{"block_number": 1}, 0"#,
        VERSION.name,
    )
    .await;
    assert!(validate_schema(schema, &res["result"]), "Transaction is not valid.");

    let res = send_request(
        server_address,
        "starknet_getTransactionByHash",
        format!(r#""0x{}""#, hex::encode(tx_hash.0.to_bytes_be())).as_str(),
        VERSION.name,
    )
    .await;
    assert!(validate_schema(schema, &res["result"]), "Transaction is not valid.");

    let res = send_request(
        server_address,
        "starknet_getTransactionReceipt",
        format!(r#""0x{}""#, hex::encode(tx_hash.0.to_bytes_be())).as_str(),
        VERSION.name,
    )
    .await;
    assert!(validate_schema(schema, &res["result"]), "Transaction receipt is not valid.");

    let res =
        send_request(server_address, "starknet_getEvents", r#"{"chunk_size": 2}"#, VERSION.name)
            .await;
    assert!(validate_schema(schema, &res["result"]), "Events are not valid.");
}

// This test checks that the deprecated contract class is returned with the correct state mutability
// field in the function abi entry. If there is no stateMutability field, the gateway should return
// an answer without this field at all, and if it is present, it should be returned as is.
#[tokio::test]
async fn get_deprecated_class_state_mutability() {
    // Without state mutability.
    let function_abi_without_state_mutability =
        FunctionAbiEntry { state_mutability: None, ..Default::default() };
    let function_abi_without_state_mutability =
        ContractClassAbiEntry::Function(function_abi_without_state_mutability);
    let class_without_state_mutability = starknet_api::deprecated_contract_class::ContractClass {
        abi: Some(vec![function_abi_without_state_mutability]),
        ..Default::default()
    };

    // With state mutability.
    let function_abi_with_state_mutability = FunctionAbiEntry {
        state_mutability: Some(FunctionStateMutability::View),
        ..Default::default()
    };
    let function_abi_with_state_mutability =
        ContractClassAbiEntry::Function(function_abi_with_state_mutability);
    let class_with_state_mutability = starknet_api::deprecated_contract_class::ContractClass {
        abi: Some(vec![function_abi_with_state_mutability]),
        ..Default::default()
    };

    let state_diff = starknet_api::state::ThinStateDiff {
        deprecated_declared_classes: vec![ClassHash(felt!("0x0")), ClassHash(felt!("0x1"))],
        ..Default::default()
    };

    let (module, mut storage_writer) =
        get_test_rpc_server_and_storage_writer::<JsonRpcServerImpl>();
    let header = BlockHeader::default();

    storage_writer
        .begin_rw_txn()
        .unwrap()
        .append_header(header.block_header_without_hash.block_number, &header)
        .unwrap()
        .append_state_diff(header.block_header_without_hash.block_number, state_diff)
        .unwrap()
        .append_classes(
            header.block_header_without_hash.block_number,
            &[],
            &[
                (ClassHash(felt!("0x0")), &class_without_state_mutability),
                (ClassHash(felt!("0x1")), &class_with_state_mutability),
            ],
        )
        .unwrap()
        .commit()
        .unwrap();

    // Get class without state mutability.
    let res = module
        .call::<_, DeprecatedContractClass>(
            "starknet_V0_8_getClass",
            (
                BlockId::HashOrNumber(BlockHashOrNumber::Hash(header.block_hash)),
                ClassHash(felt!("0x0")),
            ),
        )
        .await
        .unwrap();
    let res_as_value = serde_json::to_value(res).unwrap();
    let entry = res_as_value["abi"][0].as_object().unwrap();
    assert!(!entry.contains_key("stateMutability"));

    // Get class with state mutability.
    let res = module
        .call::<_, DeprecatedContractClass>(
            "starknet_V0_8_getClass",
            (
                BlockId::HashOrNumber(BlockHashOrNumber::Hash(header.block_hash)),
                ClassHash(felt!("0x1")),
            ),
        )
        .await
        .unwrap();
    let res_as_value = serde_json::to_value(res).unwrap();
    let entry = res_as_value["abi"][0].as_object().unwrap();
    assert_eq!(entry.get("stateMutability").unwrap().as_str().unwrap(), "view");
}

// TODO (Yael 16/06/2024): Add a test case for block_number which is not the latest.
#[tokio::test]
async fn get_compiled_contract_class() {
    let cairo1_class_hash = ClassHash(Felt::ONE);
    let cairo0_class_hash = ClassHash(Felt::TWO);
    let invalid_class_hash = ClassHash(Felt::THREE);

    let method_name = "starknet_V0_8_getCompiledContractClass";
    let (module, mut storage_writer) = get_test_rpc_server_and_storage_writer_from_params::<
        JsonRpcServerImpl,
    >(None, None, None, None, None);
    let cairo1_contract_class = CasmContractClass::get_test_instance(&mut get_rng());
    let cairo0_contract_class =
        StarknetApiDeprecatedContractClass::get_test_instance(&mut get_rng());
    storage_writer
        .begin_rw_txn()
        .unwrap()
        .append_state_diff(
            BlockNumber(0),
            starknet_api::state::ThinStateDiff {
                declared_classes: IndexMap::from([(
                    cairo1_class_hash,
                    CompiledClassHash::default(),
                )]),
                deprecated_declared_classes: vec![cairo0_class_hash],
                ..Default::default()
            },
        )
        .unwrap()
        .append_casm(&cairo1_class_hash, &cairo1_contract_class)
        .unwrap()
        // Note: there is no need to write the cairo1 contract class here because the
        // declared_classes_table is not used in the rpc method.
        .append_classes(BlockNumber(0), &[], &[(cairo0_class_hash, &cairo0_contract_class)])
        .unwrap()
        .commit()
        .unwrap();

    let res = module
        .call::<_, CompiledContractClass>(
            method_name,
            (BlockId::Tag(Tag::Latest), cairo1_class_hash),
        )
        .await
        .unwrap();
    assert_eq!(res, CompiledContractClass::V1(cairo1_contract_class));

    let res = module
        .call::<_, CompiledContractClass>(
            method_name,
            (BlockId::Tag(Tag::Latest), cairo0_class_hash),
        )
        .await
        .unwrap();
    assert_eq!(res, CompiledContractClass::V0(cairo0_contract_class));

    // Ask for an invalid class hash, which does no exist in the table.
    let err = module
        .call::<_, CompiledContractClass>(
            method_name,
            (BlockId::Tag(Tag::Latest), invalid_class_hash),
        )
        .await
        .unwrap_err();
    assert_matches!(err, Error::Call(err) if err == CLASS_HASH_NOT_FOUND.into());
}

#[async_trait]
trait AddTransactionTest
where
    // This bound is a work-around for associated type bounds. It bounds
    // `Self::ClientTransaction::Error` to implement `Debug`.
    // associated type bounds is described here:
    // https://github.com/rust-lang/rfcs/blob/master/text/2289-associated-type-bounds.md
    <<Self as AddTransactionTest>::ClientTransaction as TryFrom<Self::Transaction>>::Error: Debug,
{
    type Transaction: GetTestInstance + Serialize + Clone + Send + Sync + 'static + Debug;
    type ClientTransaction: TryFrom<Self::Transaction> + Send + Debug;
    type Response: From<Self::ClientResponse>
        + for<'de> Deserialize<'de>
        + Eq
        + Debug
        + Clone
        + Send
        + Sync;
    type ClientResponse: GetTestInstance + Clone + Send;

    const METHOD_NAME: &'static str;

    fn expect_add_transaction(
        client_mock: &mut MockStarknetWriter,
        client_tx: Self::ClientTransaction,
        client_result: WriterClientResult<Self::ClientResponse>,
    );

    async fn test_positive_flow() {
        let mut rng = get_rng();
        let tx = Self::Transaction::get_test_instance(&mut rng);
        let client_resp = Self::ClientResponse::get_test_instance(&mut rng);
        let expected_resp = Self::Response::from(client_resp.clone());

        let mut client_mock = MockStarknetWriter::new();
        Self::expect_add_transaction(
            &mut client_mock,
            Self::ClientTransaction::try_from(tx.clone()).unwrap(),
            Ok(client_resp),
        );

        let (module, _) = get_test_rpc_server_and_storage_writer_from_params::<JsonRpcServerImpl>(
            Some(client_mock),
            None,
            None,
            None,
            None,
        );
        call_api_then_assert_and_validate_schema_for_result(
            &module,
            Self::METHOD_NAME,
            vec![Box::new(tx)],
            &VERSION,
            SpecFile::WriteApi,
            &expected_resp,
        )
        .await;
    }

    async fn test_internal_error() {
        let mut rng = get_rng();
        let tx = Self::Transaction::get_test_instance(&mut rng);
        let client_error = WriterClientError::ClientError(ClientError::BadResponseStatus {
            code: StatusCode::from_u16(404).unwrap(),
            message: "This site can’t be reached".to_owned(),
        });
        let expected_error = internal_server_error(&client_error);

        let mut client_mock = MockStarknetWriter::new();
        Self::expect_add_transaction(
            &mut client_mock,
            Self::ClientTransaction::try_from(tx.clone()).unwrap(),
            Err(client_error),
        );

        let (module, _) = get_test_rpc_server_and_storage_writer_from_params::<JsonRpcServerImpl>(
            Some(client_mock),
            None,
            None,
            None,
            None,
        );
        let result = module.call::<_, Self::Response>(Self::METHOD_NAME, [tx]).await;
        let jsonrpsee::core::Error::Call(error) = result.unwrap_err() else {
            panic!("Got an error which is not a call error");
        };
        assert_eq!(error, expected_error);
    }

    async fn test_known_starknet_error(
        known_starknet_error_code: KnownStarknetErrorCode,
        expected_error: JsonRpcError<String>,
    ) {
        let mut rng = get_rng();
        let tx = Self::Transaction::get_test_instance(&mut rng);
        const MESSAGE: &str = "message";
        let client_error =
            WriterClientError::ClientError(ClientError::StarknetError(StarknetError {
                code: StarknetErrorCode::KnownErrorCode(known_starknet_error_code),
                message: MESSAGE.to_owned(),
            }));

        let mut client_mock = MockStarknetWriter::new();
        Self::expect_add_transaction(
            &mut client_mock,
            Self::ClientTransaction::try_from(tx.clone()).unwrap(),
            Err(client_error),
        );

        let (module, _) = get_test_rpc_server_and_storage_writer_from_params::<JsonRpcServerImpl>(
            Some(client_mock),
            None,
            None,
            None,
            None,
        );
        let result = module.call::<_, Self::Response>(Self::METHOD_NAME, [tx]).await;
        let jsonrpsee::core::Error::Call(error) = result.unwrap_err() else {
            panic!("Got an error which is not a call error");
        };
        assert_eq!(error, expected_error.into());
    }

    async fn test_unexpected_error(known_starknet_error_code: KnownStarknetErrorCode) {
        let mut rng = get_rng();
        let tx = Self::Transaction::get_test_instance(&mut rng);
        const MESSAGE: &str = "message";
        let client_error =
            WriterClientError::ClientError(ClientError::StarknetError(StarknetError {
                code: StarknetErrorCode::KnownErrorCode(known_starknet_error_code),
                message: MESSAGE.to_owned(),
            }));

        let mut client_mock = MockStarknetWriter::new();
        Self::expect_add_transaction(
            &mut client_mock,
            Self::ClientTransaction::try_from(tx.clone()).unwrap(),
            Err(client_error),
        );

        let (module, _) = get_test_rpc_server_and_storage_writer_from_params::<JsonRpcServerImpl>(
            Some(client_mock),
            None,
            None,
            None,
            None,
        );
        let result = module.call::<_, Self::Response>(Self::METHOD_NAME, [tx]).await;
        let jsonrpsee::core::Error::Call(error) = result.unwrap_err() else {
            panic!("Got an error which is not a call error");
        };
        assert_eq!(error, unexpected_error(MESSAGE.to_owned()).into());
    }
}

struct AddInvokeTest {}
impl AddTransactionTest for AddInvokeTest {
    type Transaction = TypedInvokeTransaction;
    type ClientTransaction = ClientInvokeTransaction;
    type Response = AddInvokeOkResult;
    type ClientResponse = InvokeResponse;

    const METHOD_NAME: &'static str = "starknet_V0_8_addInvokeTransaction";

    fn expect_add_transaction(
        client_mock: &mut MockStarknetWriter,
        client_tx: Self::ClientTransaction,
        client_result: WriterClientResult<Self::ClientResponse>,
    ) {
        client_mock
            .expect_add_invoke_transaction()
            .times(1)
            .with(eq(client_tx))
            .return_once(move |_| client_result);
    }
}

struct AddDeployAccountTest {}
impl AddTransactionTest for AddDeployAccountTest {
    type Transaction = TypedDeployAccountTransaction;
    type ClientTransaction = ClientDeployAccountTransaction;
    type Response = AddDeployAccountOkResult;
    type ClientResponse = DeployAccountResponse;

    const METHOD_NAME: &'static str = "starknet_V0_8_addDeployAccountTransaction";

    fn expect_add_transaction(
        client_mock: &mut MockStarknetWriter,
        client_tx: Self::ClientTransaction,
        client_result: WriterClientResult<Self::ClientResponse>,
    ) {
        client_mock
            .expect_add_deploy_account_transaction()
            .times(1)
            .with(eq(client_tx))
            .return_once(move |_| client_result);
    }
}

struct AddDeclareTest {}
impl AddTransactionTest for AddDeclareTest {
    type Transaction = BroadcastedDeclareTransaction;
    type ClientTransaction = ClientDeclareTransaction;
    type Response = AddDeclareOkResult;
    type ClientResponse = DeclareResponse;

    const METHOD_NAME: &'static str = "starknet_V0_8_addDeclareTransaction";

    fn expect_add_transaction(
        client_mock: &mut MockStarknetWriter,
        client_tx: Self::ClientTransaction,
        client_result: WriterClientResult<Self::ClientResponse>,
    ) {
        client_mock
            .expect_add_declare_transaction()
            .times(1)
            .with(eq(client_tx))
            .return_once(move |_| client_result);
    }
}

// TODO(shahak): Test starknet error.

#[tokio::test]
async fn add_invoke_positive_flow() {
    AddInvokeTest::test_positive_flow().await;
}

#[tokio::test]
async fn add_invoke_internal_error() {
    AddInvokeTest::test_internal_error().await;
}

#[tokio::test]
async fn add_invoke_known_starknet_error() {
    AddInvokeTest::test_known_starknet_error(
        KnownStarknetErrorCode::DuplicatedTransaction,
        DUPLICATE_TX,
    )
    .await;
}

#[tokio::test]
async fn add_invoke_unexpected_error() {
    // Choosing error codes that map under the other transaction types into an expected error in
    // order to check that we call invoke's error conversion.
    AddInvokeTest::test_unexpected_error(KnownStarknetErrorCode::CompilationFailed).await;
    AddInvokeTest::test_unexpected_error(KnownStarknetErrorCode::UndeclaredClass).await;
}

#[tokio::test]
async fn add_deploy_account_positive_flow() {
    AddDeployAccountTest::test_positive_flow().await;
}

#[tokio::test]
async fn add_deploy_account_internal_error() {
    AddDeployAccountTest::test_internal_error().await;
}

#[tokio::test]
async fn add_deploy_account_known_starknet_error() {
    // Choosing an error code that maps under the other transaction types into an unexpected error
    // in order to check that we call deploy_account's error conversion.
    AddDeployAccountTest::test_known_starknet_error(
        KnownStarknetErrorCode::UndeclaredClass,
        CLASS_HASH_NOT_FOUND,
    )
    .await;
}

#[tokio::test]
async fn add_deploy_account_unexpected_error() {
    // Choosing an error code that maps under the other transaction types into an expected error in
    // order to check that we call deploy_account's error conversion.
    AddDeployAccountTest::test_unexpected_error(KnownStarknetErrorCode::CompilationFailed).await;
}

#[tokio::test]
async fn add_declare_positive_flow() {
    AddDeclareTest::test_positive_flow().await;
}

#[tokio::test]
async fn add_declare_internal_error() {
    AddDeclareTest::test_internal_error().await;
}

#[tokio::test]
async fn add_declare_known_starknet_error() {
    // Choosing an error code that maps under the other transaction types into an unexpected error
    // in order to check that we call declare's error conversion.
    AddDeclareTest::test_known_starknet_error(
        KnownStarknetErrorCode::CompilationFailed,
        COMPILATION_FAILED,
    )
    .await;
}

#[tokio::test]
async fn add_declare_unexpected_error() {
    // Choosing an error code that maps under the other transaction types into an expected error in
    // order to check that we call declare's error conversion.
    AddDeclareTest::test_unexpected_error(KnownStarknetErrorCode::UndeclaredClass).await;
}

#[test]
fn spec_api_methods_coverage() {
    let (module, _) = get_test_rpc_server_and_storage_writer::<JsonRpcServerImpl>();
    let implemented_methods: Methods = module.into();
    let implemented_method_names = implemented_methods
        .method_names()
        .map(method_name_to_spec_method_name)
        .sorted()
        .collect::<Vec<_>>();
    let non_implemented_apis = ["starknet_pendingTransactions".to_string()];
    let method_names_in_spec = get_method_names_from_spec(&VERSION)
        .iter()
        .filter_map(|method| {
            let stripped_method_name = method.clone().replace('\"', "");
            if non_implemented_apis.contains(&stripped_method_name) {
                None
            } else {
                Some(stripped_method_name)
            }
        })
        .sorted()
        .collect::<Vec<_>>();

    // Methods in the spec are a subset of the implemented methods.
    assert!(
        method_names_in_spec.iter().all(|method| implemented_method_names.contains(method)),
        "Implemented methods: {:#?}, methods in spec: {:#?}",
        implemented_method_names,
        method_names_in_spec
    );
}

auto_impl_get_test_instance! {
    pub struct PendingBlockHeader {
        pub parent_hash: BlockHash,
        pub sequencer_address: SequencerContractAddress,
        pub timestamp: BlockTimestamp,
        pub l1_gas_price: ResourcePrice,
        pub l1_data_gas_price: ResourcePrice,
        pub l2_gas_price: ResourcePrice,
        pub l1_da_mode: L1DataAvailabilityMode,
        pub starknet_version: String,
    }
    pub struct ResourcePrice {
        pub price_in_wei: GasPrice,
        pub price_in_fri: GasPrice,
    }
    pub enum TypedInvokeTransaction {
        Invoke(InvokeTransaction) = 0,
    }
    pub enum TypedDeployAccountTransaction {
        DeployAccount(DeployAccountTransaction) = 0,
    }
}<|MERGE_RESOLUTION|>--- conflicted
+++ resolved
@@ -607,11 +607,7 @@
         price_in_fri: random::<u128>().into(),
     };
     let pending_l2_gas_price =
-<<<<<<< HEAD
-        GasPricePerToken { price_in_wei: GasPrice(0), price_in_fri: GasPrice(0) };
-=======
         GasPricePerToken { price_in_wei: 0_u8.into(), price_in_fri: 0_u8.into() };
->>>>>>> 136224af
     let expected_pending_block = Block {
         header: GeneralBlockHeader::PendingBlockHeader(PendingBlockHeader {
             parent_hash: block_hash,
@@ -803,11 +799,7 @@
         price_in_fri: rng.next_u64().into(),
     };
     let pending_l2_gas_price =
-<<<<<<< HEAD
-        GasPricePerToken { price_in_wei: GasPrice(0), price_in_fri: GasPrice(0) };
-=======
         GasPricePerToken { price_in_wei: 0_u8.into(), price_in_fri: 0_u8.into() };
->>>>>>> 136224af
     let expected_pending_block = Block {
         header: GeneralBlockHeader::PendingBlockHeader(PendingBlockHeader {
             parent_hash: block_hash,
@@ -999,11 +991,7 @@
         price_in_fri: random::<u128>().into(),
     };
     let pending_l2_gas_price =
-<<<<<<< HEAD
-        GasPricePerToken { price_in_wei: GasPrice(0), price_in_fri: GasPrice(0) };
-=======
         GasPricePerToken { price_in_wei: 0_u8.into(), price_in_fri: 0_u8.into() };
->>>>>>> 136224af
     let expected_pending_block = Block {
         header: GeneralBlockHeader::PendingBlockHeader(PendingBlockHeader {
             parent_hash: block_hash,
