{
    "tx_event_limits": {
        "max_data_length": 300,
        "max_keys_length": 50,
        "max_n_emitted_events": 1000
    },
    "gateway": {
        "max_calldata_length": 4000,
        "max_contract_bytecode_size": 81920
    },
    "invoke_tx_max_n_steps": 4000000,
    "execute_max_sierra_gas": 10000000000,
    "deprecated_l2_resource_gas_costs": {
        "gas_per_data_felt": [
            128,
            1000
        ],
        "event_key_factor": [
            2,
            1
        ],
        "gas_per_code_byte": [
            875,
            1000
        ]
    },
    "archival_data_gas_costs": {
        "gas_per_data_felt": [
            5120,
            1
        ],
        "event_key_factor": [
            2,
            1
        ],
        "gas_per_code_byte": [
            35000,
            1
        ]
    },
    "max_recursion_depth": 50,
    "segment_arena_cells": true,
    "disable_cairo0_redeclaration": false,
    "enable_stateful_compression": false,
    "comprehensive_state_diff": false,
    "allocation_cost": {
        "blob_cost": {
            "l1_gas": 0,
            "l1_data_gas": 0,
            "l2_gas": 0
        },
        "gas_cost": {
            "l1_gas": 0,
            "l1_data_gas": 0,
            "l2_gas": 0
        }
    },
    "ignore_inner_event_resources": true,
    "enable_reverts": false,
    "os_constants": {
        "nop_entry_point_offset": -1,
        "entry_point_type_external": 0,
        "entry_point_type_l1_handler": 1,
        "entry_point_type_constructor": 2,
        "l1_handler_version": 0,
        "sierra_array_len_bound": 4294967296,
        "constructor_entry_point_selector": "0x28ffe4ff0f226a9107253e17a904099aa4f63a02a5621de0576e5aa71bc5194",
        "execute_entry_point_selector": "0x15d40a3d6ca2ac30f4031e42be28da9b056fef9bb7357ac5e85627ee876e5ad",
        "validate_entry_point_selector": "0x162da33a4585851fe8d3af3c2a9c60b557814e221e0d4f30ff0b2189d9c7775",
        "validate_declare_entry_point_selector": "0x289da278a8dc833409cabfdad1581e8e7d40e42dcaed693fa4008dcdb4963b3",
        "validate_deploy_entry_point_selector": "0x36fcbf06cd96843058359e1a75928beacfac10727dab22a3972f0af8aa92895",
        "transfer_entry_point_selector": "0x83afd3f4caedc6eebf44246fe54e38c95e3179a5ec9ea81740eca5b482d12e",
        "default_entry_point_selector": 0,
        "stored_block_hash_buffer": 10,
        "step_gas_cost": 100,
        "range_check_gas_cost": 70,
        "keccak_builtin_gas_cost": 0,
        "pedersen_gas_cost": 0,
        "bitwise_builtin_gas_cost": 0,
        "ecop_gas_cost": 0,
        "poseidon_gas_cost": 0,
        "add_mod_gas_cost": 0,
        "mul_mod_gas_cost": 0,
        "ecdsa_gas_cost": 0,
        "os_contract_addresses": {
            "block_hash_contract_address": 1,
            "alias_contract_address": 2,
            "reserved_contract_address": 3
        },
        "memory_hole_gas_cost": 10,
        "default_initial_gas_cost": {
            "step_gas_cost": 100000000
        },
        "entry_point_initial_budget": {
            "step_gas_cost": 100
        },
        "syscall_base_gas_cost": {
            "step_gas_cost": 100
        },
        "fee_transfer_gas_cost": {
            "entry_point_initial_budget": 1,
            "step_gas_cost": 600
        },
        "transaction_gas_cost": {
            "entry_point_initial_budget": 2,
            "fee_transfer_gas_cost": 1,
            "step_gas_cost": 1100
<<<<<<< HEAD
=======
        },
        "call_contract_gas_cost": {
            "syscall_base_gas_cost": 1,
            "step_gas_cost": 510,
            "entry_point_initial_budget": 1
        },
        "deploy_gas_cost": {
            "syscall_base_gas_cost": 1,
            "step_gas_cost": 700,
            "entry_point_initial_budget": 1
        },
        "get_block_hash_gas_cost": {
            "syscall_base_gas_cost": 1,
            "step_gas_cost": 50
        },
        "get_execution_info_gas_cost": {
            "syscall_base_gas_cost": 1,
            "step_gas_cost": 10
        },
        "library_call_gas_cost": {
            "call_contract_gas_cost": 1
        },
        "replace_class_gas_cost": {
            "syscall_base_gas_cost": 1,
            "step_gas_cost": 50
        },
        "storage_read_gas_cost": {
            "syscall_base_gas_cost": 1,
            "step_gas_cost": 50
        },
        "storage_write_gas_cost": {
            "syscall_base_gas_cost": 1,
            "step_gas_cost": 50
        },
        "get_class_hash_at_gas_cost": {
            "step_gas_cost": 0,
            "syscall_base_gas_cost": 0
        },
        "emit_event_gas_cost": {
            "syscall_base_gas_cost": 1,
            "step_gas_cost": 10
        },
        "send_message_to_l1_gas_cost": {
            "syscall_base_gas_cost": 1,
            "step_gas_cost": 50
        },
        "secp256k1_add_gas_cost": {
            "step_gas_cost": 406,
            "range_check_gas_cost": 29
        },
        "secp256k1_get_point_from_x_gas_cost": {
            "step_gas_cost": 391,
            "range_check_gas_cost": 30,
            "memory_hole_gas_cost": 20
        },
        "secp256k1_get_xy_gas_cost": {
            "step_gas_cost": 239,
            "range_check_gas_cost": 11,
            "memory_hole_gas_cost": 40
        },
        "secp256k1_mul_gas_cost": {
            "step_gas_cost": 76501,
            "range_check_gas_cost": 7045,
            "memory_hole_gas_cost": 2
        },
        "secp256k1_new_gas_cost": {
            "step_gas_cost": 475,
            "range_check_gas_cost": 35,
            "memory_hole_gas_cost": 40
        },
        "secp256r1_add_gas_cost": {
            "step_gas_cost": 589,
            "range_check_gas_cost": 57
        },
        "secp256r1_get_point_from_x_gas_cost": {
            "step_gas_cost": 510,
            "range_check_gas_cost": 44,
            "memory_hole_gas_cost": 20
        },
        "secp256r1_get_xy_gas_cost": {
            "step_gas_cost": 241,
            "range_check_gas_cost": 11,
            "memory_hole_gas_cost": 40
        },
        "secp256r1_mul_gas_cost": {
            "step_gas_cost": 125340,
            "range_check_gas_cost": 13961,
            "memory_hole_gas_cost": 2
        },
        "secp256r1_new_gas_cost": {
            "step_gas_cost": 594,
            "range_check_gas_cost": 49,
            "memory_hole_gas_cost": 40
        },
        "keccak_gas_cost": {
            "syscall_base_gas_cost": 1
        },
        "keccak_round_cost_gas_cost": 180000,
        "sha256_process_block_gas_cost": {
            "step_gas_cost": 0,
            "range_check_gas_cost": 0,
            "syscall_base_gas_cost": 0
>>>>>>> 64cebe24
        },
        "error_block_number_out_of_range": "Block number out of range",
        "error_out_of_gas": "Out of gas",
        "error_entry_point_failed": "ENTRYPOINT_FAILED",
        "error_entry_point_not_found": "ENTRYPOINT_NOT_FOUND",
        "error_invalid_input_len": "Invalid input length",
        "error_invalid_argument": "Invalid argument",
        "validated": "VALID",
        "l1_gas": "L1_GAS",
        "l2_gas": "L2_GAS",
        "l1_gas_index": 0,
        "l2_gas_index": 1,
        "validate_rounding_consts": {
            "validate_block_number_rounding": 100,
            "validate_timestamp_rounding": 3600
        },
        "syscall_gas_costs": {
            "call_contract": {
                "syscall_base_gas_cost": 1,
                "step_gas_cost": 510,
                "entry_point_initial_budget": 1
            },
            "deploy": {
                "syscall_base_gas_cost": 1,
                "step_gas_cost": 700,
                "entry_point_initial_budget": 1
            },
            "get_block_hash": {
                "syscall_base_gas_cost": 1,
                "step_gas_cost": 50
            },
            "get_execution_info": {
                "syscall_base_gas_cost": 1,
                "step_gas_cost": 10
            },
            "library_call": {
                "syscall_base_gas_cost": 1,
                "step_gas_cost": 510,
                "entry_point_initial_budget": 1
            },
            "replace_class": {
                "syscall_base_gas_cost": 1,
                "step_gas_cost": 50
            },
            "storage_read": {
                "syscall_base_gas_cost": 1,
                "step_gas_cost": 50
            },
            "storage_write": {
                "syscall_base_gas_cost": 1,
                "step_gas_cost": 50
            },
            "get_class_hash_at": {
                "step_gas_cost": 0,
                "syscall_base_gas_cost": 0
            },
            "emit_event": {
                "syscall_base_gas_cost": 1,
                "step_gas_cost": 10
            },
            "send_message_to_l1": {
                "syscall_base_gas_cost": 1,
                "step_gas_cost": 50
            },
            "secp256k1_add": {
                "step_gas_cost": 406,
                "range_check_gas_cost": 29
            },
            "secp256k1_get_point_from_x": {
                "step_gas_cost": 391,
                "range_check_gas_cost": 30,
                "memory_hole_gas_cost": 20
            },
            "secp256k1_get_xy": {
                "step_gas_cost": 239,
                "range_check_gas_cost": 11,
                "memory_hole_gas_cost": 40
            },
            "secp256k1_mul": {
                "step_gas_cost": 76501,
                "range_check_gas_cost": 7045,
                "memory_hole_gas_cost": 2
            },
            "secp256k1_new": {
                "step_gas_cost": 475,
                "range_check_gas_cost": 35,
                "memory_hole_gas_cost": 40
            },
            "secp256r1_add": {
                "step_gas_cost": 589,
                "range_check_gas_cost": 57
            },
            "secp256r1_get_point_from_x": {
                "step_gas_cost": 510,
                "range_check_gas_cost": 44,
                "memory_hole_gas_cost": 20
            },
            "secp256r1_get_xy": {
                "step_gas_cost": 241,
                "range_check_gas_cost": 11,
                "memory_hole_gas_cost": 40
            },
            "secp256r1_mul": {
                "step_gas_cost": 125340,
                "range_check_gas_cost": 13961,
                "memory_hole_gas_cost": 2
            },
            "secp256r1_new": {
                "step_gas_cost": 594,
                "range_check_gas_cost": 49,
                "memory_hole_gas_cost": 40
            },
            "keccak": {
                "syscall_base_gas_cost": 1
            },
            "keccak_round_cost": 180000,
            "sha256_process_block": {
                "step_gas_cost": 0,
                "range_check_gas_cost": 0,
                "syscall_base_gas_cost": 0
            }
        }
    },
    "os_resources": {
        "execute_syscalls": {
            "CallContract": {
                "n_steps": 760,
                "builtin_instance_counter": {
                    "range_check_builtin": 20
                },
                "n_memory_holes": 0
            },
            "DelegateCall": {
                "n_steps": 713,
                "builtin_instance_counter": {
                    "range_check_builtin": 19
                },
                "n_memory_holes": 0
            },
            "DelegateL1Handler": {
                "n_steps": 692,
                "builtin_instance_counter": {
                    "range_check_builtin": 15
                },
                "n_memory_holes": 0
            },
            "Deploy": {
                "n_steps": 1012,
                "builtin_instance_counter": {
                    "pedersen_builtin": 7,
                    "range_check_builtin": 19
                },
                "n_memory_holes": 0
            },
            "EmitEvent": {
                "n_steps": 61,
                "builtin_instance_counter": {
                    "range_check_builtin": 1
                },
                "n_memory_holes": 0
            },
            "GetBlockHash": {
                "n_steps": 104,
                "builtin_instance_counter": {
                    "range_check_builtin": 2
                },
                "n_memory_holes": 0
            },
            "GetBlockNumber": {
                "n_steps": 40,
                "builtin_instance_counter": {},
                "n_memory_holes": 0
            },
            "GetBlockTimestamp": {
                "n_steps": 38,
                "builtin_instance_counter": {},
                "n_memory_holes": 0
            },
            "GetCallerAddress": {
                "n_steps": 64,
                "builtin_instance_counter": {
                    "range_check_builtin": 1
                },
                "n_memory_holes": 0
            },
            "GetContractAddress": {
                "n_steps": 64,
                "builtin_instance_counter": {
                    "range_check_builtin": 1
                },
                "n_memory_holes": 0
            },
            "GetExecutionInfo": {
                "n_steps": 64,
                "builtin_instance_counter": {
                    "range_check_builtin": 1
                },
                "n_memory_holes": 0
            },
            "GetSequencerAddress": {
                "n_steps": 34,
                "builtin_instance_counter": {},
                "n_memory_holes": 0
            },
            "GetTxInfo": {
                "n_steps": 64,
                "builtin_instance_counter": {
                    "range_check_builtin": 1
                },
                "n_memory_holes": 0
            },
            "GetTxSignature": {
                "n_steps": 44,
                "builtin_instance_counter": {},
                "n_memory_holes": 0
            },
            "Keccak": {
                "n_steps": 381,
                "builtin_instance_counter": {
                    "bitwise_builtin": 6,
                    "keccak_builtin": 1,
                    "range_check_builtin": 56
                },
                "n_memory_holes": 0
            },
            "LibraryCall": {
                "n_steps": 751,
                "builtin_instance_counter": {
                    "range_check_builtin": 20
                },
                "n_memory_holes": 0
            },
            "LibraryCallL1Handler": {
                "n_steps": 659,
                "builtin_instance_counter": {
                    "range_check_builtin": 15
                },
                "n_memory_holes": 0
            },
            "ReplaceClass": {
                "n_steps": 98,
                "builtin_instance_counter": {
                    "range_check_builtin": 1
                },
                "n_memory_holes": 0
            },
            "Secp256k1Add": {
                "n_steps": 408,
                "builtin_instance_counter": {
                    "range_check_builtin": 29
                },
                "n_memory_holes": 0
            },
            "Secp256k1GetPointFromX": {
                "n_steps": 393,
                "builtin_instance_counter": {
                    "range_check_builtin": 30
                },
                "n_memory_holes": 0
            },
            "Secp256k1GetXy": {
                "n_steps": 205,
                "builtin_instance_counter": {
                    "range_check_builtin": 11
                },
                "n_memory_holes": 0
            },
            "Secp256k1Mul": {
                "n_steps": 76503,
                "builtin_instance_counter": {
                    "range_check_builtin": 7045
                },
                "n_memory_holes": 0
            },
            "Secp256k1New": {
                "n_steps": 459,
                "builtin_instance_counter": {
                    "range_check_builtin": 35
                },
                "n_memory_holes": 0
            },
            "Secp256r1Add": {
                "n_steps": 591,
                "builtin_instance_counter": {
                    "range_check_builtin": 57
                },
                "n_memory_holes": 0
            },
            "Secp256r1GetPointFromX": {
                "n_steps": 512,
                "builtin_instance_counter": {
                    "range_check_builtin": 44
                },
                "n_memory_holes": 0
            },
            "Secp256r1GetXy": {
                "n_steps": 207,
                "builtin_instance_counter": {
                    "range_check_builtin": 11
                },
                "n_memory_holes": 0
            },
            "Secp256r1Mul": {
                "n_steps": 125342,
                "builtin_instance_counter": {
                    "range_check_builtin": 13961
                },
                "n_memory_holes": 0
            },
            "Secp256r1New": {
                "n_steps": 578,
                "builtin_instance_counter": {
                    "range_check_builtin": 49
                },
                "n_memory_holes": 0
            },
            "SendMessageToL1": {
                "n_steps": 139,
                "builtin_instance_counter": {
                    "range_check_builtin": 1
                },
                "n_memory_holes": 0
            },
            "Sha256ProcessBlock": {
                "builtin_instance_counter": {},
                "n_memory_holes": 0,
                "n_steps": 0
            },
            "StorageRead": {
                "n_steps": 87,
                "builtin_instance_counter": {
                    "range_check_builtin": 1
                },
                "n_memory_holes": 0
            },
            "StorageWrite": {
                "n_steps": 89,
                "builtin_instance_counter": {
                    "range_check_builtin": 1
                },
                "n_memory_holes": 0
            },
            "GetClassHashAt": {
                "n_steps": 0,
                "builtin_instance_counter": {},
                "n_memory_holes": 0
            }
        },
        "execute_txs_inner": {
            "Declare": {
                "resources": {
                    "constant": {
                        "n_steps": 2839,
                        "builtin_instance_counter": {
                            "pedersen_builtin": 16,
                            "range_check_builtin": 63
                        },
                        "n_memory_holes": 0
                    },
                    "calldata_factor": {
                        "n_steps": 0,
                        "builtin_instance_counter": {},
                        "n_memory_holes": 0
                    }
                },
                "deprecated_resources": {
                    "constant": {
                        "n_steps": 2839,
                        "builtin_instance_counter": {
                            "pedersen_builtin": 16,
                            "range_check_builtin": 63
                        },
                        "n_memory_holes": 0
                    },
                    "calldata_factor": {
                        "n_steps": 0,
                        "builtin_instance_counter": {},
                        "n_memory_holes": 0
                    }
                }
            },
            "DeployAccount": {
                "resources": {
                    "constant": {
                        "n_steps": 3792,
                        "builtin_instance_counter": {
                            "pedersen_builtin": 23,
                            "range_check_builtin": 83
                        },
                        "n_memory_holes": 0
                    },
                    "calldata_factor": {
                        "n_steps": 21,
                        "builtin_instance_counter": {
                            "pedersen_builtin": 2
                        },
                        "n_memory_holes": 0
                    }
                },
                "deprecated_resources": {
                    "constant": {
                        "n_steps": 3792,
                        "builtin_instance_counter": {
                            "pedersen_builtin": 23,
                            "range_check_builtin": 83
                        },
                        "n_memory_holes": 0
                    },
                    "calldata_factor": {
                        "n_steps": 21,
                        "builtin_instance_counter": {
                            "pedersen_builtin": 2
                        },
                        "n_memory_holes": 0
                    }
                }
            },
            "InvokeFunction": {
                "resources": {
                    "constant": {
                        "n_steps": 3546,
                        "builtin_instance_counter": {
                            "pedersen_builtin": 14,
                            "range_check_builtin": 80
                        },
                        "n_memory_holes": 0
                    },
                    "calldata_factor": {
                        "n_steps": 8,
                        "builtin_instance_counter": {
                            "pedersen_builtin": 1
                        },
                        "n_memory_holes": 0
                    }
                },
                "deprecated_resources": {
                    "constant": {
                        "n_steps": 3546,
                        "builtin_instance_counter": {
                            "pedersen_builtin": 14,
                            "range_check_builtin": 80
                        },
                        "n_memory_holes": 0
                    },
                    "calldata_factor": {
                        "n_steps": 8,
                        "builtin_instance_counter": {
                            "pedersen_builtin": 1
                        },
                        "n_memory_holes": 0
                    }
                }
            },
            "L1Handler": {
                "resources": {
                    "constant": {
                        "n_steps": 1146,
                        "builtin_instance_counter": {
                            "pedersen_builtin": 11,
                            "range_check_builtin": 17
                        },
                        "n_memory_holes": 0
                    },
                    "calldata_factor": {
                        "n_steps": 13,
                        "builtin_instance_counter": {
                            "pedersen_builtin": 1
                        },
                        "n_memory_holes": 0
                    }
                },
                "deprecated_resources": {
                    "constant": {
                        "n_steps": 1146,
                        "builtin_instance_counter": {
                            "pedersen_builtin": 11,
                            "range_check_builtin": 17
                        },
                        "n_memory_holes": 0
                    },
                    "calldata_factor": {
                        "n_steps": 13,
                        "builtin_instance_counter": {
                            "pedersen_builtin": 1
                        },
                        "n_memory_holes": 0
                    }
                }
            }
        },
        "compute_os_kzg_commitment_info": {
            "n_steps": 0,
            "builtin_instance_counter": {},
            "n_memory_holes": 0
        }
    },
    "validate_max_n_steps": 1000000,
    "validate_max_sierra_gas": 10000000000,
    "min_compiler_version_for_sierra_gas": "2.8.0",
    "vm_resource_fee_cost": {
        "builtins": {
            "add_mod_builtin": [
                0,
                1
            ],
            "bitwise_builtin": [
                16,
                100
            ],
            "ec_op_builtin": [
                256,
                100
            ],
            "ecdsa_builtin": [
                512,
                100
            ],
            "keccak_builtin": [
                512,
                100
            ],
            "mul_mod_builtin": [
                0,
                1
            ],
            "output_builtin": [
                0,
                1
            ],
            "pedersen_builtin": [
                8,
                100
            ],
            "poseidon_builtin": [
                8,
                100
            ],
            "range_check_builtin": [
                4,
                100
            ],
            "range_check96_builtin": [
                0,
                1
            ]
        },
        "n_steps": [
            25,
            10000
        ]
    }
}<|MERGE_RESOLUTION|>--- conflicted
+++ resolved
@@ -9,6 +9,7 @@
         "max_contract_bytecode_size": 81920
     },
     "invoke_tx_max_n_steps": 4000000,
+    "execute_max_sierra_gas": 10000000000,
     "execute_max_sierra_gas": 10000000000,
     "deprecated_l2_resource_gas_costs": {
         "gas_per_data_felt": [
@@ -43,6 +44,7 @@
     "disable_cairo0_redeclaration": false,
     "enable_stateful_compression": false,
     "comprehensive_state_diff": false,
+    "comprehensive_state_diff": false,
     "allocation_cost": {
         "blob_cost": {
             "l1_gas": 0,
@@ -75,6 +77,7 @@
         "step_gas_cost": 100,
         "range_check_gas_cost": 70,
         "keccak_builtin_gas_cost": 0,
+        "keccak_builtin_gas_cost": 0,
         "pedersen_gas_cost": 0,
         "bitwise_builtin_gas_cost": 0,
         "ecop_gas_cost": 0,
@@ -98,118 +101,16 @@
             "step_gas_cost": 100
         },
         "fee_transfer_gas_cost": {
+        "fee_transfer_gas_cost": {
             "entry_point_initial_budget": 1,
             "step_gas_cost": 600
+            "step_gas_cost": 600
         },
         "transaction_gas_cost": {
+            "entry_point_initial_budget": 2,
             "entry_point_initial_budget": 2,
             "fee_transfer_gas_cost": 1,
             "step_gas_cost": 1100
-<<<<<<< HEAD
-=======
-        },
-        "call_contract_gas_cost": {
-            "syscall_base_gas_cost": 1,
-            "step_gas_cost": 510,
-            "entry_point_initial_budget": 1
-        },
-        "deploy_gas_cost": {
-            "syscall_base_gas_cost": 1,
-            "step_gas_cost": 700,
-            "entry_point_initial_budget": 1
-        },
-        "get_block_hash_gas_cost": {
-            "syscall_base_gas_cost": 1,
-            "step_gas_cost": 50
-        },
-        "get_execution_info_gas_cost": {
-            "syscall_base_gas_cost": 1,
-            "step_gas_cost": 10
-        },
-        "library_call_gas_cost": {
-            "call_contract_gas_cost": 1
-        },
-        "replace_class_gas_cost": {
-            "syscall_base_gas_cost": 1,
-            "step_gas_cost": 50
-        },
-        "storage_read_gas_cost": {
-            "syscall_base_gas_cost": 1,
-            "step_gas_cost": 50
-        },
-        "storage_write_gas_cost": {
-            "syscall_base_gas_cost": 1,
-            "step_gas_cost": 50
-        },
-        "get_class_hash_at_gas_cost": {
-            "step_gas_cost": 0,
-            "syscall_base_gas_cost": 0
-        },
-        "emit_event_gas_cost": {
-            "syscall_base_gas_cost": 1,
-            "step_gas_cost": 10
-        },
-        "send_message_to_l1_gas_cost": {
-            "syscall_base_gas_cost": 1,
-            "step_gas_cost": 50
-        },
-        "secp256k1_add_gas_cost": {
-            "step_gas_cost": 406,
-            "range_check_gas_cost": 29
-        },
-        "secp256k1_get_point_from_x_gas_cost": {
-            "step_gas_cost": 391,
-            "range_check_gas_cost": 30,
-            "memory_hole_gas_cost": 20
-        },
-        "secp256k1_get_xy_gas_cost": {
-            "step_gas_cost": 239,
-            "range_check_gas_cost": 11,
-            "memory_hole_gas_cost": 40
-        },
-        "secp256k1_mul_gas_cost": {
-            "step_gas_cost": 76501,
-            "range_check_gas_cost": 7045,
-            "memory_hole_gas_cost": 2
-        },
-        "secp256k1_new_gas_cost": {
-            "step_gas_cost": 475,
-            "range_check_gas_cost": 35,
-            "memory_hole_gas_cost": 40
-        },
-        "secp256r1_add_gas_cost": {
-            "step_gas_cost": 589,
-            "range_check_gas_cost": 57
-        },
-        "secp256r1_get_point_from_x_gas_cost": {
-            "step_gas_cost": 510,
-            "range_check_gas_cost": 44,
-            "memory_hole_gas_cost": 20
-        },
-        "secp256r1_get_xy_gas_cost": {
-            "step_gas_cost": 241,
-            "range_check_gas_cost": 11,
-            "memory_hole_gas_cost": 40
-        },
-        "secp256r1_mul_gas_cost": {
-            "step_gas_cost": 125340,
-            "range_check_gas_cost": 13961,
-            "memory_hole_gas_cost": 2
-        },
-        "secp256r1_new_gas_cost": {
-            "step_gas_cost": 594,
-            "range_check_gas_cost": 49,
-            "memory_hole_gas_cost": 40
-        },
-        "keccak_gas_cost": {
-            "syscall_base_gas_cost": 1
-        },
-        "keccak_round_cost_gas_cost": 180000,
-        "sha256_process_block_gas_cost": {
-            "step_gas_cost": 0,
-            "range_check_gas_cost": 0,
-            "syscall_base_gas_cost": 0
->>>>>>> 64cebe24
         },
         "error_block_number_out_of_range": "Block number out of range",
         "error_out_of_gas": "Out of gas",
