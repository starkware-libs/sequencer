use std::collections::{HashMap, HashSet};
use std::path::{Path, PathBuf};
use std::sync::{Arc, LazyLock};
use std::{fs, io};

use cairo_vm::types::builtin_name::BuiltinName;
use cairo_vm::vm::runners::cairo_runner::ExecutionResources;
use indexmap::{IndexMap, IndexSet};
use num_rational::Ratio;
use num_traits::Inv;
use paste::paste;
use semver::Version;
use serde::de::Error as DeserializationError;
use serde::{Deserialize, Deserializer, Serialize};
use serde_json::{Map, Number, Value};
<<<<<<< HEAD
=======
use starknet_api::block::GasPrice;
>>>>>>> 136224af
use starknet_api::execution_resources::GasAmount;
use starknet_api::transaction::GasVectorComputationMode;
use strum::IntoEnumIterator;
use strum_macros::{EnumCount, EnumIter};
use thiserror::Error;

use crate::execution::deprecated_syscalls::hint_processor::SyscallCounter;
use crate::execution::execution_utils::poseidon_hash_many_cost;
use crate::execution::syscalls::SyscallSelector;
use crate::fee::resources::StarknetResources;
use crate::transaction::transaction_types::TransactionType;

#[cfg(test)]
#[path = "versioned_constants_test.rs"]
pub mod test;

/// Auto-generate getters for listed versioned constants versions.
macro_rules! define_versioned_constants {
    ($(($variant:ident, $path_to_json:expr, $version_str:expr)),*, $latest_variant:ident) => {
        /// Enum of all the Starknet versions supporting versioned constants.
        #[derive(Clone, Debug, EnumCount, EnumIter, Hash, Eq, PartialEq)]
        pub enum StarknetVersion {
            $($variant,)*
        }

        impl StarknetVersion {
            pub fn path_to_versioned_constants_json(&self) -> &'static str {
                match self {
                    $(StarknetVersion::$variant => $path_to_json,)*
                }
            }

            pub fn latest() -> Self {
                StarknetVersion::$latest_variant
            }
        }

        impl From<StarknetVersion> for String {
            fn from(version: StarknetVersion) -> Self {
                match version {
                    $(StarknetVersion::$variant => String::from(
                        stringify!($variant)
                    ).to_lowercase().replace("_", "."),)*
                }
            }
        }

        // Static (lazy) instances of the versioned constants.
        // For internal use only; for access to a static instance use the `StarknetVersion` enum.
        paste! {
            $(
                pub(crate) const [<VERSIONED_CONSTANTS_ $variant:upper _JSON>]: &str =
                    include_str!($path_to_json);
                pub static [<VERSIONED_CONSTANTS_ $variant:upper>]: LazyLock<VersionedConstants> = LazyLock::new(|| {
                    serde_json::from_str([<VERSIONED_CONSTANTS_ $variant:upper _JSON>])
                        .expect(&format!("Versioned constants {} is malformed.", $path_to_json))
                });
            )*
        }

        /// API to access a static instance of the versioned constants.
        impl From<StarknetVersion> for &'static VersionedConstants {
            fn from(version: StarknetVersion) -> Self {
                match version {
                    $(
                        StarknetVersion::$variant => {
                           & paste! { [<VERSIONED_CONSTANTS_ $variant:upper>] }
                        }
                    )*
                }
            }
        }

        pub static VERSIONED_CONSTANTS_LATEST_JSON: LazyLock<String> = LazyLock::new(|| {
            let latest_variant = StarknetVersion::$latest_variant;
            let path_to_json: PathBuf = [
                env!("CARGO_MANIFEST_DIR"), "src", latest_variant.path_to_versioned_constants_json()
            ].iter().collect();
            fs::read_to_string(path_to_json.clone())
                .expect(&format!("Failed to read file {}.", path_to_json.display()))
        });

        impl TryFrom<&str> for StarknetVersion {
            type Error = VersionedConstantsError;
            fn try_from(raw_version: &str) -> Result<Self, Self::Error> {
                match raw_version {
                    $(
                        $version_str => Ok(StarknetVersion::$variant),
                    )*
                    _ => Err(VersionedConstantsError::InvalidVersion { version: raw_version.to_string()}),
                }
            }
        }

        #[cfg(test)]
        mod tests {
            use crate::versioned_constants::StarknetVersion;

            #[test]
            fn test_variant_name_string_consistency() {
                $(
                    assert_eq!(
                        "v".to_owned() + $version_str,
                        String::from(StarknetVersion::$variant)
                    );
                )*
            }
        }
    };
}

define_versioned_constants! {
    (V0_13_0, "../resources/versioned_constants_0_13_0.json", "0.13.0"),
    (V0_13_1, "../resources/versioned_constants_0_13_1.json", "0.13.1"),
    (V0_13_1_1, "../resources/versioned_constants_0_13_1_1.json", "0.13.1.1"),
    (V0_13_2, "../resources/versioned_constants_0_13_2.json", "0.13.2"),
    (V0_13_2_1, "../resources/versioned_constants_0_13_2_1.json", "0.13.2.1"),
    (V0_13_3, "../resources/versioned_constants_0_13_3.json", "0.13.3"),
    V0_13_3
<<<<<<< HEAD
=======
}

pub type ResourceCost = Ratio<u64>;

// TODO: Delete this ratio-converter function once event keys / data length are no longer 128 bits
//   (no other usage is expected).
pub fn resource_cost_to_u128_ratio(cost: ResourceCost) -> Ratio<u128> {
    Ratio::new((*cost.numer()).into(), (*cost.denom()).into())
>>>>>>> 136224af
}

#[derive(Clone, Debug, Deserialize, Eq, PartialEq, PartialOrd)]
pub struct CompilerVersion(pub Version);
impl Default for CompilerVersion {
    fn default() -> Self {
        Self(Version::new(0, 0, 0))
    }
}

#[derive(Clone, Debug, Default, Deserialize)]
pub struct VmResourceCosts {
    pub n_steps: ResourceCost,
    #[serde(deserialize_with = "builtin_map_from_string_map")]
    pub builtins: HashMap<BuiltinName, ResourceCost>,
}

// TODO: This (along with the Serialize impl) is implemented in pub(crate) scope in the VM (named
//   serde_generic_map_impl); use it if and when it's public.
fn builtin_map_from_string_map<'de, D: Deserializer<'de>>(
    d: D,
) -> Result<HashMap<BuiltinName, ResourceCost>, D::Error> {
    HashMap::<String, ResourceCost>::deserialize(d)?
        .into_iter()
        .map(|(k, v)| BuiltinName::from_str_with_suffix(&k).map(|k| (k, v)))
        .collect::<Option<HashMap<_, _>>>()
        .ok_or(D::Error::custom("Invalid builtin name"))
}

/// Contains constants for the Blockifier that may vary between versions.
/// Additional constants in the JSON file, not used by Blockifier but included for transparency, are
/// automatically ignored during deserialization.
/// Instances of this struct for specific Starknet versions can be selected by using the above enum.
#[derive(Clone, Debug, Default, Deserialize)]
#[serde(deny_unknown_fields)]
pub struct VersionedConstants {
    // Limits.
    pub tx_event_limits: EventLimits,
    pub invoke_tx_max_n_steps: u32,
    pub deprecated_l2_resource_gas_costs: ArchivalDataGasCosts,
    pub archival_data_gas_costs: ArchivalDataGasCosts,
    pub max_recursion_depth: usize,
    pub validate_max_n_steps: u32,
    pub min_compiler_version_for_sierra_gas: CompilerVersion,
    // BACKWARD COMPATIBILITY: If true, the segment_arena builtin instance counter will be
    // multiplied by 3. This offsets a bug in the old vm where the counter counted the number of
    // cells used by instances of the builtin, instead of the number of instances.
    pub segment_arena_cells: bool,

    // Transactions settings.
    pub disable_cairo0_redeclaration: bool,

    // Compiler settings.
    pub enable_reverts: bool,

    // Cairo OS constants.
    // Note: if loaded from a json file, there are some assumptions made on its structure.
    // See the struct's docstring for more details.
    pub os_constants: Arc<OsConstants>,

    // Fee related.
    pub(crate) vm_resource_fee_cost: Arc<VmResourceCosts>,

    // Resources.
    os_resources: Arc<OsResources>,

    // Just to make sure the value exists, but don't use the actual values.
    #[allow(dead_code)]
    gateway: serde::de::IgnoredAny,
}

impl VersionedConstants {
    /// Gets the constants that shipped with the current version of the Blockifier.
    /// To use custom constants, initialize the struct from a file using `from_path`.
    pub fn latest_constants() -> &'static Self {
        Self::get(StarknetVersion::latest())
    }

    /// Gets the constants for the specified Starknet version.
    pub fn get(version: StarknetVersion) -> &'static Self {
        version.into()
    }

    pub fn from_path(path: &Path) -> Result<Self, VersionedConstantsError> {
        Ok(serde_json::from_reader(std::fs::File::open(path)?)?)
    }

    /// Converts from L1 gas price to L2 gas price with **upward rounding**.
    pub fn convert_l1_to_l2_gas_price_round_up(&self, l1_gas_price: GasPrice) -> GasPrice {
        (*(resource_cost_to_u128_ratio(self.l1_to_l2_gas_price_ratio()) * l1_gas_price.0)
            .ceil()
            .numer())
        .into()
    }

    /// Converts from L1 gas amount to L2 gas amount with **upward rounding**.
    pub fn convert_l1_to_l2_gas_amount_round_up(&self, l1_gas_amount: GasAmount) -> GasAmount {
        // The amount ratio is the inverse of the price ratio.
<<<<<<< HEAD
        GasAmount(*(self.l1_to_l2_gas_price_ratio().inv() * l1_gas_amount.0).ceil().numer())
=======
        (*(self.l1_to_l2_gas_price_ratio().inv() * l1_gas_amount.0).ceil().numer()).into()
>>>>>>> 136224af
    }

    /// Returns the following ratio: L2_gas_price/L1_gas_price.
    fn l1_to_l2_gas_price_ratio(&self) -> ResourceCost {
        Ratio::new(1, self.os_constants.gas_costs.step_gas_cost)
            * self.vm_resource_fee_cost().n_steps
    }

    #[cfg(any(feature = "testing", test))]
    pub fn get_l1_to_l2_gas_price_ratio(&self) -> ResourceCost {
        self.l1_to_l2_gas_price_ratio()
    }

    /// Returns the default initial gas of any transaction to run with.
    pub fn tx_default_initial_gas(&self) -> u64 {
        let os_consts = &self.os_constants;
        os_consts.gas_costs.default_initial_gas_cost - os_consts.gas_costs.transaction_gas_cost
    }

    pub fn vm_resource_fee_cost(&self) -> &VmResourceCosts {
        &self.vm_resource_fee_cost
    }

    pub fn os_resources_for_tx_type(
        &self,
        tx_type: &TransactionType,
        calldata_length: usize,
    ) -> ExecutionResources {
        self.os_resources.resources_for_tx_type(tx_type, calldata_length)
    }

    pub fn os_kzg_da_resources(&self, data_segment_length: usize) -> ExecutionResources {
        self.os_resources.os_kzg_da_resources(data_segment_length)
    }

    pub fn get_additional_os_tx_resources(
        &self,
        tx_type: TransactionType,
        starknet_resources: &StarknetResources,
        use_kzg_da: bool,
    ) -> ExecutionResources {
        self.os_resources.get_additional_os_tx_resources(
            tx_type,
            starknet_resources.archival_data.calldata_length,
            starknet_resources.state.get_onchain_data_segment_length(),
            use_kzg_da,
        )
    }

    pub fn get_additional_os_syscall_resources(
        &self,
        syscall_counter: &SyscallCounter,
    ) -> ExecutionResources {
        self.os_resources.get_additional_os_syscall_resources(syscall_counter)
    }

    pub fn get_validate_block_number_rounding(&self) -> u64 {
        self.os_constants.validate_rounding_consts.validate_block_number_rounding
    }

    pub fn get_validate_timestamp_rounding(&self) -> u64 {
        self.os_constants.validate_rounding_consts.validate_timestamp_rounding
    }

    #[cfg(any(feature = "testing", test))]
    pub fn create_for_account_testing() -> Self {
        let step_cost = ResourceCost::from_integer(1);
        let vm_resource_fee_cost = Arc::new(VmResourceCosts {
            n_steps: step_cost,
            builtins: HashMap::from([
                (BuiltinName::pedersen, ResourceCost::from_integer(1)),
                (BuiltinName::range_check, ResourceCost::from_integer(1)),
                (BuiltinName::ecdsa, ResourceCost::from_integer(1)),
                (BuiltinName::bitwise, ResourceCost::from_integer(1)),
                (BuiltinName::poseidon, ResourceCost::from_integer(1)),
                (BuiltinName::output, ResourceCost::from_integer(1)),
                (BuiltinName::ec_op, ResourceCost::from_integer(1)),
                (BuiltinName::range_check96, ResourceCost::from_integer(1)),
                (BuiltinName::add_mod, ResourceCost::from_integer(1)),
                (BuiltinName::mul_mod, ResourceCost::from_integer(1)),
            ]),
        });

        // Maintain the ratio between L1 gas price and L2 gas price.
        let latest = Self::create_for_testing();
        let latest_step_cost = latest.vm_resource_fee_cost.n_steps;
        let mut archival_data_gas_costs = latest.archival_data_gas_costs;
        archival_data_gas_costs.gas_per_code_byte *= latest_step_cost / step_cost;
        archival_data_gas_costs.gas_per_data_felt *= latest_step_cost / step_cost;
        Self { vm_resource_fee_cost, archival_data_gas_costs, ..latest }
    }

    pub fn latest_constants_with_overrides(
        validate_max_n_steps: u32,
        max_recursion_depth: usize,
    ) -> Self {
        Self { validate_max_n_steps, max_recursion_depth, ..Self::latest_constants().clone() }
    }

    /// Returns the latest versioned constants after applying the given overrides.
    pub fn get_versioned_constants(
        versioned_constants_overrides: VersionedConstantsOverrides,
    ) -> Self {
        let VersionedConstantsOverrides {
            validate_max_n_steps,
            max_recursion_depth,
            invoke_tx_max_n_steps,
        } = versioned_constants_overrides;
        Self {
            validate_max_n_steps,
            max_recursion_depth,
            invoke_tx_max_n_steps,
            ..Self::latest_constants().clone()
        }
    }

    pub fn get_archival_data_gas_costs(
        &self,
        mode: &GasVectorComputationMode,
    ) -> &ArchivalDataGasCosts {
        match mode {
            GasVectorComputationMode::All => &self.archival_data_gas_costs,
            GasVectorComputationMode::NoL2Gas => &self.deprecated_l2_resource_gas_costs,
        }
    }
}

#[derive(Clone, Debug, Default, Deserialize, Eq, PartialEq)]
pub struct ArchivalDataGasCosts {
    // TODO(barak, 18/03/2024): Once we start charging per byte change to milligas_per_data_byte,
    // divide the value by 32 in the JSON file.
    pub gas_per_data_felt: ResourceCost,
    pub event_key_factor: ResourceCost,
    // TODO(avi, 15/04/2024): This constant was changed to 32 milligas in the JSON file, but the
    // actual number we wanted is 1/32 gas per byte. Change the value to 1/32 in the next version
    // where rational numbers are supported.
    pub gas_per_code_byte: ResourceCost,
}

#[derive(Clone, Copy, Debug, Default, Deserialize, Eq, PartialEq)]
pub struct EventLimits {
    pub max_data_length: usize,
    pub max_keys_length: usize,
    pub max_n_emitted_events: usize,
}

#[derive(Clone, Debug, Default, Deserialize)]
// Serde trick for adding validations via a customr deserializer, without forgoing the derive.
// See: https://github.com/serde-rs/serde/issues/1220.
#[serde(remote = "Self")]
pub struct OsResources {
    // Mapping from every syscall to its execution resources in the OS (e.g., amount of Cairo
    // steps).
    // TODO(Arni, 14/6/2023): Update `GetBlockHash` values.
    // TODO(ilya): Consider moving the resources of a keccak round to a seperate dict.
    execute_syscalls: HashMap<SyscallSelector, ExecutionResources>,
    // Mapping from every transaction to its extra execution resources in the OS,
    // i.e., resources that don't count during the execution itself.
    // For each transaction the OS uses a constant amount of VM resources, and an
    // additional variable amount that depends on the calldata length.
    execute_txs_inner: HashMap<TransactionType, ResourcesByVersion>,

    // Resources needed for the OS to compute the KZG commitment info, as a factor of the data
    // segment length. Does not include poseidon_hash_many cost.
    compute_os_kzg_commitment_info: ExecutionResources,
}

impl OsResources {
    pub fn validate<'de, D: Deserializer<'de>>(
        &self,
    ) -> Result<(), <D as Deserializer<'de>>::Error> {
        for tx_type in TransactionType::iter() {
            if !self.execute_txs_inner.contains_key(&tx_type) {
                return Err(DeserializationError::custom(format!(
                    "ValidationError: os_resources.execute_tx_inner is missing transaction_type: \
                     {tx_type:?}"
                )));
            }
        }

        for syscall_handler in SyscallSelector::iter() {
            if !self.execute_syscalls.contains_key(&syscall_handler) {
                return Err(DeserializationError::custom(format!(
                    "ValidationError: os_resources.execute_syscalls are missing syscall handler: \
                     {syscall_handler:?}"
                )));
            }
        }

        let known_builtin_names: HashSet<&str> = [
            BuiltinName::output,
            BuiltinName::pedersen,
            BuiltinName::range_check,
            BuiltinName::ecdsa,
            BuiltinName::bitwise,
            BuiltinName::ec_op,
            BuiltinName::keccak,
            BuiltinName::poseidon,
            BuiltinName::segment_arena,
        ]
        .iter()
        .map(|builtin| builtin.to_str_with_suffix())
        .collect();

        let execution_resources = self
            .execute_txs_inner
            .values()
            .flat_map(|resources_vector| {
                [
                    &resources_vector.deprecated_resources.constant,
                    &resources_vector.deprecated_resources.calldata_factor,
                ]
            })
            .chain(self.execute_syscalls.values())
            .chain(std::iter::once(&self.compute_os_kzg_commitment_info));
        let builtin_names =
            execution_resources.flat_map(|resources| resources.builtin_instance_counter.keys());
        for builtin_name in builtin_names {
            if !(known_builtin_names.contains(builtin_name.to_str_with_suffix())) {
                return Err(DeserializationError::custom(format!(
                    "ValidationError: unknown os resource {builtin_name}"
                )));
            }
        }

        Ok(())
    }
    /// Calculates the additional resources needed for the OS to run the given transaction;
    /// i.e., the resources of the Starknet OS function `execute_transactions_inner`.
    /// Also adds the resources needed for the fee transfer execution, performed in the end·
    /// of every transaction.
    fn get_additional_os_tx_resources(
        &self,
        tx_type: TransactionType,
        calldata_length: usize,
        data_segment_length: usize,
        use_kzg_da: bool,
    ) -> ExecutionResources {
        let mut os_additional_vm_resources = self.resources_for_tx_type(&tx_type, calldata_length);

        if use_kzg_da {
            os_additional_vm_resources += &self.os_kzg_da_resources(data_segment_length);
        }

        os_additional_vm_resources
    }

    /// Calculates the additional resources needed for the OS to run the given syscalls;
    /// i.e., the resources of the Starknet OS function `execute_syscalls`.
    fn get_additional_os_syscall_resources(
        &self,
        syscall_counter: &SyscallCounter,
    ) -> ExecutionResources {
        let mut os_additional_resources = ExecutionResources::default();
        for (syscall_selector, count) in syscall_counter {
            let syscall_resources =
                self.execute_syscalls.get(syscall_selector).unwrap_or_else(|| {
                    panic!("OS resources of syscall '{syscall_selector:?}' are unknown.")
                });
            os_additional_resources += &(syscall_resources * *count);
        }

        os_additional_resources
    }

    fn resources_params_for_tx_type(&self, tx_type: &TransactionType) -> &ResourcesParams {
        &(self
            .execute_txs_inner
            .get(tx_type)
            .unwrap_or_else(|| panic!("should contain transaction type '{tx_type:?}'."))
            .deprecated_resources)
    }

    fn resources_for_tx_type(
        &self,
        tx_type: &TransactionType,
        calldata_length: usize,
    ) -> ExecutionResources {
        let resources_vector = self.resources_params_for_tx_type(tx_type);
        &resources_vector.constant + &(&(resources_vector.calldata_factor) * calldata_length)
    }

    fn os_kzg_da_resources(&self, data_segment_length: usize) -> ExecutionResources {
        // BACKWARD COMPATIBILITY: we set compute_os_kzg_commitment_info to empty in older versions
        // where this was not yet computed.
        let empty_resources = ExecutionResources::default();
        if self.compute_os_kzg_commitment_info == empty_resources {
            return empty_resources;
        }
        &(&self.compute_os_kzg_commitment_info * data_segment_length)
            + &poseidon_hash_many_cost(data_segment_length)
    }
}

impl<'de> Deserialize<'de> for OsResources {
    fn deserialize<D>(deserializer: D) -> Result<Self, D::Error>
    where
        D: Deserializer<'de>,
    {
        let os_resources = Self::deserialize(deserializer)?;

        // Validations.

        #[cfg(not(test))]
        os_resources.validate::<D>()?;

        Ok(os_resources)
    }
}

/// Gas cost constants. For more documentation see in core/os/constants.cairo.
#[derive(Debug, Default, Deserialize)]
pub struct GasCosts {
    pub step_gas_cost: u64,
    pub memory_hole_gas_cost: u64,
    // Range check has a hard-coded cost higher than its proof percentage to avoid the overhead of
    // retrieving its price from the table.
    pub range_check_gas_cost: u64,
    // Priced builtins.
    pub pedersen_gas_cost: u64,
    pub bitwise_builtin_gas_cost: u64,
    pub ecop_gas_cost: u64,
    pub poseidon_gas_cost: u64,
    pub add_mod_gas_cost: u64,
    pub mul_mod_gas_cost: u64,
    // An estimation of the initial gas for a transaction to run with. This solution is
    // temporary and this value will be deduced from the transaction's fields.
    pub default_initial_gas_cost: u64,
    // Compiler gas costs.
    pub entry_point_initial_budget: u64,
    pub syscall_base_gas_cost: u64,
    // OS gas costs.
    pub entry_point_gas_cost: u64,
    pub transaction_gas_cost: u64,
    // Syscall gas costs.
    pub call_contract_gas_cost: u64,
    pub deploy_gas_cost: u64,
    pub get_block_hash_gas_cost: u64,
    pub get_execution_info_gas_cost: u64,
    pub library_call_gas_cost: u64,
    pub replace_class_gas_cost: u64,
    pub storage_read_gas_cost: u64,
    pub storage_write_gas_cost: u64,
    pub emit_event_gas_cost: u64,
    pub send_message_to_l1_gas_cost: u64,
    pub secp256k1_add_gas_cost: u64,
    pub secp256k1_get_point_from_x_gas_cost: u64,
    pub secp256k1_get_xy_gas_cost: u64,
    pub secp256k1_mul_gas_cost: u64,
    pub secp256k1_new_gas_cost: u64,
    pub secp256r1_add_gas_cost: u64,
    pub secp256r1_get_point_from_x_gas_cost: u64,
    pub secp256r1_get_xy_gas_cost: u64,
    pub secp256r1_mul_gas_cost: u64,
    pub secp256r1_new_gas_cost: u64,
    pub keccak_gas_cost: u64,
    pub keccak_round_cost_gas_cost: u64,
    pub sha256_process_block_gas_cost: u64,
}

// Below, serde first deserializes the json into a regular IndexMap wrapped by the newtype
// `OsConstantsRawJson`, then calls the `try_from` of the newtype, which handles the
// conversion into actual values.
// TODO: consider encoding the * and + operations inside the json file, instead of hardcoded below
// in the `try_from`.
#[derive(Debug, Default, Deserialize)]
#[serde(try_from = "OsConstantsRawJson")]
pub struct OsConstants {
    pub gas_costs: GasCosts,
    pub validate_rounding_consts: ValidateRoundingConsts,
}

impl OsConstants {
    // List of additinal os constants, beside the gas cost and validate rounding constants, that are
    // not used by the blockifier but included for transparency. These constanst will be ignored
    // during the creation of the struct containing the gas costs.

    const ADDITIONAL_FIELDS: [&'static str; 29] = [
        "block_hash_contract_address",
        "constructor_entry_point_selector",
        "default_entry_point_selector",
        "entry_point_type_constructor",
        "entry_point_type_external",
        "entry_point_type_l1_handler",
        "error_block_number_out_of_range",
        "error_invalid_input_len",
        "error_invalid_argument",
        "error_entry_point_failed",
        "error_entry_point_not_found",
        "error_out_of_gas",
        "execute_entry_point_selector",
        "l1_gas",
        "l1_gas_index",
        "l1_handler_version",
        "l2_gas",
        "l2_gas_index",
        "l1_data_gas",
        "l1_data_gas_index",
        "nop_entry_point_offset",
        "sierra_array_len_bound",
        "stored_block_hash_buffer",
        "transfer_entry_point_selector",
        "validate_declare_entry_point_selector",
        "validate_deploy_entry_point_selector",
        "validate_entry_point_selector",
        "validate_rounding_consts",
        "validated",
    ];
}

impl TryFrom<&OsConstantsRawJson> for GasCosts {
    type Error = OsConstantsSerdeError;

    fn try_from(raw_json_data: &OsConstantsRawJson) -> Result<Self, Self::Error> {
        let gas_costs_value: Value = serde_json::to_value(&raw_json_data.parse_gas_costs()?)?;
        let gas_costs: GasCosts = serde_json::from_value(gas_costs_value)?;
        Ok(gas_costs)
    }
}

impl TryFrom<OsConstantsRawJson> for OsConstants {
    type Error = OsConstantsSerdeError;

    fn try_from(raw_json_data: OsConstantsRawJson) -> Result<Self, Self::Error> {
        let gas_costs = GasCosts::try_from(&raw_json_data)?;
        let validate_rounding_consts = raw_json_data.validate_rounding_consts;
        let os_constants = OsConstants { gas_costs, validate_rounding_consts };
        Ok(os_constants)
    }
}

// Intermediate representation of the JSON file in order to make the deserialization easier, using a
// regular try_from.
#[derive(Debug, Deserialize)]
struct OsConstantsRawJson {
    #[serde(flatten)]
    raw_json_file_as_dict: IndexMap<String, Value>,
    #[serde(default)]
    validate_rounding_consts: ValidateRoundingConsts,
}

impl OsConstantsRawJson {
    fn parse_gas_costs(&self) -> Result<IndexMap<String, u64>, OsConstantsSerdeError> {
        let mut gas_costs = IndexMap::new();
        let additional_fields: IndexSet<_> =
            OsConstants::ADDITIONAL_FIELDS.iter().copied().collect();
        for (key, value) in &self.raw_json_file_as_dict {
            if additional_fields.contains(key.as_str()) {
                // Ignore additional constants.
                continue;
            }

            self.recursive_add_to_gas_costs(key, value, &mut gas_costs)?;
        }
        Ok(gas_costs)
    }

    /// Recursively adds a key to gas costs, calculating its value after processing any nested keys.
    // Invariant: there is no circular dependency between key definitions.
    fn recursive_add_to_gas_costs(
        &self,
        key: &str,
        value: &Value,
        gas_costs: &mut IndexMap<String, u64>,
    ) -> Result<(), OsConstantsSerdeError> {
        if gas_costs.contains_key(key) {
            return Ok(());
        }

        match value {
            Value::Number(n) => {
                let value = n.as_u64().ok_or_else(|| OsConstantsSerdeError::OutOfRange {
                    key: key.to_string(),
                    value: n.clone(),
                })?;
                gas_costs.insert(key.to_string(), value);
            }
            Value::Object(obj) => {
                // Converts:
                // `k_1: {k_2: factor_1, k_3: factor_2}`
                // into:
                // k_1 = k_2 * factor_1 + k_3 * factor_2
                let mut value = 0;
                for (inner_key, factor) in obj {
                    let inner_value =
                        &self.raw_json_file_as_dict.get(inner_key).ok_or_else(|| {
                            OsConstantsSerdeError::KeyNotFound {
                                key: key.to_string(),
                                inner_key: inner_key.clone(),
                            }
                        })?;
                    self.recursive_add_to_gas_costs(inner_key, inner_value, gas_costs)?;
                    let inner_key_value = gas_costs.get(inner_key).ok_or_else(|| {
                        OsConstantsSerdeError::KeyNotFound {
                            key: key.to_string(),
                            inner_key: inner_key.to_string(),
                        }
                    })?;
                    let factor =
                        factor.as_u64().ok_or_else(|| OsConstantsSerdeError::OutOfRangeFactor {
                            key: key.to_string(),
                            value: factor.clone(),
                        })?;
                    value += inner_key_value * factor;
                }
                gas_costs.insert(key.to_string(), value);
            }
            Value::String(_) => {
                panic!(
                    "String values should have been previously filtered out in the whitelist \
                     check and should not be depended on"
                )
            }
            _ => return Err(OsConstantsSerdeError::UnhandledValueType(value.clone())),
        }

        Ok(())
    }
}

#[derive(Debug, Error)]
pub enum VersionedConstantsError {
    #[error(transparent)]
    IoError(#[from] io::Error),
    #[error("JSON file cannot be serialized into VersionedConstants: {0}")]
    ParseError(#[from] serde_json::Error),
    #[error("Invalid version: {version:?}")]
    InvalidVersion { version: String },
}

#[derive(Debug, Error)]
pub enum OsConstantsSerdeError {
    #[error("Value cannot be cast into u64: {0}")]
    InvalidFactorFormat(Value),
    #[error("Unknown key '{inner_key}' used to create value for '{key}'")]
    KeyNotFound { key: String, inner_key: String },
    #[error("Value {value} for key '{key}' is out of range and cannot be cast into u64")]
    OutOfRange { key: String, value: Number },
    #[error(
        "Value {value} used to create value for key '{key}' is out of range and cannot be cast \
         into u64"
    )]
    OutOfRangeFactor { key: String, value: Value },
    #[error(transparent)]
    ParseError(#[from] serde_json::Error),
    #[error("Unhandled value type: {0}")]
    UnhandledValueType(Value),
    #[error("Validation failed: {0}")]
    ValidationError(String),
}

#[derive(Clone, Debug, Deserialize)]
#[serde(try_from = "ResourceParamsRaw")]
pub struct ResourcesParams {
    pub constant: ExecutionResources,
    pub calldata_factor: ExecutionResources,
}

#[derive(Clone, Debug, Default, Deserialize)]
struct ResourceParamsRaw {
    #[serde(flatten)]
    raw_resource_params_as_dict: Map<String, Value>,
}

impl TryFrom<ResourceParamsRaw> for ResourcesParams {
    type Error = VersionedConstantsError;

    fn try_from(mut json_data: ResourceParamsRaw) -> Result<Self, Self::Error> {
        let constant_value = json_data.raw_resource_params_as_dict.remove("constant");
        let calldata_factor_value = json_data.raw_resource_params_as_dict.remove("calldata_factor");

        let (constant, calldata_factor) = match (constant_value, calldata_factor_value) {
            (Some(constant), Some(calldata_factor)) => (constant, calldata_factor),
            (Some(_), None) => {
                return Err(serde_json::Error::custom(
                    "Malformed JSON: If `constant` is present, then so should `calldata_factor`",
                ))?;
            }
            (None, _) => {
                // If `constant` is not found, use the entire map for `constant` and default
                // `calldata_factor`
                let entire_value = std::mem::take(&mut json_data.raw_resource_params_as_dict);
                (Value::Object(entire_value), serde_json::to_value(ExecutionResources::default())?)
            }
        };

        Ok(Self {
            constant: serde_json::from_value(constant)?,
            calldata_factor: serde_json::from_value(calldata_factor)?,
        })
    }
}

#[derive(Clone, Debug, Deserialize)]
pub struct ValidateRoundingConsts {
    // Flooring factor for block number in validate mode.
    pub validate_block_number_rounding: u64,
    // Flooring factor for timestamp in validate mode.
    pub validate_timestamp_rounding: u64,
}

impl Default for ValidateRoundingConsts {
    fn default() -> Self {
        Self { validate_block_number_rounding: 1, validate_timestamp_rounding: 1 }
    }
}

#[derive(Clone, Debug, Deserialize)]
pub struct ResourcesByVersion {
    pub resources: ResourcesParams,
    pub deprecated_resources: ResourcesParams,
}

#[derive(Clone, Debug, Deserialize, PartialEq, Serialize)]
pub struct VersionedConstantsOverrides {
    pub validate_max_n_steps: u32,
    pub max_recursion_depth: usize,
    pub invoke_tx_max_n_steps: u32,
}<|MERGE_RESOLUTION|>--- conflicted
+++ resolved
@@ -13,10 +13,7 @@
 use serde::de::Error as DeserializationError;
 use serde::{Deserialize, Deserializer, Serialize};
 use serde_json::{Map, Number, Value};
-<<<<<<< HEAD
-=======
 use starknet_api::block::GasPrice;
->>>>>>> 136224af
 use starknet_api::execution_resources::GasAmount;
 use starknet_api::transaction::GasVectorComputationMode;
 use strum::IntoEnumIterator;
@@ -136,8 +133,6 @@
     (V0_13_2_1, "../resources/versioned_constants_0_13_2_1.json", "0.13.2.1"),
     (V0_13_3, "../resources/versioned_constants_0_13_3.json", "0.13.3"),
     V0_13_3
-<<<<<<< HEAD
-=======
 }
 
 pub type ResourceCost = Ratio<u64>;
@@ -146,7 +141,6 @@
 //   (no other usage is expected).
 pub fn resource_cost_to_u128_ratio(cost: ResourceCost) -> Ratio<u128> {
     Ratio::new((*cost.numer()).into(), (*cost.denom()).into())
->>>>>>> 136224af
 }
 
 #[derive(Clone, Debug, Deserialize, Eq, PartialEq, PartialOrd)]
@@ -245,11 +239,7 @@
     /// Converts from L1 gas amount to L2 gas amount with **upward rounding**.
     pub fn convert_l1_to_l2_gas_amount_round_up(&self, l1_gas_amount: GasAmount) -> GasAmount {
         // The amount ratio is the inverse of the price ratio.
-<<<<<<< HEAD
-        GasAmount(*(self.l1_to_l2_gas_price_ratio().inv() * l1_gas_amount.0).ceil().numer())
-=======
         (*(self.l1_to_l2_gas_price_ratio().inv() * l1_gas_amount.0).ceil().numer()).into()
->>>>>>> 136224af
     }
 
     /// Returns the following ratio: L2_gas_price/L1_gas_price.
