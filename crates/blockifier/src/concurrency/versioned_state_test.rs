use std::collections::HashMap;
use std::sync::{Arc, Mutex};
use std::thread;

use assert_matches::assert_matches;
use rstest::{fixture, rstest};
use starknet_api::core::{
    calculate_contract_address,
    ClassHash,
    ContractAddress,
    Nonce,
    PatriciaKey,
};
use starknet_api::test_utils::NonceManager;
use starknet_api::transaction::{Calldata, ContractAddressSalt, ValidResourceBounds};
use starknet_api::{
    calldata,
    class_hash,
    compiled_class_hash,
    contract_address,
    deploy_account_tx_args,
    felt,
    nonce,
    patricia_key,
    storage_key,
};

use crate::abi::abi_utils::{get_fee_token_var_address, get_storage_var_address};
use crate::concurrency::test_utils::{
    class_hash,
    contract_address,
    safe_versioned_state_for_testing,
};
use crate::concurrency::versioned_state::{
    ThreadSafeVersionedState,
    VersionedState,
    VersionedStateProxy,
};
use crate::concurrency::TxIndex;
use crate::context::BlockContext;
use crate::state::cached_state::{
    CachedState,
    ContractClassMapping,
    StateMaps,
    TransactionalState,
};
use crate::state::errors::StateError;
use crate::state::state_api::{State, StateReader, UpdatableState};
use crate::test_utils::contracts::FeatureContract;
use crate::test_utils::deploy_account::deploy_account_tx;
use crate::test_utils::dict_state_reader::DictStateReader;
use crate::test_utils::initial_test_state::test_state;
use crate::test_utils::{CairoVersion, BALANCE, DEFAULT_STRK_L1_GAS_PRICE};
use crate::transaction::account_transaction::AccountTransaction;
use crate::transaction::objects::HasRelatedFeeType;
use crate::transaction::test_utils::{l1_resource_bounds, max_l1_resource_bounds};
use crate::transaction::transactions::ExecutableTransaction;

#[fixture]
pub fn safe_versioned_state(
    contract_address: ContractAddress,
    class_hash: ClassHash,
) -> ThreadSafeVersionedState<CachedState<DictStateReader>> {
    let init_state = DictStateReader {
        address_to_class_hash: HashMap::from([(contract_address, class_hash)]),
        ..Default::default()
    };
    safe_versioned_state_for_testing(CachedState::new(init_state))
}

#[test]
fn test_versioned_state_proxy() {
    // Test data
    let test_contract = FeatureContract::TestContract(CairoVersion::Cairo0);
    let contract_address = contract_address!("0x1");
    let key = storage_key!(0x10_u8);
    let felt = felt!(13_u8);
    let nonce = nonce!(2_u8);
    let class_hash = class_hash!(27_u8);
    let another_class_hash = class_hash!(28_u8);
    let compiled_class_hash = compiled_class_hash!(29_u8);
    let contract_class = test_contract.get_class();

    // Create the versioned state
    let cached_state = CachedState::from(DictStateReader {
        storage_view: HashMap::from([((contract_address, key), felt)]),
        address_to_nonce: HashMap::from([(contract_address, nonce)]),
        address_to_class_hash: HashMap::from([(contract_address, class_hash)]),
        class_hash_to_compiled_class_hash: HashMap::from([(class_hash, compiled_class_hash)]),
        class_hash_to_class: HashMap::from([(class_hash, contract_class.clone())]),
    });

    let versioned_state = Arc::new(Mutex::new(VersionedState::new(cached_state)));

    let safe_versioned_state = ThreadSafeVersionedState(Arc::clone(&versioned_state));
    let versioned_state_proxys: Vec<VersionedStateProxy<CachedState<DictStateReader>>> =
        (0..20).map(|i| safe_versioned_state.pin_version(i)).collect();

    // Read initial data
    assert_eq!(versioned_state_proxys[5].get_nonce_at(contract_address).unwrap(), nonce);
    assert_eq!(versioned_state_proxys[0].get_nonce_at(contract_address).unwrap(), nonce);
    assert_eq!(versioned_state_proxys[7].get_storage_at(contract_address, key).unwrap(), felt);
    assert_eq!(versioned_state_proxys[2].get_class_hash_at(contract_address).unwrap(), class_hash);
    assert_eq!(
        versioned_state_proxys[5].get_compiled_class_hash(class_hash).unwrap(),
        compiled_class_hash
    );
    assert_eq!(
        versioned_state_proxys[7].get_compiled_contract_class(class_hash).unwrap(),
        contract_class
    );
    assert_matches!(
        versioned_state_proxys[7].get_compiled_contract_class(another_class_hash).unwrap_err(),
        StateError::UndeclaredClassHash(class_hash) if
        another_class_hash == class_hash
    );
    assert!(
        !versioned_state_proxys[0].state().declared_contracts.read(0, another_class_hash).unwrap()
    );

    // Write to the state.
    let new_key = storage_key!(0x11_u8);
    let felt_v3 = felt!(14_u8);
    let nonce_v4 = nonce!(3_u8);
    let class_hash_v7 = class_hash!(28_u8);
    let class_hash_v10 = class_hash!(29_u8);
    let compiled_class_hash_v18 = compiled_class_hash!(30_u8);
    let contract_class_v11 = FeatureContract::TestContract(CairoVersion::Cairo1).get_class();

    versioned_state_proxys[3].state().apply_writes(
        3,
        &StateMaps {
            storage: HashMap::from([((contract_address, new_key), felt_v3)]),
            declared_contracts: HashMap::from([(another_class_hash, true)]),
            ..Default::default()
        },
        &HashMap::from([(another_class_hash, contract_class.clone())]),
    );
    versioned_state_proxys[4].state().apply_writes(
        4,
        &StateMaps { nonces: HashMap::from([(contract_address, nonce_v4)]), ..Default::default() },
        &HashMap::default(),
    );
    versioned_state_proxys[7].state().apply_writes(
        7,
        &StateMaps {
            class_hashes: HashMap::from([(contract_address, class_hash_v7)]),
            ..Default::default()
        },
        &HashMap::default(),
    );
    versioned_state_proxys[10].state().apply_writes(
        10,
        &StateMaps {
            class_hashes: HashMap::from([(contract_address, class_hash_v10)]),
            ..Default::default()
        },
        &HashMap::default(),
    );
    versioned_state_proxys[18].state().apply_writes(
        18,
        &StateMaps {
            compiled_class_hashes: HashMap::from([(class_hash, compiled_class_hash_v18)]),
            ..Default::default()
        },
        &HashMap::default(),
    );
    versioned_state_proxys[11].state().apply_writes(
        11,
        &StateMaps::default(),
        &HashMap::from([(class_hash, contract_class_v11.clone())]),
    );

    // Read the data
    assert_eq!(versioned_state_proxys[2].get_nonce_at(contract_address).unwrap(), nonce);
    assert_eq!(versioned_state_proxys[5].get_nonce_at(contract_address).unwrap(), nonce_v4);
    assert_eq!(versioned_state_proxys[5].get_storage_at(contract_address, key).unwrap(), felt);
    assert_eq!(
        versioned_state_proxys[5].get_storage_at(contract_address, new_key).unwrap(),
        felt_v3
    );
    assert_eq!(versioned_state_proxys[2].get_class_hash_at(contract_address).unwrap(), class_hash);
    assert_eq!(
        versioned_state_proxys[9].get_class_hash_at(contract_address).unwrap(),
        class_hash_v7
    );
    assert!(
        !versioned_state_proxys[0].state().declared_contracts.read(0, another_class_hash).unwrap()
    );
    assert!(
        versioned_state_proxys[4].state().declared_contracts.read(4, another_class_hash).unwrap()
    );
    // Include the writes in the current transaction.
    assert_eq!(
        versioned_state_proxys[10].get_class_hash_at(contract_address).unwrap(),
        class_hash_v10
    );
    assert_eq!(
        versioned_state_proxys[2].get_compiled_class_hash(class_hash).unwrap(),
        compiled_class_hash
    );
    assert_eq!(
        versioned_state_proxys[19].get_compiled_class_hash(class_hash).unwrap(),
        compiled_class_hash_v18
    );
    assert_eq!(
        versioned_state_proxys[15].get_compiled_contract_class(class_hash).unwrap(),
        contract_class_v11
    );
}

#[rstest]
// Test parallel execution of two transactions that use the same versioned state.
fn test_run_parallel_txs(max_l1_resource_bounds: ValidResourceBounds) {
    let block_context = BlockContext::create_for_account_testing();
    let chain_info = &block_context.chain_info;
    let zero_bounds = true;

    // Test Accounts
    let grindy_account = FeatureContract::AccountWithLongValidate(CairoVersion::Cairo0);
    let account_without_validation =
        FeatureContract::AccountWithoutValidations(CairoVersion::Cairo0);

    // Initiate States
    let versioned_state = Arc::new(Mutex::new(VersionedState::new(test_state(
        chain_info,
        BALANCE,
        &[(account_without_validation, 1), (grindy_account, 1)],
    ))));

    let safe_versioned_state = ThreadSafeVersionedState(Arc::clone(&versioned_state));
    let mut versioned_state_proxy_1 = safe_versioned_state.pin_version(1);
    let mut state_1 = TransactionalState::create_transactional(&mut versioned_state_proxy_1);
    let mut versioned_state_proxy_2 = safe_versioned_state.pin_version(2);
    let mut state_2 = TransactionalState::create_transactional(&mut versioned_state_proxy_2);

    // Prepare transactions
    let deploy_account_tx_1 = deploy_account_tx(
        deploy_account_tx_args! {
            class_hash: account_without_validation.get_class_hash(),
<<<<<<< HEAD
            resource_bounds: l1_resource_bounds(u128::from(!zero_bounds).into(), DEFAULT_STRK_L1_GAS_PRICE),
=======
            resource_bounds: l1_resource_bounds(
                u8::from(!zero_bounds).into(),
                DEFAULT_STRK_L1_GAS_PRICE.into()
            ),
>>>>>>> 136224af
        },
        &mut NonceManager::default(),
    );
    let account_tx_1 = AccountTransaction::DeployAccount(deploy_account_tx_1);
    let enforce_fee = account_tx_1.enforce_fee();

    let class_hash = grindy_account.get_class_hash();
    let ctor_storage_arg = felt!(1_u8);
    let ctor_grind_arg = felt!(0_u8); // Do not grind in deploy phase.
    let constructor_calldata = calldata![ctor_grind_arg, ctor_storage_arg];
    let deploy_tx_args = deploy_account_tx_args! {
        class_hash,
        resource_bounds: max_l1_resource_bounds,
        constructor_calldata: constructor_calldata.clone(),
    };
    let nonce_manager = &mut NonceManager::default();
    let deploy_account_tx_2 = deploy_account_tx(deploy_tx_args, nonce_manager);
    let account_address = deploy_account_tx_2.contract_address();
    let account_tx_2 = AccountTransaction::DeployAccount(deploy_account_tx_2);
    let tx_context = block_context.to_tx_context(&account_tx_2);
    let fee_type = tx_context.tx_info.fee_type();

    let deployed_account_balance_key = get_fee_token_var_address(account_address);
    let fee_token_address = chain_info.fee_token_address(&fee_type);
    state_2
        .set_storage_at(fee_token_address, deployed_account_balance_key, felt!(BALANCE.0))
        .unwrap();

    let block_context_1 = block_context.clone();
    let block_context_2 = block_context.clone();

    // Execute transactions
    thread::scope(|s| {
        s.spawn(move || {
            let result = account_tx_1.execute(&mut state_1, &block_context_1, enforce_fee, true);
            assert_eq!(result.is_err(), enforce_fee); // Transaction fails iff we enforced the fee charge (as the acount is not funded).
        });
        s.spawn(move || {
            account_tx_2.execute(&mut state_2, &block_context_2, true, true).unwrap();
            // Check that the constructor wrote ctor_arg to the storage.
            let storage_key = get_storage_var_address("ctor_arg", &[]);
            let deployed_contract_address = calculate_contract_address(
                ContractAddressSalt::default(),
                class_hash,
                &constructor_calldata,
                ContractAddress::default(),
            )
            .unwrap();
            let read_storage_arg =
                state_2.get_storage_at(deployed_contract_address, storage_key).unwrap();
            assert_eq!(ctor_storage_arg, read_storage_arg);
        });
    });
}

#[rstest]
fn test_validate_reads(
    contract_address: ContractAddress,
    class_hash: ClassHash,
    safe_versioned_state: ThreadSafeVersionedState<CachedState<DictStateReader>>,
) {
    let storage_key = storage_key!(0x10_u8);

    let mut version_state_proxy = safe_versioned_state.pin_version(1);
    let transactional_state = TransactionalState::create_transactional(&mut version_state_proxy);

    // Validating tx index 0 always succeeds.
    assert!(safe_versioned_state.pin_version(0).validate_reads(&StateMaps::default()));

    assert!(transactional_state.cache.borrow().initial_reads.storage.is_empty());
    transactional_state.get_storage_at(contract_address, storage_key).unwrap();
    assert_eq!(transactional_state.cache.borrow().initial_reads.storage.len(), 1);

    assert!(transactional_state.cache.borrow().initial_reads.nonces.is_empty());
    transactional_state.get_nonce_at(contract_address).unwrap();
    assert_eq!(transactional_state.cache.borrow().initial_reads.nonces.len(), 1);

    assert!(transactional_state.cache.borrow().initial_reads.class_hashes.is_empty());
    transactional_state.get_class_hash_at(contract_address).unwrap();
    assert_eq!(transactional_state.cache.borrow().initial_reads.class_hashes.len(), 1);

    assert!(transactional_state.cache.borrow().initial_reads.compiled_class_hashes.is_empty());
    transactional_state.get_compiled_class_hash(class_hash).unwrap();
    assert_eq!(transactional_state.cache.borrow().initial_reads.compiled_class_hashes.len(), 1);

    assert!(transactional_state.cache.borrow().initial_reads.declared_contracts.is_empty());
    assert_matches!(
        transactional_state.get_compiled_contract_class(class_hash),
        Err(StateError::UndeclaredClassHash(err_class_hash)) if
        err_class_hash == class_hash
    );

    assert_eq!(transactional_state.cache.borrow().initial_reads.declared_contracts.len(), 1);

    assert!(
        safe_versioned_state
            .pin_version(1)
            .validate_reads(&transactional_state.cache.borrow().initial_reads)
    );
}

#[rstest]
#[case::storage(
    StateMaps {
        storage: HashMap::from(
            [((contract_address!("0x1"), storage_key!("0x1")), felt!(1_u8))]
        ),
        ..Default::default()
    },
    StateMaps {
        storage: HashMap::from(
            [((contract_address!("0x1"), storage_key!("0x1")), felt!(2_u8))]
        ),
        ..Default::default()
    }
)]
#[case::nonces(
    StateMaps {
        nonces: HashMap::from([(contract_address!("0x1"), nonce!(1_u8))]),
        ..Default::default()
    },
    StateMaps {
        nonces: HashMap::from([(contract_address!("0x1"), nonce!(2_u8))]),
        ..Default::default()
    }
)]
#[case::class_hashes(
    StateMaps {
        class_hashes: HashMap::from([(contract_address!("0x1"), class_hash!(1_u8))]),
        ..Default::default()
    },
    StateMaps {
        class_hashes: HashMap::from([(contract_address!("0x1"), class_hash!(2_u8))]),
        ..Default::default()
    }
)]
#[case::compiled_class_hashes(
    StateMaps {
        compiled_class_hashes: HashMap::from([(class_hash!(1_u8), compiled_class_hash!(1_u8))]),
        ..Default::default()
    },
    StateMaps {
        compiled_class_hashes: HashMap::from([(class_hash!(1_u8), compiled_class_hash!(2_u8))]),
        ..Default::default()
    }
)]
fn test_false_validate_reads(
    #[case] tx_1_reads: StateMaps,
    #[case] tx_0_writes: StateMaps,
    safe_versioned_state: ThreadSafeVersionedState<CachedState<DictStateReader>>,
) {
    let version_state_proxy = safe_versioned_state.pin_version(0);
    version_state_proxy.state().apply_writes(0, &tx_0_writes, &HashMap::default());
    assert!(!safe_versioned_state.pin_version(1).validate_reads(&tx_1_reads));
}

#[rstest]
fn test_false_validate_reads_declared_contracts(
    safe_versioned_state: ThreadSafeVersionedState<CachedState<DictStateReader>>,
) {
    let tx_1_reads = StateMaps {
        declared_contracts: HashMap::from([(class_hash!(1_u8), false)]),
        ..Default::default()
    };
    let tx_0_writes = StateMaps {
        declared_contracts: HashMap::from([(class_hash!(1_u8), true)]),
        ..Default::default()
    };
    let version_state_proxy = safe_versioned_state.pin_version(0);
    let compiled_contract_calss = FeatureContract::TestContract(CairoVersion::Cairo1).get_class();
    let class_hash_to_class = HashMap::from([(class_hash!(1_u8), compiled_contract_calss)]);
    version_state_proxy.state().apply_writes(0, &tx_0_writes, &class_hash_to_class);
    assert!(!safe_versioned_state.pin_version(1).validate_reads(&tx_1_reads));
}

#[rstest]
fn test_apply_writes(
    contract_address: ContractAddress,
    class_hash: ClassHash,
    safe_versioned_state: ThreadSafeVersionedState<CachedState<DictStateReader>>,
) {
    let mut versioned_proxy_states: Vec<VersionedStateProxy<CachedState<DictStateReader>>> =
        (0..2).map(|i| safe_versioned_state.pin_version(i)).collect();
    let mut transactional_states: Vec<
        TransactionalState<'_, VersionedStateProxy<CachedState<DictStateReader>>>,
    > = versioned_proxy_states.iter_mut().map(TransactionalState::create_transactional).collect();

    // Transaction 0 class hash.
    let class_hash_0 = class_hash!(76_u8);
    assert!(transactional_states[0].cache.borrow().writes.class_hashes.is_empty());
    transactional_states[0].set_class_hash_at(contract_address, class_hash_0).unwrap();
    assert_eq!(transactional_states[0].cache.borrow().writes.class_hashes.len(), 1);

    // Transaction 0 contract class.
    let contract_class_0 = FeatureContract::TestContract(CairoVersion::Cairo1).get_class();
    assert!(transactional_states[0].class_hash_to_class.borrow().is_empty());
    transactional_states[0].set_contract_class(class_hash, contract_class_0.clone()).unwrap();
    assert_eq!(transactional_states[0].class_hash_to_class.borrow().len(), 1);

    safe_versioned_state.pin_version(0).apply_writes(
        &transactional_states[0].cache.borrow().writes,
        &transactional_states[0].class_hash_to_class.borrow().clone(),
        &HashMap::default(),
    );
    assert!(transactional_states[1].get_class_hash_at(contract_address).unwrap() == class_hash_0);
    assert!(
        transactional_states[1].get_compiled_contract_class(class_hash).unwrap()
            == contract_class_0
    );
}

#[rstest]
fn test_apply_writes_reexecute_scenario(
    contract_address: ContractAddress,
    class_hash: ClassHash,
    safe_versioned_state: ThreadSafeVersionedState<CachedState<DictStateReader>>,
) {
    let mut versioned_proxy_states: Vec<VersionedStateProxy<CachedState<DictStateReader>>> =
        (0..2).map(|i| safe_versioned_state.pin_version(i)).collect();
    let mut transactional_states: Vec<
        TransactionalState<'_, VersionedStateProxy<CachedState<DictStateReader>>>,
    > = versioned_proxy_states.iter_mut().map(TransactionalState::create_transactional).collect();

    // Transaction 0 class hash.
    let class_hash_0 = class_hash!(76_u8);
    transactional_states[0].set_class_hash_at(contract_address, class_hash_0).unwrap();

    // As transaction 0 hasn't written to the shared state yet, the class hash should not be
    // updated.
    assert!(transactional_states[1].get_class_hash_at(contract_address).unwrap() == class_hash);

    safe_versioned_state.pin_version(0).apply_writes(
        &transactional_states[0].cache.borrow().writes,
        &transactional_states[0].class_hash_to_class.borrow().clone(),
        &HashMap::default(),
    );
    // Although transaction 0 wrote to the shared state, version 1 needs to be re-executed to see
    // the new value (its read value has already been cached).
    assert!(transactional_states[1].get_class_hash_at(contract_address).unwrap() == class_hash);

    // TODO: Use re-execution native util once it's ready.
    // "Re-execute" the transaction.
    let mut versioned_state_proxy = safe_versioned_state.pin_version(1);
    transactional_states[1] = TransactionalState::create_transactional(&mut versioned_state_proxy);
    // The class hash should be updated.
    assert!(transactional_states[1].get_class_hash_at(contract_address).unwrap() == class_hash_0);
}

#[rstest]
fn test_delete_writes(
    #[values(0, 1, 2)] tx_index_to_delete_writes: TxIndex,
    safe_versioned_state: ThreadSafeVersionedState<CachedState<DictStateReader>>,
) {
    let num_of_txs = 3;
    let mut versioned_proxy_states: Vec<VersionedStateProxy<CachedState<DictStateReader>>> =
        (0..num_of_txs).map(|i| safe_versioned_state.pin_version(i)).collect();
    let mut transactional_states: Vec<
        TransactionalState<'_, VersionedStateProxy<CachedState<DictStateReader>>>,
    > = versioned_proxy_states.iter_mut().map(TransactionalState::create_transactional).collect();

    // Setting 2 instances of the contract to ensure `delete_writes` removes information from
    // multiple keys. Class hash values are not checked in this test.
    let contract_addresses = [
        (contract_address!("0x100"), class_hash!(20_u8)),
        (contract_address!("0x200"), class_hash!(21_u8)),
    ];
    let feature_contract = FeatureContract::TestContract(CairoVersion::Cairo1);
    for (i, tx_state) in transactional_states.iter_mut().enumerate() {
        // Modify the `cache` member of the CachedState.
        for (contract_address, class_hash) in contract_addresses.iter() {
            tx_state.set_class_hash_at(*contract_address, *class_hash).unwrap();
        }
        // Modify the `class_hash_to_class` member of the CachedState.
        tx_state
            .set_contract_class(feature_contract.get_class_hash(), feature_contract.get_class())
            .unwrap();
        safe_versioned_state.pin_version(i).apply_writes(
            &tx_state.cache.borrow().writes,
            &tx_state.class_hash_to_class.borrow(),
            &HashMap::default(),
        );
    }

    safe_versioned_state.pin_version(tx_index_to_delete_writes).delete_writes(
        &transactional_states[tx_index_to_delete_writes].cache.borrow().writes,
        &transactional_states[tx_index_to_delete_writes].class_hash_to_class.borrow(),
    );

    for tx_index in 0..num_of_txs {
        let should_be_empty = tx_index == tx_index_to_delete_writes;
        assert_eq!(
            safe_versioned_state
                .0
                .lock()
                .unwrap()
                .get_writes_of_index(tx_index)
                .class_hashes
                .is_empty(),
            should_be_empty
        );

        assert_eq!(
            safe_versioned_state
                .0
                .lock()
                .unwrap()
                .compiled_contract_classes
                .get_writes_of_index(tx_index)
                .is_empty(),
            should_be_empty
        );
    }
}

#[rstest]
fn test_delete_writes_completeness(
    safe_versioned_state: ThreadSafeVersionedState<CachedState<DictStateReader>>,
) {
    let feature_contract = FeatureContract::TestContract(CairoVersion::Cairo1);
    let state_maps_writes = StateMaps {
        nonces: HashMap::from([(contract_address!("0x1"), Nonce(felt!(1_u8)))]),
        class_hashes: HashMap::from([(
            contract_address!("0x1"),
            feature_contract.get_class_hash(),
        )]),
        storage: HashMap::from([((contract_address!("0x1"), storage_key!(1_u8)), felt!("0x1"))]),
        compiled_class_hashes: HashMap::from([(
            feature_contract.get_class_hash(),
            compiled_class_hash!(0x1_u16),
        )]),
        declared_contracts: HashMap::from([(feature_contract.get_class_hash(), true)]),
    };
    let class_hash_to_class_writes =
        HashMap::from([(feature_contract.get_class_hash(), feature_contract.get_class())]);

    let tx_index = 0;
    let mut versioned_state_proxy = safe_versioned_state.pin_version(tx_index);

    versioned_state_proxy.apply_writes(
        &state_maps_writes,
        &class_hash_to_class_writes,
        &HashMap::default(),
    );
    assert_eq!(
        safe_versioned_state.0.lock().unwrap().get_writes_of_index(tx_index),
        state_maps_writes
    );
    assert_eq!(
        safe_versioned_state
            .0
            .lock()
            .unwrap()
            .compiled_contract_classes
            .get_writes_of_index(tx_index),
        class_hash_to_class_writes
    );

    versioned_state_proxy.delete_writes(&state_maps_writes, &class_hash_to_class_writes);
    assert_eq!(
        safe_versioned_state.0.lock().unwrap().get_writes_of_index(tx_index),
        StateMaps::default()
    );
    assert_eq!(
        safe_versioned_state
            .0
            .lock()
            .unwrap()
            .compiled_contract_classes
            .get_writes_of_index(tx_index),
        ContractClassMapping::default()
    );
}

#[rstest]
fn test_versioned_proxy_state_flow(
    safe_versioned_state: ThreadSafeVersionedState<CachedState<DictStateReader>>,
) {
    let contract_address = contract_address!("0x1");
    let class_hash = ClassHash(felt!(27_u8));

    let mut versioned_proxy_states: Vec<VersionedStateProxy<CachedState<DictStateReader>>> =
        (0..4).map(|i| safe_versioned_state.pin_version(i)).collect();

    let mut transactional_states = Vec::with_capacity(4);
    for proxy_state in &mut versioned_proxy_states {
        transactional_states.push(TransactionalState::create_transactional(proxy_state));
    }

    // Clients class hash values.
    let class_hash_1 = ClassHash(felt!(76_u8));
    let class_hash_3 = ClassHash(felt!(234_u8));

    transactional_states[1].set_class_hash_at(contract_address, class_hash_1).unwrap();
    transactional_states[3].set_class_hash_at(contract_address, class_hash_3).unwrap();

    // Clients contract class values.
    let contract_class_0 = FeatureContract::TestContract(CairoVersion::Cairo0).get_class();
    let contract_class_2 =
        FeatureContract::AccountWithLongValidate(CairoVersion::Cairo1).get_class();

    transactional_states[0].set_contract_class(class_hash, contract_class_0).unwrap();
    transactional_states[2].set_contract_class(class_hash, contract_class_2.clone()).unwrap();

    // Apply the changes.
    for (i, transactional_state) in transactional_states.iter_mut().enumerate() {
        safe_versioned_state.0.lock().unwrap().apply_writes(
            i,
            &transactional_state.cache.borrow().writes,
            &transactional_state.class_hash_to_class.borrow().clone(),
        );
    }

    // Check the final state.
    for proxy in versioned_proxy_states {
        drop(proxy);
    }
    let modified_block_state = safe_versioned_state
        .into_inner_state()
        .commit_chunk_and_recover_block_state(4, HashMap::new());

    assert!(modified_block_state.get_class_hash_at(contract_address).unwrap() == class_hash_3);
    assert!(
        modified_block_state.get_compiled_contract_class(class_hash).unwrap() == contract_class_2
    );
}<|MERGE_RESOLUTION|>--- conflicted
+++ resolved
@@ -238,14 +238,10 @@
     let deploy_account_tx_1 = deploy_account_tx(
         deploy_account_tx_args! {
             class_hash: account_without_validation.get_class_hash(),
-<<<<<<< HEAD
-            resource_bounds: l1_resource_bounds(u128::from(!zero_bounds).into(), DEFAULT_STRK_L1_GAS_PRICE),
-=======
             resource_bounds: l1_resource_bounds(
                 u8::from(!zero_bounds).into(),
                 DEFAULT_STRK_L1_GAS_PRICE.into()
             ),
->>>>>>> 136224af
         },
         &mut NonceManager::default(),
     );
