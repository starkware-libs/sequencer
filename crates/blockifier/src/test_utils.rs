--- conflicted
+++ resolved
@@ -20,15 +20,7 @@
 };
 use starknet_api::state::StorageKey;
 use starknet_api::transaction::{
-<<<<<<< HEAD
-    Calldata, ContractAddressSalt, Resource, ResourceBounds, ResourceBoundsMapping,
-=======
-    Calldata,
-    ContractAddressSalt,
-    DeprecatedResourceBoundsMapping,
-    Resource,
-    ResourceBounds,
->>>>>>> dbb8cd7b
+    Calldata, ContractAddressSalt,DeprecatedResourceBoundsMapping, Resource, ResourceBounds,
     TransactionVersion,
 };
 use starknet_api::{class_hash, contract_address, felt, patricia_key};
@@ -243,17 +235,12 @@
     }
 }
 
-<<<<<<< HEAD
 pub fn erc20_external_entry_point() -> CallEntryPoint {
     trivial_external_entry_point_with_address(contract_address!(TEST_ERC20_FULL_CONTRACT_ADDRESS))
 }
 
 fn default_testing_resource_bounds() -> ResourceBoundsMapping {
     ResourceBoundsMapping::try_from(vec![
-=======
-pub fn default_testing_resource_bounds() -> DeprecatedResourceBoundsMapping {
-    DeprecatedResourceBoundsMapping::try_from(vec![
->>>>>>> dbb8cd7b
         (Resource::L1Gas, ResourceBounds { max_amount: 0, max_price_per_unit: 1 }),
         // TODO(Dori, 1/2/2024): When fee market is developed, change the default price of
         //   L2 gas.
