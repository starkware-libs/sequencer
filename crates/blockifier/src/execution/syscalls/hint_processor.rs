use std::any::Any;
use std::collections::{hash_map, HashMap, HashSet};

use cairo_lang_casm::hints::{Hint, StarknetHint};
use cairo_lang_runner::casm_run::execute_core_hint_base;
use cairo_vm::hint_processor::hint_processor_definition::{HintProcessorLogic, HintReference};
use cairo_vm::serde::deserialize_program::ApTracking;
use cairo_vm::types::errors::math_errors::MathError;
use cairo_vm::types::exec_scope::ExecutionScopes;
use cairo_vm::types::relocatable::{MaybeRelocatable, Relocatable};
use cairo_vm::vm::errors::hint_errors::HintError;
use cairo_vm::vm::errors::memory_errors::MemoryError;
use cairo_vm::vm::errors::vm_errors::VirtualMachineError;
use cairo_vm::vm::runners::cairo_runner::{ExecutionResources, ResourceTracker, RunResources};
use cairo_vm::vm::vm_core::VirtualMachine;
use starknet_api::contract_class::EntryPointType;
use starknet_api::core::{ClassHash, ContractAddress, EntryPointSelector};
use starknet_api::state::StorageKey;
use starknet_api::transaction::{AllResourceBounds, Calldata, Resource, ValidResourceBounds};
use starknet_api::StarknetApiError;
use starknet_types_core::felt::{Felt, FromStrError};
use thiserror::Error;

use crate::abi::sierra_types::SierraTypeError;
use crate::execution::call_info::{CallInfo, OrderedEvent, OrderedL2ToL1Message};
use crate::execution::common_hints::{ExecutionMode, HintExecutionResult};
use crate::execution::entry_point::{CallEntryPoint, CallType, EntryPointExecutionContext};
use crate::execution::errors::{ConstructorEntryPointExecutionError, EntryPointExecutionError};
use crate::execution::execution_utils::{
    felt_from_ptr,
    felt_range_from_ptr,
    max_fee_for_execution_info,
    update_remaining_gas,
    write_maybe_relocatable,
    ReadOnlySegment,
    ReadOnlySegments,
};
use crate::execution::syscalls::secp::{
    secp256k1_add,
    secp256k1_get_point_from_x,
    secp256k1_get_xy,
    secp256k1_mul,
    secp256k1_new,
    secp256r1_add,
    secp256r1_get_point_from_x,
    secp256r1_get_xy,
    secp256r1_mul,
    secp256r1_new,
    SecpHintProcessor,
};
use crate::execution::syscalls::{
    call_contract,
    deploy,
    emit_event,
    get_block_hash,
    get_execution_info,
    keccak,
    library_call,
    replace_class,
    send_message_to_l1,
    sha_256_process_block,
    storage_read,
    storage_write,
    StorageReadResponse,
    StorageWriteResponse,
    SyscallRequest,
    SyscallRequestWrapper,
    SyscallResponse,
    SyscallResponseWrapper,
    SyscallResult,
    SyscallSelector,
};
use crate::state::errors::StateError;
use crate::state::state_api::State;
use crate::transaction::objects::{CurrentTransactionInfo, TransactionInfo};

pub type SyscallCounter = HashMap<SyscallSelector, usize>;

#[derive(Debug, Error)]
pub enum SyscallExecutionError {
    #[error("Bad syscall_ptr; expected: {expected_ptr:?}, got: {actual_ptr:?}.")]
    BadSyscallPointer { expected_ptr: Relocatable, actual_ptr: Relocatable },
    #[error(transparent)]
    EmitEventError(#[from] EmitEventError),
    #[error("Cannot replace V1 class hash with V0 class hash: {class_hash}.")]
    ForbiddenClassReplacement { class_hash: ClassHash },
    #[error(transparent)]
    FromStr(#[from] FromStrError),
    #[error("Invalid address domain: {address_domain}.")]
    InvalidAddressDomain { address_domain: Felt },
    #[error(transparent)]
    ConstructorEntryPointExecutionError(#[from] ConstructorEntryPointExecutionError),
    #[error(transparent)]
    EntryPointExecutionError(#[from] EntryPointExecutionError),
    #[error("{error}")]
    CallContractExecutionError {
        class_hash: ClassHash,
        storage_address: ContractAddress,
        selector: EntryPointSelector,
        error: Box<SyscallExecutionError>,
    },
    #[error("{error}")]
    LibraryCallExecutionError {
        class_hash: ClassHash,
        storage_address: ContractAddress,
        selector: EntryPointSelector,
        error: Box<SyscallExecutionError>,
    },
    #[error("Invalid syscall input: {input:?}; {info}")]
    InvalidSyscallInput { input: Felt, info: String },
    #[error("Invalid syscall selector: {0:?}.")]
    InvalidSyscallSelector(Felt),
    #[error("Unauthorized syscall {syscall_name} in execution mode {execution_mode}.")]
    InvalidSyscallInExecutionMode { syscall_name: String, execution_mode: ExecutionMode },
    #[error(transparent)]
    MathError(#[from] cairo_vm::types::errors::math_errors::MathError),
    #[error(transparent)]
    MemoryError(#[from] MemoryError),
    #[error(transparent)]
    SierraTypeError(#[from] SierraTypeError),
    #[error(transparent)]
    StarknetApiError(#[from] StarknetApiError),
    #[error(transparent)]
    StateError(#[from] StateError),
    #[error(transparent)]
    VirtualMachineError(#[from] VirtualMachineError),
    #[error("Syscall error.")]
    SyscallError { error_data: Vec<Felt> },
}

#[derive(Debug, Error)]
pub enum EmitEventError {
    #[error(
        "Exceeded the maximum keys length, keys length: {keys_length}, max keys length: \
         {max_keys_length}."
    )]
    ExceedsMaxKeysLength { keys_length: usize, max_keys_length: usize },
    #[error(
        "Exceeded the maximum data length, data length: {data_length}, max data length: \
         {max_data_length}."
    )]
    ExceedsMaxDataLength { data_length: usize, max_data_length: usize },
    #[error(
        "Exceeded the maximum number of events, number events: {n_emitted_events}, max number \
         events: {max_n_emitted_events}."
    )]
    ExceedsMaxNumberOfEmittedEvents { n_emitted_events: usize, max_n_emitted_events: usize },
}

// Needed for custom hint implementations (in our case, syscall hints) which must comply with the
// cairo-rs API.
impl From<SyscallExecutionError> for HintError {
    fn from(error: SyscallExecutionError) -> Self {
        HintError::Internal(VirtualMachineError::Other(error.into()))
    }
}

impl SyscallExecutionError {
    pub fn as_call_contract_execution_error(
        self,
        class_hash: ClassHash,
        storage_address: ContractAddress,
        selector: EntryPointSelector,
    ) -> Self {
        SyscallExecutionError::CallContractExecutionError {
            class_hash,
            storage_address,
            selector,
            error: Box::new(self),
        }
    }

    pub fn as_lib_call_execution_error(
        self,
        class_hash: ClassHash,
        storage_address: ContractAddress,
        selector: EntryPointSelector,
    ) -> Self {
        SyscallExecutionError::LibraryCallExecutionError {
            class_hash,
            storage_address,
            selector,
            error: Box::new(self),
        }
    }
}

/// Error codes returned by Cairo 1.0 code.

// "Out of gas";
pub const OUT_OF_GAS_ERROR: &str =
    "0x000000000000000000000000000000000000000000004f7574206f6620676173";
// "Block number out of range";
pub const BLOCK_NUMBER_OUT_OF_RANGE_ERROR: &str =
    "0x00000000000000426c6f636b206e756d626572206f7574206f662072616e6765";
// "ENTRYPOINT_FAILED";
pub const ENTRYPOINT_FAILED_ERROR: &str =
    "0x000000000000000000000000000000454e545259504f494e545f4641494c4544";
// "Invalid input length";
pub const INVALID_INPUT_LENGTH_ERROR: &str =
    "0x000000000000000000000000496e76616c696420696e707574206c656e677468";
// "Invalid argument";
pub const INVALID_ARGUMENT: &str =
    "0x00000000000000000000000000000000496e76616c696420617267756d656e74";

/// Executes Starknet syscalls (stateful protocol hints) during the execution of an entry point
/// call.
pub struct SyscallHintProcessor<'a> {
    // Input for execution.
    pub state: &'a mut dyn State,
    pub resources: &'a mut ExecutionResources,
    pub context: &'a mut EntryPointExecutionContext,
    pub call: CallEntryPoint,

    // Execution results.
    /// Inner calls invoked by the current execution.
    pub inner_calls: Vec<CallInfo>,
    pub events: Vec<OrderedEvent>,
    pub l2_to_l1_messages: Vec<OrderedL2ToL1Message>,
    pub syscall_counter: SyscallCounter,

    // Fields needed for execution and validation.
    pub read_only_segments: ReadOnlySegments,
    pub syscall_ptr: Relocatable,

    // Additional information gathered during execution.
    pub read_values: Vec<Felt>,
    pub accessed_keys: HashSet<StorageKey>,

    // The original storage value of the executed contract.
    // Should be moved back `context.revert_info` before executing an inner call.
    pub original_values: HashMap<StorageKey, Felt>,

    // Secp hint processors.
    pub secp256k1_hint_processor: SecpHintProcessor<ark_secp256k1::Config>,
    pub secp256r1_hint_processor: SecpHintProcessor<ark_secp256r1::Config>,

    pub sha256_segment_end_ptr: Option<Relocatable>,

    // Additional fields.
    hints: &'a HashMap<String, Hint>,
    // Transaction info. and signature segments; allocated on-demand.
    execution_info_ptr: Option<Relocatable>,
}

impl<'a> SyscallHintProcessor<'a> {
    pub fn new(
        state: &'a mut dyn State,
        resources: &'a mut ExecutionResources,
        context: &'a mut EntryPointExecutionContext,
        initial_syscall_ptr: Relocatable,
        call: CallEntryPoint,
        hints: &'a HashMap<String, Hint>,
        read_only_segments: ReadOnlySegments,
    ) -> Self {
        let original_values = std::mem::take(
            &mut context
                .revert_infos
                .0
                .last_mut()
                .expect("Missing contract revert info.")
                .original_values,
        );
        SyscallHintProcessor {
            state,
            resources,
            context,
            call,
            inner_calls: vec![],
            events: vec![],
            l2_to_l1_messages: vec![],
            syscall_counter: SyscallCounter::default(),
            read_only_segments,
            syscall_ptr: initial_syscall_ptr,
            read_values: vec![],
            accessed_keys: HashSet::new(),
            original_values,
            hints,
            execution_info_ptr: None,
            secp256k1_hint_processor: SecpHintProcessor::default(),
            secp256r1_hint_processor: SecpHintProcessor::default(),
            sha256_segment_end_ptr: None,
        }
    }

    pub fn storage_address(&self) -> ContractAddress {
        self.call.storage_address
    }

    pub fn caller_address(&self) -> ContractAddress {
        self.call.caller_address
    }

    pub fn entry_point_selector(&self) -> EntryPointSelector {
        self.call.entry_point_selector
    }

    pub fn execution_mode(&self) -> ExecutionMode {
        self.context.execution_mode
    }

    pub fn is_validate_mode(&self) -> bool {
        self.execution_mode() == ExecutionMode::Validate
    }

    /// Infers and executes the next syscall.
    /// Must comply with the API of a hint function, as defined by the `HintProcessor`.
    pub fn execute_next_syscall(
        &mut self,
        vm: &mut VirtualMachine,
        hint: &StarknetHint,
    ) -> HintExecutionResult {
        let StarknetHint::SystemCall { .. } = hint else {
            return Err(HintError::Internal(VirtualMachineError::Other(anyhow::anyhow!(
                "Test functions are unsupported on starknet."
            ))));
        };

        let selector = SyscallSelector::try_from(self.read_next_syscall_selector(vm)?)?;

        // Keccak resource usage depends on the input length, so we increment the syscall count
        // in the syscall execution callback.
        if selector != SyscallSelector::Keccak {
            self.increment_syscall_count(&selector);
        }

        match selector {
            SyscallSelector::CallContract => self.execute_syscall(
                vm,
                call_contract,
                self.context.gas_costs().call_contract_gas_cost,
            ),
            SyscallSelector::Deploy => {
                self.execute_syscall(vm, deploy, self.context.gas_costs().deploy_gas_cost)
            }
            SyscallSelector::EmitEvent => {
                self.execute_syscall(vm, emit_event, self.context.gas_costs().emit_event_gas_cost)
            }
            SyscallSelector::GetBlockHash => self.execute_syscall(
                vm,
                get_block_hash,
                self.context.gas_costs().get_block_hash_gas_cost,
            ),
            SyscallSelector::GetExecutionInfo => self.execute_syscall(
                vm,
                get_execution_info,
                self.context.gas_costs().get_execution_info_gas_cost,
            ),
            SyscallSelector::Keccak => {
                self.execute_syscall(vm, keccak, self.context.gas_costs().keccak_gas_cost)
            }
            SyscallSelector::Sha256ProcessBlock => self.execute_syscall(
                vm,
                sha_256_process_block,
                self.context.gas_costs().sha256_process_block_gas_cost,
            ),
            SyscallSelector::LibraryCall => self.execute_syscall(
                vm,
                library_call,
                self.context.gas_costs().library_call_gas_cost,
            ),
            SyscallSelector::ReplaceClass => self.execute_syscall(
                vm,
                replace_class,
                self.context.gas_costs().replace_class_gas_cost,
            ),
            SyscallSelector::Secp256k1Add => self.execute_syscall(
                vm,
                secp256k1_add,
                self.context.gas_costs().secp256k1_add_gas_cost,
            ),
            SyscallSelector::Secp256k1GetPointFromX => self.execute_syscall(
                vm,
                secp256k1_get_point_from_x,
                self.context.gas_costs().secp256k1_get_point_from_x_gas_cost,
            ),
            SyscallSelector::Secp256k1GetXy => self.execute_syscall(
                vm,
                secp256k1_get_xy,
                self.context.gas_costs().secp256k1_get_xy_gas_cost,
            ),
            SyscallSelector::Secp256k1Mul => self.execute_syscall(
                vm,
                secp256k1_mul,
                self.context.gas_costs().secp256k1_mul_gas_cost,
            ),
            SyscallSelector::Secp256k1New => self.execute_syscall(
                vm,
                secp256k1_new,
                self.context.gas_costs().secp256k1_new_gas_cost,
            ),
            SyscallSelector::Secp256r1Add => self.execute_syscall(
                vm,
                secp256r1_add,
                self.context.gas_costs().secp256r1_add_gas_cost,
            ),
            SyscallSelector::Secp256r1GetPointFromX => self.execute_syscall(
                vm,
                secp256r1_get_point_from_x,
                self.context.gas_costs().secp256r1_get_point_from_x_gas_cost,
            ),
            SyscallSelector::Secp256r1GetXy => self.execute_syscall(
                vm,
                secp256r1_get_xy,
                self.context.gas_costs().secp256r1_get_xy_gas_cost,
            ),
            SyscallSelector::Secp256r1Mul => self.execute_syscall(
                vm,
                secp256r1_mul,
                self.context.gas_costs().secp256r1_mul_gas_cost,
            ),
            SyscallSelector::Secp256r1New => self.execute_syscall(
                vm,
                secp256r1_new,
                self.context.gas_costs().secp256r1_new_gas_cost,
            ),
            SyscallSelector::SendMessageToL1 => self.execute_syscall(
                vm,
                send_message_to_l1,
                self.context.gas_costs().send_message_to_l1_gas_cost,
            ),
            SyscallSelector::StorageRead => self.execute_syscall(
                vm,
                storage_read,
                self.context.gas_costs().storage_read_gas_cost,
            ),
            SyscallSelector::StorageWrite => self.execute_syscall(
                vm,
                storage_write,
                self.context.gas_costs().storage_write_gas_cost,
            ),
            _ => Err(HintError::UnknownHint(
                format!("Unsupported syscall selector {selector:?}.").into(),
            )),
        }
    }

    pub fn get_or_allocate_execution_info_segment(
        &mut self,
        vm: &mut VirtualMachine,
    ) -> SyscallResult<Relocatable> {
        match self.execution_info_ptr {
            Some(execution_info_ptr) => Ok(execution_info_ptr),
            None => {
                let execution_info_ptr = self.allocate_execution_info_segment(vm)?;
                self.execution_info_ptr = Some(execution_info_ptr);
                Ok(execution_info_ptr)
            }
        }
    }

    fn allocate_tx_resource_bounds_segment(
        &mut self,
        vm: &mut VirtualMachine,
        tx_info: &CurrentTransactionInfo,
    ) -> SyscallResult<(Relocatable, Relocatable)> {
        let l1_gas_as_felt =
            Felt::from_hex(Resource::L1Gas.to_hex()).map_err(SyscallExecutionError::from)?;
        let l2_gas_as_felt =
            Felt::from_hex(Resource::L2Gas.to_hex()).map_err(SyscallExecutionError::from)?;
        let l1_data_gas_as_felt =
            Felt::from_hex(Resource::L1DataGas.to_hex()).map_err(SyscallExecutionError::from)?;

        let l1_gas_bounds = tx_info.resource_bounds.get_l1_bounds();
        let l2_gas_bounds = tx_info.resource_bounds.get_l2_bounds();
        let mut flat_resource_bounds = vec![
            l1_gas_as_felt,
            Felt::from(l1_gas_bounds.max_amount),
            Felt::from(l1_gas_bounds.max_price_per_unit),
            l2_gas_as_felt,
            Felt::from(l2_gas_bounds.max_amount),
            Felt::from(l2_gas_bounds.max_price_per_unit),
        ];
        if let ValidResourceBounds::AllResources(AllResourceBounds { l1_data_gas, .. }) =
            tx_info.resource_bounds
        {
            flat_resource_bounds.extend(vec![
                l1_data_gas_as_felt,
                Felt::from(l1_data_gas.max_amount),
                Felt::from(l1_data_gas.max_price_per_unit),
            ])
        }

        self.allocate_data_segment(vm, &flat_resource_bounds)
    }

    fn execute_syscall<Request, Response, ExecuteCallback>(
        &mut self,
        vm: &mut VirtualMachine,
        execute_callback: ExecuteCallback,
        syscall_gas_cost: u64,
    ) -> HintExecutionResult
    where
        Request: SyscallRequest + std::fmt::Debug,
        Response: SyscallResponse + std::fmt::Debug,
        ExecuteCallback: FnOnce(
            Request,
            &mut VirtualMachine,
            &mut SyscallHintProcessor<'_>,
            &mut u64, // Remaining gas.
        ) -> SyscallResult<Response>,
    {
        // Refund `SYSCALL_BASE_GAS_COST` as it was pre-charged.
        let required_gas = syscall_gas_cost - self.context.gas_costs().syscall_base_gas_cost;

        let SyscallRequestWrapper { gas_counter, request } =
            SyscallRequestWrapper::<Request>::read(vm, &mut self.syscall_ptr)?;

        if gas_counter < required_gas {
            //  Out of gas failure.
            let out_of_gas_error =
                Felt::from_hex(OUT_OF_GAS_ERROR).map_err(SyscallExecutionError::from)?;
            let response: SyscallResponseWrapper<Response> =
                SyscallResponseWrapper::Failure { gas_counter, error_data: vec![out_of_gas_error] };
            response.write(vm, &mut self.syscall_ptr)?;

            return Ok(());
        }

        // Execute.
        let mut remaining_gas = gas_counter - required_gas;
        let original_response = execute_callback(request, vm, self, &mut remaining_gas);
        let response = match original_response {
            Ok(response) => {
                SyscallResponseWrapper::Success { gas_counter: remaining_gas, response }
            }
            Err(SyscallExecutionError::SyscallError { error_data: data }) => {
                SyscallResponseWrapper::Failure { gas_counter: remaining_gas, error_data: data }
            }
            Err(error) => return Err(error.into()),
        };

        response.write(vm, &mut self.syscall_ptr)?;

        Ok(())
    }

    fn read_next_syscall_selector(&mut self, vm: &mut VirtualMachine) -> SyscallResult<Felt> {
        let selector = felt_from_ptr(vm, &mut self.syscall_ptr)?;

        Ok(selector)
    }

    pub fn increment_syscall_count_by(&mut self, selector: &SyscallSelector, n: usize) {
        let syscall_count = self.syscall_counter.entry(*selector).or_default();
        *syscall_count += n;
    }

    fn increment_syscall_count(&mut self, selector: &SyscallSelector) {
        self.increment_syscall_count_by(selector, 1);
    }

    fn allocate_execution_info_segment(
        &mut self,
        vm: &mut VirtualMachine,
    ) -> SyscallResult<Relocatable> {
        let block_info_ptr = self.allocate_block_info_segment(vm)?;
        let tx_info_ptr = self.allocate_tx_info_segment(vm)?;

        let additional_info: Vec<MaybeRelocatable> = vec![
            block_info_ptr.into(),
            tx_info_ptr.into(),
            self.caller_address().0.key().into(),
            self.storage_address().0.key().into(),
            self.entry_point_selector().0.into(),
        ];
        let execution_info_segment_start_ptr =
            self.read_only_segments.allocate(vm, &additional_info)?;

        Ok(execution_info_segment_start_ptr)
    }

    fn allocate_block_info_segment(
        &mut self,
        vm: &mut VirtualMachine,
    ) -> SyscallResult<Relocatable> {
        let block_info = &self.context.tx_context.block_context.block_info;
        let block_timestamp = block_info.block_timestamp.0;
        let block_number = block_info.block_number.0;
        let versioned_constants = self.context.versioned_constants();
        let block_data: Vec<Felt> = if self.is_validate_mode() {
            // Round down to the nearest multiple of validate_block_number_rounding.
            let validate_block_number_rounding =
                versioned_constants.get_validate_block_number_rounding();
            let rounded_block_number =
                (block_number / validate_block_number_rounding) * validate_block_number_rounding;
            // Round down to the nearest multiple of validate_timestamp_rounding.
            let validate_timestamp_rounding = versioned_constants.get_validate_timestamp_rounding();
            let rounded_timestamp =
                (block_timestamp / validate_timestamp_rounding) * validate_timestamp_rounding;

            vec![Felt::from(rounded_block_number), Felt::from(rounded_timestamp), Felt::ZERO]
        } else {
            vec![
                Felt::from(block_number),
                Felt::from(block_timestamp),
                *block_info.sequencer_address.0.key(),
            ]
        };
        let (block_info_segment_start_ptr, _) = self.allocate_data_segment(vm, &block_data)?;

        Ok(block_info_segment_start_ptr)
    }

    fn allocate_data_segment(
        &mut self,
        vm: &mut VirtualMachine,
        data: &[Felt],
    ) -> SyscallResult<(Relocatable, Relocatable)> {
        let data: Vec<MaybeRelocatable> = data.iter().map(|&x| MaybeRelocatable::from(x)).collect();
        let data_segment_start_ptr = self.read_only_segments.allocate(vm, &data)?;
        let data_segment_end_ptr = (data_segment_start_ptr + data.len())?;
        Ok((data_segment_start_ptr, data_segment_end_ptr))
    }

    fn allocate_tx_info_segment(&mut self, vm: &mut VirtualMachine) -> SyscallResult<Relocatable> {
        let tx_info = &self.context.tx_context.clone().tx_info;
        let (tx_signature_start_ptr, tx_signature_end_ptr) =
            &self.allocate_data_segment(vm, &tx_info.signature().0)?;

        let mut tx_data: Vec<MaybeRelocatable> = vec![
            tx_info.signed_version().0.into(),
            tx_info.sender_address().0.key().into(),
            max_fee_for_execution_info(tx_info).into(),
            tx_signature_start_ptr.into(),
            tx_signature_end_ptr.into(),
            (tx_info).transaction_hash().0.into(),
            Felt::from_hex(
                self.context.tx_context.block_context.chain_info.chain_id.as_hex().as_str(),
            )?
            .into(),
            (tx_info).nonce().0.into(),
        ];

        match tx_info {
            TransactionInfo::Current(context) => {
                let (tx_resource_bounds_start_ptr, tx_resource_bounds_end_ptr) =
                    &self.allocate_tx_resource_bounds_segment(vm, context)?;

                let (tx_paymaster_data_start_ptr, tx_paymaster_data_end_ptr) =
                    &self.allocate_data_segment(vm, &context.paymaster_data.0)?;

                let (tx_account_deployment_data_start_ptr, tx_account_deployment_data_end_ptr) =
                    &self.allocate_data_segment(vm, &context.account_deployment_data.0)?;

                tx_data.extend_from_slice(&[
                    tx_resource_bounds_start_ptr.into(),
                    tx_resource_bounds_end_ptr.into(),
                    Felt::from(context.tip.0).into(),
                    tx_paymaster_data_start_ptr.into(),
                    tx_paymaster_data_end_ptr.into(),
                    Felt::from(context.nonce_data_availability_mode).into(),
                    Felt::from(context.fee_data_availability_mode).into(),
                    tx_account_deployment_data_start_ptr.into(),
                    tx_account_deployment_data_end_ptr.into(),
                ]);
            }
            TransactionInfo::Deprecated(_) => {
                let zero_felt: MaybeRelocatable = Felt::ZERO.into();
                tx_data.extend_from_slice(&[
                    zero_felt.clone(), // Empty segment of resource bounds (start ptr).
                    zero_felt.clone(), // Empty segment of resource bounds (end ptr).
                    zero_felt.clone(), // Tip.
                    zero_felt.clone(), // Empty segment of paymaster data (start ptr).
                    zero_felt.clone(), // Empty segment of paymaster data (end ptr).
                    zero_felt.clone(), // Nonce DA mode.
                    zero_felt.clone(), // Fee DA mode.
                    zero_felt.clone(), // Empty segment of account deployment data (start ptr).
                    zero_felt,         // Empty segment of account deployment data (end ptr).
                ]);
            }
        };

        let tx_info_start_ptr = self.read_only_segments.allocate(vm, &tx_data)?;
        Ok(tx_info_start_ptr)
    }

    pub fn get_contract_storage_at(
        &mut self,
        key: StorageKey,
    ) -> SyscallResult<StorageReadResponse> {
        self.accessed_keys.insert(key);
        let value = self.state.get_storage_at(self.storage_address(), key)?;
        self.read_values.push(value);

        Ok(StorageReadResponse { value })
    }

    pub fn set_contract_storage_at(
        &mut self,
        key: StorageKey,
        value: Felt,
    ) -> SyscallResult<StorageWriteResponse> {
        let contract_address = self.storage_address();

        match self.original_values.entry(key) {
            hash_map::Entry::Vacant(entry) => {
                entry.insert(self.state.get_storage_at(contract_address, key)?);
            }
            hash_map::Entry::Occupied(_) => {}
        }

        self.accessed_keys.insert(key);
        self.state.set_storage_at(contract_address, key, value)?;

        Ok(StorageWriteResponse {})
    }
<<<<<<< HEAD

    pub fn finalize(&mut self) {
        self.context
            .revert_infos
            .0
            .last_mut()
            .expect("Missing contract revert info.")
            .original_values = std::mem::take(&mut self.original_values);
    }
}
=======
>>>>>>> 136224af

    pub fn finalize(&mut self) {
        self.context
            .revert_infos
            .0
            .last_mut()
            .expect("Missing contract revert info.")
            .original_values = std::mem::take(&mut self.original_values);
    }
}

impl ResourceTracker for SyscallHintProcessor<'_> {
    fn consumed(&self) -> bool {
        self.context.vm_run_resources.consumed()
    }

    fn consume_step(&mut self) {
        self.context.vm_run_resources.consume_step()
    }

    fn get_n_steps(&self) -> Option<usize> {
        self.context.vm_run_resources.get_n_steps()
    }

    fn run_resources(&self) -> &RunResources {
        self.context.vm_run_resources.run_resources()
    }
}

impl HintProcessorLogic for SyscallHintProcessor<'_> {
    fn execute_hint(
        &mut self,
        vm: &mut VirtualMachine,
        exec_scopes: &mut ExecutionScopes,
        hint_data: &Box<dyn Any>,
        _constants: &HashMap<String, Felt>,
    ) -> HintExecutionResult {
        let hint = hint_data.downcast_ref::<Hint>().ok_or(HintError::WrongHintData)?;
        match hint {
            Hint::Core(hint) => execute_core_hint_base(vm, exec_scopes, hint),
            Hint::Starknet(hint) => self.execute_next_syscall(vm, hint),
        }
    }

    /// Trait function to store hint in the hint processor by string.
    fn compile_hint(
        &self,
        hint_code: &str,
        _ap_tracking_data: &ApTracking,
        _reference_ids: &HashMap<String, usize>,
        _references: &[HintReference],
    ) -> Result<Box<dyn Any>, VirtualMachineError> {
        Ok(Box::new(self.hints[hint_code].clone()))
    }
}

pub fn felt_to_bool(felt: Felt, error_info: &str) -> SyscallResult<bool> {
    if felt == Felt::from(0_u8) {
        Ok(false)
    } else if felt == Felt::from(1_u8) {
        Ok(true)
    } else {
        Err(SyscallExecutionError::InvalidSyscallInput { input: felt, info: error_info.into() })
    }
}

pub fn read_calldata(vm: &VirtualMachine, ptr: &mut Relocatable) -> SyscallResult<Calldata> {
    Ok(Calldata(read_felt_array::<SyscallExecutionError>(vm, ptr)?.into()))
}

pub fn read_call_params(
    vm: &VirtualMachine,
    ptr: &mut Relocatable,
) -> SyscallResult<(EntryPointSelector, Calldata)> {
    let function_selector = EntryPointSelector(felt_from_ptr(vm, ptr)?);
    let calldata = read_calldata(vm, ptr)?;

    Ok((function_selector, calldata))
}

pub fn execute_inner_call(
    call: CallEntryPoint,
    vm: &mut VirtualMachine,
    syscall_handler: &mut SyscallHintProcessor<'_>,
    remaining_gas: &mut u64,
) -> SyscallResult<ReadOnlySegment> {
    let revert_idx = syscall_handler.context.revert_infos.0.len();

    let call_info =
        call.execute(syscall_handler.state, syscall_handler.resources, syscall_handler.context)?;

    let mut raw_retdata = call_info.execution.retdata.0.clone();
    update_remaining_gas(remaining_gas, &call_info);

    let failed = call_info.execution.failed;
    syscall_handler.inner_calls.push(call_info);
    if failed {
        syscall_handler.context.revert(revert_idx, syscall_handler.state)?;

        // Delete events and l2_to_l1_messages from the reverted call.
        let reverted_call = &mut syscall_handler.inner_calls.last_mut().unwrap();
        let mut stack: Vec<&mut CallInfo> = vec![reverted_call];
        while let Some(call_info) = stack.pop() {
            call_info.execution.events.clear();
            call_info.execution.l2_to_l1_messages.clear();
            // Add inner calls that did not fail to the stack.
            // The events and l2_to_l1_messages of the failed calls were already cleared.
            stack.extend(
                call_info.inner_calls.iter_mut().filter(|call_info| !call_info.execution.failed),
            );
        }

        raw_retdata
            .push(Felt::from_hex(ENTRYPOINT_FAILED_ERROR).map_err(SyscallExecutionError::from)?);
        return Err(SyscallExecutionError::SyscallError { error_data: raw_retdata });
    }

    create_retdata_segment(vm, syscall_handler, &raw_retdata)
}

pub fn create_retdata_segment(
    vm: &mut VirtualMachine,
    syscall_handler: &mut SyscallHintProcessor<'_>,
    raw_retdata: &[Felt],
) -> SyscallResult<ReadOnlySegment> {
    let (retdata_segment_start_ptr, _) = syscall_handler.allocate_data_segment(vm, raw_retdata)?;

    Ok(ReadOnlySegment { start_ptr: retdata_segment_start_ptr, length: raw_retdata.len() })
}

pub fn execute_library_call(
    syscall_handler: &mut SyscallHintProcessor<'_>,
    vm: &mut VirtualMachine,
    class_hash: ClassHash,
    call_to_external: bool,
    entry_point_selector: EntryPointSelector,
    calldata: Calldata,
    remaining_gas: &mut u64,
) -> SyscallResult<ReadOnlySegment> {
    let entry_point_type =
        if call_to_external { EntryPointType::External } else { EntryPointType::L1Handler };
    let entry_point = CallEntryPoint {
        class_hash: Some(class_hash),
        code_address: None,
        entry_point_type,
        entry_point_selector,
        calldata,
        // The call context remains the same in a library call.
        storage_address: syscall_handler.storage_address(),
        caller_address: syscall_handler.caller_address(),
        call_type: CallType::Delegate,
        initial_gas: *remaining_gas,
    };

    execute_inner_call(entry_point, vm, syscall_handler, remaining_gas).map_err(|error| match error
    {
        SyscallExecutionError::SyscallError { .. } => error,
        _ => error.as_lib_call_execution_error(
            class_hash,
            syscall_handler.storage_address(),
            entry_point_selector,
        ),
    })
}

pub fn read_felt_array<TErr>(vm: &VirtualMachine, ptr: &mut Relocatable) -> Result<Vec<Felt>, TErr>
where
    TErr: From<StarknetApiError> + From<VirtualMachineError> + From<MemoryError> + From<MathError>,
{
    let array_data_start_ptr = vm.get_relocatable(*ptr)?;
    *ptr = (*ptr + 1)?;
    let array_data_end_ptr = vm.get_relocatable(*ptr)?;
    *ptr = (*ptr + 1)?;
    let array_size = (array_data_end_ptr - array_data_start_ptr)?;

    Ok(felt_range_from_ptr(vm, array_data_start_ptr, array_size)?)
}

pub fn write_segment(
    vm: &mut VirtualMachine,
    ptr: &mut Relocatable,
    segment: ReadOnlySegment,
) -> SyscallResult<()> {
    write_maybe_relocatable(vm, ptr, segment.start_ptr)?;
    let segment_end_ptr = (segment.start_ptr + segment.length)?;
    write_maybe_relocatable(vm, ptr, segment_end_ptr)?;

    Ok(())
}<|MERGE_RESOLUTION|>--- conflicted
+++ resolved
@@ -705,19 +705,6 @@
 
         Ok(StorageWriteResponse {})
     }
-<<<<<<< HEAD
-
-    pub fn finalize(&mut self) {
-        self.context
-            .revert_infos
-            .0
-            .last_mut()
-            .expect("Missing contract revert info.")
-            .original_values = std::mem::take(&mut self.original_values);
-    }
-}
-=======
->>>>>>> 136224af
 
     pub fn finalize(&mut self) {
         self.context
