--- conflicted
+++ resolved
@@ -76,10 +76,7 @@
     StorageReadResponse,
     StorageWriteRequest,
     StorageWriteResponse,
-<<<<<<< HEAD
-=======
     SyscallBaseResult,
->>>>>>> 6ed32b59
     SyscallExecutorBaseError,
     SyscallRequest,
     SyscallSelector,
