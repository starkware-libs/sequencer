--- conflicted
+++ resolved
@@ -140,7 +140,6 @@
         }
         #[cfg(feature = "cairo_native")]
         RunnableCompiledClass::V1Native(compiled_class) => {
-<<<<<<< HEAD
             // if context.tracked_resource_stack.last() == Some(&TrackedResource::CairoSteps) {
             //     // We cannot run native with cairo steps as the tracked resources (it's a vm
             //     // resouorce).
@@ -164,8 +163,12 @@
                 state,
                 context,
             )
-            // }
-=======
+        }
+        RunnableCompiledClass::V1(compiled_class) => {
+            entry_point_execution::execute_entry_point_call(call, compiled_class, state, context)
+        }
+        #[cfg(feature = "cairo_native")]
+        RunnableCompiledClass::V1Native(compiled_class) => {
             if context.tracked_resource_stack.last() == Some(&TrackedResource::CairoSteps) {
                 // We cannot run native with cairo steps as the tracked resources (it's a vm
                 // resouorce).
@@ -190,7 +193,6 @@
                     context,
                 )
             }
->>>>>>> bdd2b780
         }
     }
 }
