--- conflicted
+++ resolved
@@ -57,12 +57,8 @@
 
 pub type ContractClassResult<T> = Result<T, ContractClassError>;
 
-<<<<<<< HEAD
+/// Represents a runnable Starknet contract class (meaning, the program is runnable by the VM).
 #[derive(Clone, Debug, PartialEq, derive_more::From)]
-=======
-/// Represents a runnable Starknet contract class (meaning, the program is runnable by the VM).
-#[derive(Clone, Debug, Eq, PartialEq, derive_more::From)]
->>>>>>> 7e767652
 pub enum ContractClass {
     V0(ContractClassV0),
     V1(ContractClassV1),
