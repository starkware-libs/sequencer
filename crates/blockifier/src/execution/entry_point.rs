use std::cell::RefCell;
use std::cmp::min;
use std::collections::HashMap;
use std::sync::Arc;

use cairo_vm::vm::runners::cairo_runner::{ExecutionResources, ResourceTracker, RunResources};
use num_traits::{Inv, Zero};
use serde::Serialize;
use starknet_api::contract_class::EntryPointType;
use starknet_api::core::{ClassHash, ContractAddress, EntryPointSelector};
<<<<<<< HEAD
use starknet_api::deprecated_contract_class::EntryPointType;
use starknet_api::state::StorageKey;
use starknet_api::transaction::{Calldata, TransactionVersion};
=======
use starknet_api::state::StorageKey;
use starknet_api::transaction::{
    AllResourceBounds,
    Calldata,
    ResourceBounds,
    TransactionVersion,
    ValidResourceBounds,
};
>>>>>>> 136224af
use starknet_types_core::felt::Felt;

use crate::abi::abi_utils::selector_from_name;
use crate::abi::constants;
use crate::abi::constants::CONSTRUCTOR_ENTRY_POINT_NAME;
use crate::context::{BlockContext, TransactionContext};
use crate::execution::call_info::CallInfo;
use crate::execution::common_hints::ExecutionMode;
use crate::execution::contract_class::TrackedResource;
use crate::execution::errors::{
    ConstructorEntryPointExecutionError,
    EntryPointExecutionError,
    PreExecutionError,
};
use crate::execution::execution_utils::execute_entry_point_call_wrapper;
use crate::state::state_api::{State, StateResult};
use crate::transaction::objects::{HasRelatedFeeType, TransactionInfo};
use crate::transaction::transaction_types::TransactionType;
use crate::utils::usize_from_u64;
use crate::versioned_constants::{GasCosts, VersionedConstants};

#[cfg(test)]
#[path = "entry_point_test.rs"]
pub mod test;

pub const FAULTY_CLASS_HASH: &str =
    "0x1A7820094FEAF82D53F53F214B81292D717E7BB9A92BB2488092CD306F3993F";

pub type EntryPointExecutionResult<T> = Result<T, EntryPointExecutionError>;
pub type ConstructorEntryPointExecutionResult<T> = Result<T, ConstructorEntryPointExecutionError>;

/// Holds the the information required to revert the execution of an entry point.
#[derive(Debug)]
pub struct EntryPointRevertInfo {
    // The contract address that the revert info applies to.
    pub contract_address: ContractAddress,
    /// The original class hash of the contract that was called.
    pub original_class_hash: ClassHash,
    /// The original storage values.
    pub original_values: HashMap<StorageKey, Felt>,
    // The number of emitted events before the call.
    n_emitted_events: usize,
    // The number of sent messages to L1 before the call.
    n_sent_messages_to_l1: usize,
}
impl EntryPointRevertInfo {
    pub fn new(
        contract_address: ContractAddress,
        original_class_hash: ClassHash,
        n_emitted_events: usize,
        n_sent_messages_to_l1: usize,
    ) -> Self {
        Self {
            contract_address,
            original_class_hash,
            original_values: HashMap::new(),
            n_emitted_events,
            n_sent_messages_to_l1,
        }
    }
}

/// The ExecutionRevertInfo stores a vector of entry point revert infos.
/// We don't merge infos related same contract as doing it on every nesting level would
/// result in O(N^2) complexity.
#[derive(Default, Debug)]
pub struct ExecutionRevertInfo(pub Vec<EntryPointRevertInfo>);

/// Represents a the type of the call (used for debugging).
#[cfg_attr(feature = "transaction_serde", derive(serde::Deserialize))]
#[derive(Clone, Copy, Debug, Default, Eq, Hash, PartialEq, Serialize)]
pub enum CallType {
    #[default]
    Call = 0,
    Delegate = 1,
}
/// Represents a call to an entry point of a Starknet contract.
#[cfg_attr(feature = "transaction_serde", derive(serde::Deserialize))]
#[derive(Clone, Debug, Default, Eq, PartialEq, Serialize)]
pub struct CallEntryPoint {
    // The class hash is not given if it can be deduced from the storage address.
    pub class_hash: Option<ClassHash>,
    // Optional, since there is no address to the code implementation in a library call.
    // and for outermost calls (triggered by the transaction itself).
    // TODO: BACKWARD-COMPATIBILITY.
    pub code_address: Option<ContractAddress>,
    pub entry_point_type: EntryPointType,
    pub entry_point_selector: EntryPointSelector,
    pub calldata: Calldata,
    pub storage_address: ContractAddress,
    pub caller_address: ContractAddress,
    pub call_type: CallType,
    // We can assume that the initial gas is less than 2^64.
    pub initial_gas: u64,
}

impl CallEntryPoint {
    pub fn execute(
        mut self,
        state: &mut dyn State,
        resources: &mut ExecutionResources,
        context: &mut EntryPointExecutionContext,
    ) -> EntryPointExecutionResult<CallInfo> {
        let tx_context = &context.tx_context;
        let mut decrement_when_dropped = RecursionDepthGuard::new(
            context.current_recursion_depth.clone(),
            context.versioned_constants().max_recursion_depth,
        );
        decrement_when_dropped.try_increment_and_check_depth()?;

        // Validate contract is deployed.
        let storage_class_hash = state.get_class_hash_at(self.storage_address)?;
        if storage_class_hash == ClassHash::default() {
            return Err(PreExecutionError::UninitializedStorageAddress(self.storage_address).into());
        }

        let class_hash = match self.class_hash {
            Some(class_hash) => class_hash,
            None => storage_class_hash, // If not given, take the storage contract class hash.
        };
        // Hack to prevent version 0 attack on argent accounts.
        if tx_context.tx_info.version() == TransactionVersion::ZERO
            && class_hash
                == ClassHash(
                    Felt::from_hex(FAULTY_CLASS_HASH).expect("A class hash must be a felt."),
                )
        {
            return Err(PreExecutionError::FraudAttempt.into());
        }
        // Add class hash to the call, that will appear in the output (call info).
        self.class_hash = Some(class_hash);
        let contract_class = state.get_compiled_contract_class(class_hash)?;

        context.revert_infos.0.push(EntryPointRevertInfo::new(
            self.storage_address,
            storage_class_hash,
            context.n_emitted_events,
            context.n_sent_messages_to_l1,
        ));

        execute_entry_point_call_wrapper(self, contract_class, state, resources, context)
    }

    /// Similar to `execute`, but returns an error if the outer call is reverted.
    pub fn non_reverting_execute(
        self,
        state: &mut dyn State,
        resources: &mut ExecutionResources,
        context: &mut EntryPointExecutionContext,
    ) -> EntryPointExecutionResult<CallInfo> {
        let execution_result = self.execute(state, resources, context);
        if let Ok(call_info) = &execution_result {
            // If the execution of the outer call failed, revert the transction.
            if call_info.execution.failed {
                let retdata = &call_info.execution.retdata.0;

                return Err(EntryPointExecutionError::ExecutionFailed {
                    error_data: retdata.clone(),
                });
            }
        }

        execution_result
<<<<<<< HEAD
=======
    }
    pub fn verify_constructor(&self) -> Result<(), PreExecutionError> {
        if self.entry_point_type == EntryPointType::Constructor
            && self.entry_point_selector != selector_from_name(CONSTRUCTOR_ENTRY_POINT_NAME)
        {
            Err(PreExecutionError::InvalidConstructorEntryPointName)
        } else {
            Ok(())
        }
>>>>>>> 136224af
    }
}

pub struct ConstructorContext {
    pub class_hash: ClassHash,
    // Only relevant in deploy syscall.
    pub code_address: Option<ContractAddress>,
    pub storage_address: ContractAddress,
    pub caller_address: ContractAddress,
}

#[derive(Debug)]
pub struct EntryPointExecutionContext {
    // We use `Arc` to avoid the clone of this potentially large object, as inner calls
    // are created during execution.
    pub tx_context: Arc<TransactionContext>,
    // VM execution limits.
    pub vm_run_resources: RunResources,
    /// Used for tracking events order during the current execution.
    pub n_emitted_events: usize,
    /// Used for tracking L2-to-L1 messages order during the current execution.
    pub n_sent_messages_to_l1: usize,
    // Managed by dedicated guard object.
    current_recursion_depth: Arc<RefCell<usize>>,

    // The execution mode affects the behavior of the hint processor.
    pub execution_mode: ExecutionMode,
    // The call stack of tracked resources from the first entry point to the current.
    pub tracked_resource_stack: Vec<TrackedResource>,

    // Information for reverting the state (inludes the revert info of the callers).
    pub revert_infos: ExecutionRevertInfo,
}

impl EntryPointExecutionContext {
    pub fn new(
        tx_context: Arc<TransactionContext>,
        mode: ExecutionMode,
        limit_steps_by_resources: bool,
    ) -> Self {
        let max_steps = Self::max_steps(&tx_context, &mode, limit_steps_by_resources);
        Self {
            vm_run_resources: RunResources::new(max_steps),
            n_emitted_events: 0,
            n_sent_messages_to_l1: 0,
            tx_context: tx_context.clone(),
            current_recursion_depth: Default::default(),
            execution_mode: mode,
            tracked_resource_stack: vec![],
            revert_infos: ExecutionRevertInfo(vec![]),
        }
    }

    pub fn new_validate(
        tx_context: Arc<TransactionContext>,
        limit_steps_by_resources: bool,
    ) -> Self {
        Self::new(tx_context, ExecutionMode::Validate, limit_steps_by_resources)
    }

    pub fn new_invoke(tx_context: Arc<TransactionContext>, limit_steps_by_resources: bool) -> Self {
        Self::new(tx_context, ExecutionMode::Execute, limit_steps_by_resources)
    }

    /// Returns the maximum number of cairo steps allowed, given the max fee, gas price and the
    /// execution mode.
    /// If fee is disabled, returns the global maximum.
    /// The bound computation is saturating (no panic on overflow).
    fn max_steps(
        tx_context: &TransactionContext,
        mode: &ExecutionMode,
        limit_steps_by_resources: bool,
    ) -> usize {
        let TransactionContext { block_context, tx_info } = tx_context;
        let BlockContext { block_info, versioned_constants, .. } = block_context;
        let block_upper_bound = match mode {
            ExecutionMode::Validate => versioned_constants.validate_max_n_steps,
            ExecutionMode::Execute => versioned_constants.invoke_tx_max_n_steps,
        }
        .try_into()
        .unwrap_or_else(|error| {
            log::warn!("Failed to convert global step limit to to usize: {error}.");
            usize::MAX
        });

        if !limit_steps_by_resources || !tx_info.enforce_fee() {
            return block_upper_bound;
        }

        // Deprecated transactions derive the step limit from the `max_fee`, by computing the L1 gas
        // limit induced by the max fee and translating into cairo steps.
        // New transactions with only L1 bounds use the L1 resource bounds directly.
        // New transactions with L2 bounds use the L2 bounds directly.
        let l1_gas_per_step = versioned_constants.vm_resource_fee_cost().n_steps;
        let l2_gas_per_step = versioned_constants.os_constants.gas_costs.step_gas_cost;

        let tx_upper_bound_u64 = match tx_info {
            // Fee is a larger uint type than GasAmount, so we need to saturate the division.
            // This is just a computation of an upper bound, so it's safe to saturate.
            TransactionInfo::Deprecated(context) => {
                if l1_gas_per_step.is_zero() {
                    u64::MAX
                } else {
                    let induced_l1_gas_limit = context.max_fee.saturating_div(
                        block_info.gas_prices.get_l1_gas_price_by_fee_type(&tx_info.fee_type()),
                    );
                    (l1_gas_per_step.inv() * induced_l1_gas_limit.0).to_integer()
                }
            }
            TransactionInfo::Current(context) => match context.resource_bounds {
                ValidResourceBounds::L1Gas(ResourceBounds { max_amount, .. }) => {
                    if l1_gas_per_step.is_zero() {
                        u64::MAX
                    } else {
                        (l1_gas_per_step.inv() * max_amount.0).to_integer()
                    }
                }
                ValidResourceBounds::AllResources(AllResourceBounds {
                    l2_gas: ResourceBounds { max_amount, .. },
                    ..
                }) => {
                    if l2_gas_per_step.is_zero() {
                        u64::MAX
                    } else {
                        max_amount.0.saturating_div(l2_gas_per_step)
                    }
                }
            },
        };

        // Use saturating upper bound to avoid overflow. This is safe because the upper bound is
        // bounded above by the block's limit, which is a usize.
        let tx_upper_bound = usize_from_u64(tx_upper_bound_u64).unwrap_or_else(|_| {
            log::warn!("Failed to convert u64 to usize: {tx_upper_bound_u64}.");
            usize::MAX
        });
        min(tx_upper_bound, block_upper_bound)
    }

    /// Returns the available steps in run resources.
    pub fn n_remaining_steps(&self) -> usize {
        self.vm_run_resources.get_n_steps().expect("The number of steps must be initialized.")
    }

    /// Subtracts the given number of steps from the currently available run resources.
    /// Used for limiting the number of steps available during the execution stage, to leave enough
    /// steps available for the fee transfer stage.
    /// Returns the remaining number of steps.
    pub fn subtract_steps(&mut self, steps_to_subtract: usize) -> usize {
        // If remaining steps is less than the number of steps to subtract, attempting to subtrace
        // would cause underflow error.
        // Logically, we update remaining steps to `max(0, remaining_steps - steps_to_subtract)`.
        let remaining_steps = self.n_remaining_steps();
        let new_remaining_steps = if remaining_steps < steps_to_subtract {
            0
        } else {
            remaining_steps - steps_to_subtract
        };
        self.vm_run_resources = RunResources::new(new_remaining_steps);
        self.n_remaining_steps()
    }

    /// From the total amount of steps available for execution, deduct the steps consumed during
    /// validation and the overhead steps required for fee transfer.
    /// Returns the remaining steps (after the subtraction).
    pub fn subtract_validation_and_overhead_steps(
        &mut self,
        validate_call_info: &Option<CallInfo>,
        tx_type: &TransactionType,
        calldata_length: usize,
    ) -> usize {
        let validate_steps = validate_call_info
            .as_ref()
            .map(|call_info| call_info.resources.n_steps)
            .unwrap_or_default();

        let overhead_steps =
            self.versioned_constants().os_resources_for_tx_type(tx_type, calldata_length).n_steps;
        self.subtract_steps(validate_steps + overhead_steps)
    }

    pub fn versioned_constants(&self) -> &VersionedConstants {
        &self.tx_context.block_context.versioned_constants
    }

    pub fn gas_costs(&self) -> &GasCosts {
        &self.versioned_constants().os_constants.gas_costs
    }

    /// Reverts the state back to the way it was when self.revert_infos.0['revert_idx'] was created.
    pub fn revert(&mut self, revert_idx: usize, state: &mut dyn State) -> StateResult<()> {
        for contract_revert_info in self.revert_infos.0.drain(revert_idx..).rev() {
            for (key, value) in contract_revert_info.original_values.iter() {
                state.set_storage_at(contract_revert_info.contract_address, *key, *value)?;
            }
            state.set_class_hash_at(
                contract_revert_info.contract_address,
                contract_revert_info.original_class_hash,
            )?;

            self.n_emitted_events = contract_revert_info.n_emitted_events;
            self.n_sent_messages_to_l1 = contract_revert_info.n_sent_messages_to_l1;
        }

        Ok(())
    }
}

pub fn execute_constructor_entry_point(
    state: &mut dyn State,
    resources: &mut ExecutionResources,
    context: &mut EntryPointExecutionContext,
    ctor_context: ConstructorContext,
    calldata: Calldata,
    remaining_gas: u64,
) -> ConstructorEntryPointExecutionResult<CallInfo> {
    // Ensure the class is declared (by reading it).
    let contract_class =
        state.get_compiled_contract_class(ctor_context.class_hash).map_err(|error| {
            ConstructorEntryPointExecutionError::new(error.into(), &ctor_context, None)
        })?;
    let Some(constructor_selector) = contract_class.constructor_selector() else {
        // Contract has no constructor.
        return handle_empty_constructor(&ctor_context, calldata, remaining_gas)
            .map_err(|error| ConstructorEntryPointExecutionError::new(error, &ctor_context, None));
    };

    let constructor_call = CallEntryPoint {
        class_hash: None,
        code_address: ctor_context.code_address,
        entry_point_type: EntryPointType::Constructor,
        entry_point_selector: constructor_selector,
        calldata,
        storage_address: ctor_context.storage_address,
        caller_address: ctor_context.caller_address,
        call_type: CallType::Call,
        initial_gas: remaining_gas,
    };

    constructor_call.non_reverting_execute(state, resources, context).map_err(|error| {
        ConstructorEntryPointExecutionError::new(error, &ctor_context, Some(constructor_selector))
    })
}

pub fn handle_empty_constructor(
    ctor_context: &ConstructorContext,
    calldata: Calldata,
    remaining_gas: u64,
) -> EntryPointExecutionResult<CallInfo> {
    // Validate no calldata.
    if !calldata.0.is_empty() {
        return Err(EntryPointExecutionError::InvalidExecutionInput {
            input_descriptor: "constructor_calldata".to_string(),
            info: "Cannot pass calldata to a contract with no constructor.".to_string(),
        });
    }

    let empty_constructor_call_info = CallInfo {
        call: CallEntryPoint {
            class_hash: Some(ctor_context.class_hash),
            code_address: ctor_context.code_address,
            entry_point_type: EntryPointType::Constructor,
            entry_point_selector: selector_from_name(constants::CONSTRUCTOR_ENTRY_POINT_NAME),
            calldata: Calldata::default(),
            storage_address: ctor_context.storage_address,
            caller_address: ctor_context.caller_address,
            call_type: CallType::Call,
            initial_gas: remaining_gas,
        },
        ..Default::default()
    };

    Ok(empty_constructor_call_info)
}

// Ensure that the recursion depth does not exceed the maximum allowed depth.
struct RecursionDepthGuard {
    current_depth: Arc<RefCell<usize>>,
    max_depth: usize,
}

impl RecursionDepthGuard {
    fn new(current_depth: Arc<RefCell<usize>>, max_depth: usize) -> Self {
        Self { current_depth, max_depth }
    }

    // Tries to increment the current recursion depth and returns an error if the maximum depth
    // would be exceeded.
    fn try_increment_and_check_depth(&mut self) -> EntryPointExecutionResult<()> {
        *self.current_depth.borrow_mut() += 1;
        if *self.current_depth.borrow() > self.max_depth {
            return Err(EntryPointExecutionError::RecursionDepthExceeded);
        }
        Ok(())
    }
}

// Implementing the Drop trait to decrement the recursion depth when the guard goes out of scope.
impl Drop for RecursionDepthGuard {
    fn drop(&mut self) {
        *self.current_depth.borrow_mut() -= 1;
    }
}<|MERGE_RESOLUTION|>--- conflicted
+++ resolved
@@ -8,11 +8,6 @@
 use serde::Serialize;
 use starknet_api::contract_class::EntryPointType;
 use starknet_api::core::{ClassHash, ContractAddress, EntryPointSelector};
-<<<<<<< HEAD
-use starknet_api::deprecated_contract_class::EntryPointType;
-use starknet_api::state::StorageKey;
-use starknet_api::transaction::{Calldata, TransactionVersion};
-=======
 use starknet_api::state::StorageKey;
 use starknet_api::transaction::{
     AllResourceBounds,
@@ -21,7 +16,6 @@
     TransactionVersion,
     ValidResourceBounds,
 };
->>>>>>> 136224af
 use starknet_types_core::felt::Felt;
 
 use crate::abi::abi_utils::selector_from_name;
@@ -185,8 +179,6 @@
         }
 
         execution_result
-<<<<<<< HEAD
-=======
     }
     pub fn verify_constructor(&self) -> Result<(), PreExecutionError> {
         if self.entry_point_type == EntryPointType::Constructor
@@ -196,7 +188,6 @@
         } else {
             Ok(())
         }
->>>>>>> 136224af
     }
 }
 
