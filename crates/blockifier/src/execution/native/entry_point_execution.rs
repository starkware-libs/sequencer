use cairo_native::execution_result::ContractExecutionResult;
use cairo_native::utils::BuiltinCosts;

use crate::execution::call_info::{CallExecution, CallInfo, Retdata};
use crate::execution::contract_class::TrackedResource;
use crate::execution::entry_point::{
    CallEntryPoint,
    EntryPointExecutionContext,
    EntryPointExecutionResult,
};
use crate::execution::errors::{EntryPointExecutionError, PostExecutionError, PreExecutionError};
use crate::execution::native::contract_class::NativeCompiledClassV1;
use crate::execution::native::syscall_handler::NativeSyscallHandler;
use crate::state::state_api::State;

// todo(rodrigo): add an `entry point not found` test for Native
pub fn execute_entry_point_call(
    call: CallEntryPoint,
    compiled_class: NativeCompiledClassV1,
    state: &mut dyn State,
    context: &mut EntryPointExecutionContext,
) -> EntryPointExecutionResult<CallInfo> {
    let entry_point = compiled_class.get_entry_point(&call)?;

    let mut syscall_handler: NativeSyscallHandler<'_> =
        NativeSyscallHandler::new(call, state, context);

    let gas_costs = &syscall_handler.base.context.gas_costs();
    let builtin_costs = BuiltinCosts {
        // todo(rodrigo): Unsure of what value `const` means, but 1 is the right value.
        r#const: 1,
        pedersen: gas_costs.builtins.pedersen,
        bitwise: gas_costs.builtins.bitwise,
        ecop: gas_costs.builtins.ecop,
        poseidon: gas_costs.builtins.poseidon,
        add_mod: gas_costs.builtins.add_mod,
        mul_mod: gas_costs.builtins.mul_mod,
    };

    // Pre-charge entry point's initial budget to ensure sufficient gas for executing a minimal
    // entry point code. When redepositing is used, the entry point is aware of this pre-charge
    // and adjusts the gas counter accordingly if a smaller amount of gas is required.
    let initial_budget = syscall_handler.base.context.gas_costs().base.entry_point_initial_budget;
    let call_initial_gas = syscall_handler
        .base
        .call
        .initial_gas
        .checked_sub(initial_budget)
        .ok_or(PreExecutionError::InsufficientEntryPointGas)?;

<<<<<<< HEAD
    // Grow the stack (if it's below the red zone) to handle deep Cairo recursions -
    // when running Cairo natively, the real stack is used and could get overflowed
    // (unlike the VM where the stack is simulated in the heap as a memory segment).
    //
    // We pre-allocate the stack here, and not during Native execution (not trivial), so it
    // needs to be big enough ahead.
    // However, making it very big is wasteful (especially with multi-threading).
    // So, the stack size should support calls with a reasonable gas limit, for extremely deep
    // recursions to reach out-of-gas before hitting the bottom of the recursion.
    //
    // The gas upper bound is MAX_POSSIBLE_SIERRA_GAS, and sequencers must not raise it without
    // adjusting the stack size.
    // This also limits multi-threading, since each thread has its own stack.
    // If the the free stack size is in the red zone, We will grow the stack to the
    // target size, relative to reaming gas.
    let stack_config = CairoNativeStackConfig {
        // TODO(Aviv): Take it from VC.
        gas_to_stack_ratio: Ratio::new(1, 20),
        max_stack_size: 200 * 1024 * 1024,
        min_stack_red_zone: 2 * 1024 * 1024,
        buffer_size: 5 * 1024 * 1024,
    };
    let stack_size_red_zone = stack_config.get_stack_size_red_zone(call_initial_gas);

    let stack_size_red_zone = if !cfg!(feature = "profiling") { stack_size_red_zone } else { 0 };

    let target_stack_size =
        usize::try_from(stack_config.get_target_stack_size(stack_size_red_zone))
            .unwrap_or_else(|e| panic!("Failed to convert target stack size to usize: {}", e));
    let stack_size_red_zone = usize::try_from(stack_size_red_zone)
        .unwrap_or_else(|e| panic!("Failed to convert stack size red zone to usize: {}", e));
    // Use `maybe_grow` and not `grow` for performance, since in happy flows, only the main call
    // should trigger the growth.
    let execution_result = stacker::maybe_grow(stack_size_red_zone, target_stack_size, || {
        compiled_class.executor.run(
            entry_point.selector.0,
            &syscall_handler.base.call.calldata.0.clone(),
            call_initial_gas,
            Some(builtin_costs),
            &mut syscall_handler,
        )
    });
=======
    let execution_result = compiled_class.executor.run(
        entry_point.selector.0,
        &syscall_handler.base.call.calldata.0.clone(),
        call_initial_gas,
        Some(builtin_costs),
        &mut syscall_handler,
    );

>>>>>>> 545761f2
    syscall_handler.finalize();

    let call_result = execution_result.map_err(EntryPointExecutionError::NativeUnexpectedError)?;

    if let Some(error) = syscall_handler.unrecoverable_error {
        return Err(EntryPointExecutionError::NativeUnrecoverableError(Box::new(error)));
    }

    create_callinfo(call_result, syscall_handler)
}

fn create_callinfo(
    call_result: ContractExecutionResult,
    syscall_handler: NativeSyscallHandler<'_>,
) -> Result<CallInfo, EntryPointExecutionError> {
    let remaining_gas = call_result.remaining_gas;

    if remaining_gas > syscall_handler.base.call.initial_gas {
        return Err(PostExecutionError::MalformedReturnData {
            error_message: format!(
                "Unexpected remaining gas. Used gas is greater than initial gas: {} > {}",
                remaining_gas, syscall_handler.base.call.initial_gas
            ),
        }
        .into());
    }

    let gas_consumed = syscall_handler.base.call.initial_gas - remaining_gas;
    let vm_resources = CallInfo::summarize_vm_resources(syscall_handler.base.inner_calls.iter());

    Ok(CallInfo {
        call: syscall_handler.base.call,
        execution: CallExecution {
            retdata: Retdata(call_result.return_values),
            events: syscall_handler.base.events,
            l2_to_l1_messages: syscall_handler.base.l2_to_l1_messages,
            failed: call_result.failure_flag,
            gas_consumed,
        },
        resources: vm_resources,
        inner_calls: syscall_handler.base.inner_calls,
        storage_read_values: syscall_handler.base.read_values,
        accessed_storage_keys: syscall_handler.base.accessed_keys,
        accessed_contract_addresses: syscall_handler.base.accessed_contract_addresses,
        read_class_hash_values: syscall_handler.base.read_class_hash_values,
        tracked_resource: TrackedResource::SierraGas,
        time: std::time::Duration::default(),
    })
}<|MERGE_RESOLUTION|>--- conflicted
+++ resolved
@@ -48,50 +48,6 @@
         .checked_sub(initial_budget)
         .ok_or(PreExecutionError::InsufficientEntryPointGas)?;
 
-<<<<<<< HEAD
-    // Grow the stack (if it's below the red zone) to handle deep Cairo recursions -
-    // when running Cairo natively, the real stack is used and could get overflowed
-    // (unlike the VM where the stack is simulated in the heap as a memory segment).
-    //
-    // We pre-allocate the stack here, and not during Native execution (not trivial), so it
-    // needs to be big enough ahead.
-    // However, making it very big is wasteful (especially with multi-threading).
-    // So, the stack size should support calls with a reasonable gas limit, for extremely deep
-    // recursions to reach out-of-gas before hitting the bottom of the recursion.
-    //
-    // The gas upper bound is MAX_POSSIBLE_SIERRA_GAS, and sequencers must not raise it without
-    // adjusting the stack size.
-    // This also limits multi-threading, since each thread has its own stack.
-    // If the the free stack size is in the red zone, We will grow the stack to the
-    // target size, relative to reaming gas.
-    let stack_config = CairoNativeStackConfig {
-        // TODO(Aviv): Take it from VC.
-        gas_to_stack_ratio: Ratio::new(1, 20),
-        max_stack_size: 200 * 1024 * 1024,
-        min_stack_red_zone: 2 * 1024 * 1024,
-        buffer_size: 5 * 1024 * 1024,
-    };
-    let stack_size_red_zone = stack_config.get_stack_size_red_zone(call_initial_gas);
-
-    let stack_size_red_zone = if !cfg!(feature = "profiling") { stack_size_red_zone } else { 0 };
-
-    let target_stack_size =
-        usize::try_from(stack_config.get_target_stack_size(stack_size_red_zone))
-            .unwrap_or_else(|e| panic!("Failed to convert target stack size to usize: {}", e));
-    let stack_size_red_zone = usize::try_from(stack_size_red_zone)
-        .unwrap_or_else(|e| panic!("Failed to convert stack size red zone to usize: {}", e));
-    // Use `maybe_grow` and not `grow` for performance, since in happy flows, only the main call
-    // should trigger the growth.
-    let execution_result = stacker::maybe_grow(stack_size_red_zone, target_stack_size, || {
-        compiled_class.executor.run(
-            entry_point.selector.0,
-            &syscall_handler.base.call.calldata.0.clone(),
-            call_initial_gas,
-            Some(builtin_costs),
-            &mut syscall_handler,
-        )
-    });
-=======
     let execution_result = compiled_class.executor.run(
         entry_point.selector.0,
         &syscall_handler.base.call.calldata.0.clone(),
@@ -100,7 +56,6 @@
         &mut syscall_handler,
     );
 
->>>>>>> 545761f2
     syscall_handler.finalize();
 
     let call_result = execution_result.map_err(EntryPointExecutionError::NativeUnexpectedError)?;
