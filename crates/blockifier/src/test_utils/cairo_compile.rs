--- conflicted
+++ resolved
@@ -54,22 +54,8 @@
 }
 
 pub enum CompilationArtifacts {
-<<<<<<< HEAD
     Cairo0 { casm: Vec<u8> },
     Cairo1 { casm: Vec<u8>, sierra: Vec<u8> },
-=======
-    Cairo0 {
-        casm: Vec<u8>,
-    },
-    Cairo1 {
-        casm: Vec<u8>,
-        sierra: Vec<u8>,
-    },
-    #[cfg(feature = "cairo_native")]
-    Cairo1Native {
-        sierra: Vec<u8>,
-    },
->>>>>>> 64cebe24
 }
 
 #[cached]
@@ -91,11 +77,7 @@
 /// overridden by the environment variable (otherwise, the default is used).
 fn local_cairo1_compiler_repo_path() -> PathBuf {
     // Location of blockifier's Cargo.toml.
-<<<<<<< HEAD
     let manifest_dir = compile_time_cargo_manifest_dir!();
-=======
-    let manifest_dir = env!("CARGO_MANIFEST_DIR");
->>>>>>> 64cebe24
 
     Path::new(&manifest_dir).join(
         env::var(CAIRO1_REPO_RELATIVE_PATH_OVERRIDE_ENV_VAR)
@@ -229,11 +211,7 @@
         } else {
             format!("installed version: {cairo_lang_version}")
         },
-<<<<<<< HEAD
         compile_time_cargo_manifest_dir!(),
-=======
-        env!("CARGO_MANIFEST_DIR"),
->>>>>>> 64cebe24
         CAIRO0_PIP_REQUIREMENTS_FILE
     );
 }
@@ -252,14 +230,14 @@
     (tag, cairo_repo_path)
 }
 
-<<<<<<< HEAD
 pub fn prepare_group_tag_compiler_deps(tag_and_toolchain: &TagAndToolchain) {
     let (optional_tag, optional_toolchain) = tag_and_toolchain;
 
-=======
+    (tag, cairo_repo_path)
+}
+
 pub fn prepare_group_tag_compiler_deps(git_tag_override: Option<String>) {
     let (tag, cairo_repo_path) = get_tag_and_repo_file_path(git_tag_override);
->>>>>>> 64cebe24
     // Checkout the required version in the compiler repo.
     let (tag, cairo_repo_path) = get_tag_and_repo_file_path(optional_tag.clone());
     run_and_verify_output(Command::new("git").args([
@@ -268,10 +246,6 @@
         "checkout",
         &tag,
     ]));
-}
-
-fn verify_cairo1_compiler_deps(git_tag_override: Option<String>) {
-    let (tag, cairo_repo_path) = get_tag_and_repo_file_path(git_tag_override);
 
     // Install the toolchain, if specified.
     if let Some(toolchain) = optional_toolchain {
