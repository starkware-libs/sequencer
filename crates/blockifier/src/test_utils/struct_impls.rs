--- conflicted
+++ resolved
@@ -28,11 +28,6 @@
     EntryPointExecutionContext,
     EntryPointExecutionResult,
 };
-<<<<<<< HEAD
-use crate::fee::fee_utils::get_fee_by_gas_vector;
-use crate::fee::resources::TransactionResources;
-=======
->>>>>>> 136224af
 use crate::state::state_api::State;
 use crate::test_utils::{
     get_raw_contract_class,
@@ -121,20 +116,6 @@
     }
 }
 
-<<<<<<< HEAD
-impl TransactionResources {
-    pub fn calculate_tx_fee(&self, block_context: &BlockContext, fee_type: &FeeType) -> Fee {
-        let gas_vector = self.to_gas_vector(
-            &block_context.versioned_constants,
-            block_context.block_info.use_kzg_da,
-            &GasVectorComputationMode::NoL2Gas,
-        );
-        get_fee_by_gas_vector(&block_context.block_info, gas_vector, fee_type)
-    }
-}
-
-=======
->>>>>>> 136224af
 impl GasCosts {
     pub fn create_for_testing_from_subset(subset_of_os_constants: &str) -> Self {
         let subset_of_os_constants: Value = serde_json::from_str(subset_of_os_constants).unwrap();
