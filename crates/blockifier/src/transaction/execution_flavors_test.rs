--- conflicted
+++ resolved
@@ -2,11 +2,7 @@
 use pretty_assertions::assert_eq;
 use rstest::rstest;
 use starknet_api::core::ContractAddress;
-<<<<<<< HEAD
-use starknet_api::execution_resources::GasAmount;
-=======
 use starknet_api::execution_resources::{GasAmount, GasVector};
->>>>>>> 136224af
 use starknet_api::test_utils::invoke::InvokeTxArgs;
 use starknet_api::test_utils::NonceManager;
 use starknet_api::transaction::{
@@ -24,10 +20,6 @@
 use crate::context::{BlockContext, ChainInfo};
 use crate::execution::syscalls::SyscallSelector;
 use crate::fee::fee_utils::get_fee_by_gas_vector;
-<<<<<<< HEAD
-use crate::fee::resources::GasVector;
-=======
->>>>>>> 136224af
 use crate::state::cached_state::CachedState;
 use crate::state::state_api::StateReader;
 use crate::test_utils::contracts::FeatureContract;
@@ -58,11 +50,7 @@
 };
 use crate::transaction::transaction_types::TransactionType;
 use crate::transaction::transactions::ExecutableTransaction;
-<<<<<<< HEAD
-use crate::utils::u128_from_usize;
-=======
 use crate::utils::u64_from_usize;
->>>>>>> 136224af
 const VALIDATE_GAS_OVERHEAD: GasAmount = GasAmount(21);
 
 struct FlavorTestInitialState {
@@ -123,11 +111,7 @@
     fee_type: &FeeType,
 ) -> (GasAmount, Fee) {
     // Validation incurs a constant gas overhead.
-<<<<<<< HEAD
-    let gas = base_gas + if add_validation_overhead { VALIDATE_GAS_OVERHEAD } else { GasAmount(0) };
-=======
     let gas = base_gas + if add_validation_overhead { VALIDATE_GAS_OVERHEAD } else { 0_u8.into() };
->>>>>>> 136224af
     (
         gas,
         get_fee_by_gas_vector(
@@ -145,21 +129,6 @@
     block_context: &BlockContext,
     remove_validation_overhead: bool,
 ) -> GasAmount {
-<<<<<<< HEAD
-    GasAmount(
-        tx_execution_info
-            .receipt
-            .resources
-            .to_gas_vector(
-                &block_context.versioned_constants,
-                block_context.block_info.use_kzg_da,
-                &GasVectorComputationMode::NoL2Gas,
-            )
-            .l1_gas
-            .0
-            - if remove_validation_overhead { VALIDATE_GAS_OVERHEAD.0 } else { 0 },
-    )
-=======
     (tx_execution_info
         .receipt
         .resources
@@ -172,7 +141,6 @@
         .0
         - if remove_validation_overhead { VALIDATE_GAS_OVERHEAD.0 } else { 0 })
     .into()
->>>>>>> 136224af
 }
 
 /// Asserts gas used and reported fee are as expected.
@@ -188,20 +156,12 @@
     assert_eq!(calculate_actual_gas(tx_execution_info, block_context, false), expected_actual_gas);
 
     assert_eq!(tx_execution_info.receipt.fee, expected_actual_fee);
-<<<<<<< HEAD
-    // Future compatibility: resources other than the L1 gas usage may affect the fee (currently,
-    // `calculate_tx_fee` is simply the result of `calculate_tx_gas_usage_vector` times gas price).
-    assert_eq!(
-        tx_execution_info.receipt.resources.calculate_tx_fee(block_context, fee_type),
-        expected_cost_of_resources
-=======
     // Future compatibility: resources other than the L1 gas usage may affect the fee. These tests
     // are not implemented for the AllBounds case.
     let no_l2_gas_vector = tx_execution_info.receipt.resources.to_gas_vector(
         &block_context.versioned_constants,
         block_context.block_info.use_kzg_da,
         &GasVectorComputationMode::NoL2Gas,
->>>>>>> 136224af
     );
     let no_l2_gas_fee =
         get_fee_by_gas_vector(&block_context.block_info, no_l2_gas_vector, fee_type);
@@ -227,11 +187,7 @@
     let max_fee = MAX_FEE;
     // The max resource bounds fixture is not used here because this function already has the
     // maximum number of arguments.
-<<<<<<< HEAD
-    let resource_bounds = l1_resource_bounds(MAX_L1_GAS_AMOUNT.into(), MAX_L1_GAS_PRICE);
-=======
     let resource_bounds = l1_resource_bounds(MAX_L1_GAS_AMOUNT, MAX_L1_GAS_PRICE.into());
->>>>>>> 136224af
     let FlavorTestInitialState {
         state, account_address, test_contract_address, nonce_manager, ..
     } = create_flavors_test_state(&block_context.chain_info, cairo_version);
@@ -305,11 +261,7 @@
     // First scenario: minimal fee not covered. Actual fee is precomputed.
     let err = account_invoke_tx(invoke_tx_args! {
         max_fee: Fee(10),
-<<<<<<< HEAD
-        resource_bounds: l1_resource_bounds(GasAmount(10), 10),
-=======
         resource_bounds: l1_resource_bounds(10_u8.into(), 10_u8.into()),
->>>>>>> 136224af
         nonce: nonce_manager.next(account_address),
         ..pre_validation_base_args.clone()
     })
@@ -341,16 +293,11 @@
     let gas_price = block_context.block_info.gas_prices.get_l1_gas_price_by_fee_type(&fee_type);
     let balance_over_gas_price = BALANCE.checked_div(gas_price).unwrap();
     let result = account_invoke_tx(invoke_tx_args! {
-<<<<<<< HEAD
-        max_fee: Fee(BALANCE + 1),
-        resource_bounds: l1_resource_bounds(u128::from(balance_over_gas_price + 10).into(), gas_price.into()),
-=======
         max_fee: Fee(BALANCE.0 + 1),
         resource_bounds: l1_resource_bounds(
             (balance_over_gas_price.0 + 10).into(),
             gas_price.into()
         ),
->>>>>>> 136224af
         nonce: nonce_manager.next(account_address),
         ..pre_validation_base_args.clone()
     })
@@ -381,11 +328,7 @@
     // Third scenario: L1 gas price bound lower than the price on the block.
     if !is_deprecated {
         let err = account_invoke_tx(invoke_tx_args! {
-<<<<<<< HEAD
-            resource_bounds: l1_resource_bounds(MAX_L1_GAS_AMOUNT.into(), u128::from(gas_price) - 1),
-=======
             resource_bounds: l1_resource_bounds(MAX_L1_GAS_AMOUNT, (gas_price.get().0 - 1).into()),
->>>>>>> 136224af
             nonce: nonce_manager.next(account_address),
             ..pre_validation_base_args
         })
@@ -462,34 +405,21 @@
     }
 
     // First scenario: minimal fee not covered. Actual fee is precomputed.
-<<<<<<< HEAD
-    execute_and_check_gas_and_fee!(Fee(10), l1_resource_bounds(GasAmount(10), 10));
-=======
     execute_and_check_gas_and_fee!(Fee(10), l1_resource_bounds(10_u8.into(), 10_u8.into()));
->>>>>>> 136224af
 
     // Second scenario: resource bounds greater than balance.
     let gas_price = block_context.block_info.gas_prices.get_l1_gas_price_by_fee_type(&fee_type);
     let balance_over_gas_price = BALANCE.checked_div(gas_price).unwrap();
     execute_and_check_gas_and_fee!(
-<<<<<<< HEAD
-        Fee(BALANCE + 1),
-        l1_resource_bounds(u128::from(balance_over_gas_price + 10).into(), gas_price.into())
-=======
         Fee(BALANCE.0 + 1),
         l1_resource_bounds((balance_over_gas_price.0 + 10).into(), gas_price.into())
->>>>>>> 136224af
     );
 
     // Third scenario: L1 gas price bound lower than the price on the block.
     if !is_deprecated {
         execute_and_check_gas_and_fee!(
             pre_validation_base_args.max_fee,
-<<<<<<< HEAD
-            l1_resource_bounds(MAX_L1_GAS_AMOUNT.into(), u128::from(gas_price) - 1)
-=======
             l1_resource_bounds(MAX_L1_GAS_AMOUNT, (gas_price.get().0 - 1).into())
->>>>>>> 136224af
         );
     }
 }
@@ -586,12 +516,7 @@
     let block_context = BlockContext::create_for_account_testing();
     let base_gas = calculate_actual_gas(&tx_execution_info, &block_context, validate);
     assert!(
-<<<<<<< HEAD
-        base_gas
-            > u128_from_usize(get_tx_resources(TransactionType::InvokeFunction).n_steps).into()
-=======
         base_gas > u64_from_usize(get_tx_resources(TransactionType::InvokeFunction).n_steps).into()
->>>>>>> 136224af
     );
     let (actual_gas_used, actual_fee) = gas_and_fee(base_gas, validate, &fee_type);
 
@@ -659,12 +584,7 @@
     let base_gas = calculate_actual_gas(&tx_execution_info, &block_context, validate);
     let (revert_gas_used, revert_fee) = gas_and_fee(base_gas, validate, &fee_type);
     assert!(
-<<<<<<< HEAD
-        base_gas
-            > u128_from_usize(get_tx_resources(TransactionType::InvokeFunction).n_steps).into()
-=======
         base_gas > u64_from_usize(get_tx_resources(TransactionType::InvokeFunction).n_steps).into()
->>>>>>> 136224af
     );
     assert!(tx_execution_info.is_reverted());
     check_gas_and_fee(
@@ -686,17 +606,10 @@
 
     // Second scenario: limit resources via sender bounds. Should revert if and only if step limit
     // is derived from sender bounds (`charge_fee` mode).
-<<<<<<< HEAD
-    let (gas_bound, fee_bound) = gas_and_fee(GasAmount(6111), validate, &fee_type);
-    // If `charge_fee` is true, execution is limited by sender bounds, so less resources will be
-    // used. Otherwise, execution is limited by block bounds, so more resources will be used.
-    let (limited_gas_used, limited_fee) = gas_and_fee(GasAmount(7763), validate, &fee_type);
-=======
     let (gas_bound, fee_bound) = gas_and_fee(6111_u32.into(), validate, &fee_type);
     // If `charge_fee` is true, execution is limited by sender bounds, so less resources will be
     // used. Otherwise, execution is limited by block bounds, so more resources will be used.
     let (limited_gas_used, limited_fee) = gas_and_fee(7763_u32.into(), validate, &fee_type);
->>>>>>> 136224af
     let (unlimited_gas_used, unlimited_fee) = gas_and_fee(
         u128_from_usize(
             get_syscall_resources(SyscallSelector::CallContract).n_steps
@@ -741,21 +654,13 @@
     // whether or not `charge_fee` is true.
     let mut low_step_block_context = block_context.clone();
     low_step_block_context.versioned_constants.invoke_tx_max_n_steps = 10000;
-<<<<<<< HEAD
-    let (huge_gas_limit, huge_fee) = gas_and_fee(GasAmount(100000), validate, &fee_type);
-=======
     let (huge_gas_limit, huge_fee) = gas_and_fee(100000_u32.into(), validate, &fee_type);
->>>>>>> 136224af
     // Gas usage does not depend on `validate` flag in this scenario, because we reach the block
     // step limit during execution anyway. The actual limit when execution phase starts is slightly
     // lower when `validate` is true, but this is not reflected in the actual gas usage.
     let invoke_tx_max_n_steps_as_u64: u64 =
         low_step_block_context.versioned_constants.invoke_tx_max_n_steps.into();
-<<<<<<< HEAD
-    let block_limit_gas = u128::from(invoke_tx_max_n_steps_as_u64 + 1652).into();
-=======
     let block_limit_gas = (invoke_tx_max_n_steps_as_u64 + 1652).into();
->>>>>>> 136224af
     let block_limit_fee = get_fee_by_gas_vector(
         &block_context.block_info,
         GasVector::from_l1_gas(block_limit_gas),
@@ -823,21 +728,13 @@
     // If `charge_fee` is false - we do not revert, and simply report the fee and resources as used.
     // If `charge_fee` is true, we revert, charge the maximal allowed fee (derived from sender
     // bounds), and report resources base on execution steps reverted + other overhead.
-<<<<<<< HEAD
-    let base_gas_bound = GasAmount(8010);
-=======
     let base_gas_bound = 8010_u32.into();
->>>>>>> 136224af
     let (just_not_enough_gas_bound, just_not_enough_fee_bound) =
         gas_and_fee(base_gas_bound, validate, &fee_type);
     // `__validate__` and overhead resources + number of reverted steps, comes out slightly more
     // than the gas bound.
     let (revert_gas_usage, revert_fee) = gas_and_fee(
-<<<<<<< HEAD
-        (u128_from_usize(get_tx_resources(TransactionType::InvokeFunction).n_steps) + 5730).into(),
-=======
         (u64_from_usize(get_tx_resources(TransactionType::InvokeFunction).n_steps) + 5730).into(),
->>>>>>> 136224af
         validate,
         &fee_type,
     );
@@ -897,11 +794,7 @@
         &fee_type,
     );
     let (fail_actual_gas, fail_actual_fee) = gas_and_fee(
-<<<<<<< HEAD
-        u128_from_usize(get_tx_resources(TransactionType::InvokeFunction).n_steps + 2252).into(),
-=======
         u64_from_usize(get_tx_resources(TransactionType::InvokeFunction).n_steps + 2252).into(),
->>>>>>> 136224af
         validate,
         &fee_type,
     );
