--- conflicted
+++ resolved
@@ -46,11 +46,7 @@
     selector_from_name,
 };
 use crate::check_tx_execution_error_for_invalid_scenario;
-<<<<<<< HEAD
-use crate::context::BlockContext;
-=======
 use crate::context::{BlockContext, TransactionContext};
->>>>>>> 136224af
 use crate::execution::contract_class::{ContractClass, ContractClassV1};
 use crate::execution::entry_point::EntryPointExecutionContext;
 use crate::execution::syscalls::SyscallSelector;
@@ -93,11 +89,7 @@
 };
 use crate::transaction::transaction_types::TransactionType;
 use crate::transaction::transactions::{DeclareTransaction, ExecutableTransaction, ExecutionFlags};
-<<<<<<< HEAD
-use crate::utils::u128_from_usize;
-=======
 use crate::utils::u64_from_usize;
->>>>>>> 136224af
 
 #[rstest]
 fn test_circuit(block_context: BlockContext, max_l1_resource_bounds: ValidResourceBounds) {
@@ -182,57 +174,6 @@
     #[case] positive_flow: bool,
     #[case] deprecated_tx: bool,
 ) {
-<<<<<<< HEAD
-    let account = FeatureContract::AccountWithoutValidations(CairoVersion::Cairo0);
-    let state = &mut test_state(&block_context.chain_info, BALANCE, &[(account, 1)]);
-    let deploy_account_tx = deploy_account_tx(
-        deploy_account_tx_args! {
-            class_hash: account.get_class_hash(),
-            max_fee: Fee(u128::from(!zero_bounds)),
-            resource_bounds: l1_resource_bounds(u8::from(!zero_bounds).into(), DEFAULT_STRK_L1_GAS_PRICE),
-            version,
-        },
-        &mut NonceManager::default(),
-    );
-
-    let account_tx = AccountTransaction::DeployAccount(deploy_account_tx);
-    let enforce_fee = account_tx.create_tx_info().enforce_fee();
-    let result = account_tx.execute(state, &block_context, true, true);
-    assert_eq!(result.is_err(), enforce_fee);
-}
-
-#[rstest]
-#[case::positive_case_deprecated_tx(true, true)]
-#[case::positive_case_new_tx(true, false)]
-#[should_panic(expected = "exceeded bounds; max fee is")]
-#[case::negative_case_deprecated_tx(false, true)]
-#[should_panic(expected = "exceeded bounds; max possible fee is")]
-#[case::negative_case_new_tx(false, false)]
-fn test_assert_actual_fee_in_bounds(
-    block_context: BlockContext,
-    #[case] positive_flow: bool,
-    #[case] deprecated_tx: bool,
-) {
-    let actual_fee_offset = if positive_flow { 0 } else { 1 };
-    if deprecated_tx {
-        let max_fee = 100;
-        let tx = account_invoke_tx(invoke_tx_args! {
-            max_fee: Fee(max_fee),
-            version: TransactionVersion::ONE,
-        });
-        let context = Arc::new(block_context.to_tx_context(&tx));
-        AccountTransaction::assert_actual_fee_in_bounds(&context, Fee(max_fee + actual_fee_offset));
-    } else {
-        // All resources.
-        let l1_gas = ResourceBounds { max_amount: 2, max_price_per_unit: 3 };
-        let l2_gas = ResourceBounds { max_amount: 4, max_price_per_unit: 5 };
-        let l1_data_gas = ResourceBounds { max_amount: 6, max_price_per_unit: 7 };
-        let all_resource_bounds =
-            ValidResourceBounds::AllResources(AllResourceBounds { l1_gas, l2_gas, l1_data_gas });
-        let all_resource_fee = u128::from(l1_gas.max_amount) * l1_gas.max_price_per_unit
-            + u128::from(l2_gas.max_amount) * l2_gas.max_price_per_unit
-            + u128::from(l1_data_gas.max_amount) * l1_data_gas.max_price_per_unit
-=======
     let actual_fee_offset = Fee(if positive_flow { 0 } else { 1 });
     if deprecated_tx {
         let max_fee = Fee(100);
@@ -250,17 +191,12 @@
         let all_resource_fee = l1_gas.max_amount.checked_mul(l1_gas.max_price_per_unit).unwrap()
             + l2_gas.max_amount.checked_mul(l2_gas.max_price_per_unit).unwrap()
             + l1_data_gas.max_amount.checked_mul(l1_data_gas.max_price_per_unit).unwrap()
->>>>>>> 136224af
             + actual_fee_offset;
 
         // L1 resources.
         let l1_resource_bounds = ValidResourceBounds::L1Gas(l1_gas);
         let l1_resource_fee =
-<<<<<<< HEAD
-            u128::from(l1_gas.max_amount) * l1_gas.max_price_per_unit + actual_fee_offset;
-=======
             l1_gas.max_amount.checked_mul(l1_gas.max_price_per_unit).unwrap() + actual_fee_offset;
->>>>>>> 136224af
 
         for (bounds, actual_fee) in
             [(all_resource_bounds, all_resource_fee), (l1_resource_bounds, l1_resource_fee)]
@@ -270,39 +206,9 @@
                 version: TransactionVersion::THREE,
             });
             let context = Arc::new(block_context.to_tx_context(&tx));
-<<<<<<< HEAD
-            AccountTransaction::assert_actual_fee_in_bounds(&context, Fee(actual_fee));
-        }
-    }
-}
-
-#[rstest]
-#[case(TransactionVersion::ZERO)]
-#[case(TransactionVersion::ONE)]
-#[case(TransactionVersion::THREE)]
-fn test_enforce_fee_false_works(block_context: BlockContext, #[case] version: TransactionVersion) {
-    let TestInitData { mut state, account_address, contract_address, mut nonce_manager } =
-        create_test_init_data(&block_context.chain_info, CairoVersion::Cairo0);
-    let tx_execution_info = run_invoke_tx(
-        &mut state,
-        &block_context,
-        invoke_tx_args! {
-            max_fee: Fee(0),
-            resource_bounds: l1_resource_bounds(GasAmount(0), DEFAULT_STRK_L1_GAS_PRICE),
-            sender_address: account_address,
-            calldata: create_trivial_calldata(contract_address),
-            version,
-            nonce: nonce_manager.next(account_address),
-        },
-    )
-    .unwrap();
-    assert!(!tx_execution_info.is_reverted());
-    assert_eq!(tx_execution_info.receipt.fee, Fee(0));
-=======
             AccountTransaction::assert_actual_fee_in_bounds(&context, actual_fee);
         }
     }
->>>>>>> 136224af
 }
 
 // TODO(Dori, 15/9/2023): Convert version variance to attribute macro.
@@ -526,17 +432,8 @@
         resource_bounds,
         ..tx_args.clone()
     });
-<<<<<<< HEAD
-    let estimated_min_gas_usage_vector = estimate_minimal_gas_vector(
-        &block_context,
-        &account_tx,
-        &GasVectorComputationMode::NoL2Gas,
-    );
-    let estimated_min_l1_gas = estimated_min_gas_usage_vector.l1_gas;
-=======
     let estimated_min_gas_usage_vector =
         estimate_minimal_gas_vector(&block_context, &account_tx, &gas_computation_mode);
->>>>>>> 136224af
     let estimated_min_fee =
         get_fee_by_gas_vector(block_info, estimated_min_gas_usage_vector, &account_tx.fee_type());
 
@@ -548,14 +445,6 @@
         &block_context,
         invoke_tx_args! {
             max_fee: estimated_min_fee,
-<<<<<<< HEAD
-            // TODO(Ori, 1/2/2024): Write an indicative expect message explaining why the conversion
-            // works.
-            resource_bounds: l1_resource_bounds(
-                estimated_min_l1_gas,
-                block_info.gas_prices.get_l1_gas_price_by_fee_type(&account_tx.fee_type()).into()
-            ),
-=======
             resource_bounds: match resource_bounds.get_gas_vector_computation_mode() {
                 GasVectorComputationMode::NoL2Gas => {
                     // If KZG DA mode is active, the L1 gas amount in the minimal fee estimate does
@@ -583,7 +472,6 @@
                         .get_l1_data_gas_price_by_fee_type(&account_tx.fee_type()).into(),
                 ),
             },
->>>>>>> 136224af
             ..tx_args
         },
     )
@@ -1122,21 +1010,13 @@
 ) {
     let TestInitData { mut state, account_address, contract_address, mut nonce_manager } =
         create_test_init_data(&block_context.chain_info, CairoVersion::Cairo0);
-<<<<<<< HEAD
-    let actual_gas_used: GasAmount = u128_from_usize(
-=======
     let actual_gas_used: GasAmount = u64_from_usize(
->>>>>>> 136224af
         get_syscall_resources(SyscallSelector::CallContract).n_steps
             + get_tx_resources(TransactionType::InvokeFunction).n_steps
             + 1751,
     )
     .into();
-<<<<<<< HEAD
-    let actual_fee = actual_gas_used.0 * 100000000000;
-=======
     let actual_fee = u128::from(actual_gas_used.0) * 100000000000;
->>>>>>> 136224af
     let actual_strk_gas_price =
         block_context.block_info.gas_prices.get_l1_gas_price_by_fee_type(&FeeType::Strk);
     let execute_calldata = create_calldata(
@@ -1225,16 +1105,9 @@
     .unwrap();
     assert!(!tx_execution_info1.is_reverted());
     let actual_fee_depth1 = tx_execution_info1.receipt.fee;
-<<<<<<< HEAD
-    let gas_price = u128::from(
-        block_context.block_info.gas_prices.get_l1_gas_price_by_fee_type(&FeeType::Strk),
-    );
-    let gas_ammount = GasAmount(actual_fee_depth1.0 / gas_price);
-=======
     let gas_price =
         block_context.block_info.gas_prices.get_l1_gas_price_by_fee_type(&FeeType::Strk);
     let gas_ammount = actual_fee_depth1.checked_div(gas_price).unwrap();
->>>>>>> 136224af
 
     // Invoke the `recurse` function with depth of 2 and the actual fee of depth 1 as max_fee.
     // This call should fail due to insufficient max fee (steps bound based on max_fee is not so
