--- conflicted
+++ resolved
@@ -19,6 +19,9 @@
 use starknet_api::executable_transaction::AccountTransaction as ApiExecutableTransaction;
 use starknet_api::execution_resources::{GasAmount, GasVector};
 use starknet_api::state::StorageKey;
+use starknet_api::test_utils::declare::executable_declare_tx;
+use starknet_api::test_utils::deploy_account::executable_deploy_account_tx;
+use starknet_api::test_utils::invoke::{executable_invoke_tx, InvokeTxArgs};
 use starknet_api::test_utils::declare::executable_declare_tx;
 use starknet_api::test_utils::deploy_account::executable_deploy_account_tx;
 use starknet_api::test_utils::invoke::{executable_invoke_tx, InvokeTxArgs};
@@ -465,20 +468,11 @@
     let test_contract_address = test_contract.get_instance_address(0);
     let account_contract_address = account_contract.get_instance_address(0);
     let calldata = create_trivial_calldata(test_contract_address);
-<<<<<<< HEAD
     let invoke_tx = invoke_tx_with_default_flags(invoke_tx_args! {
         sender_address: account_contract_address,
         calldata: Calldata(Arc::clone(&calldata.0)),
         resource_bounds,
     });
-=======
-    let invoke_tx =
-        AccountTransaction::new_with_default_flags(executable_invoke_tx(invoke_tx_args! {
-            sender_address: account_contract_address,
-            calldata: Calldata(Arc::clone(&calldata.0)),
-            resource_bounds,
-        }));
->>>>>>> 64cebe24
 
     // Extract invoke transaction fields for testing, as it is consumed when creating an account
     // transaction.
@@ -1342,11 +1336,7 @@
     };
 
     // Execute the tx to compute the final gas costs.
-<<<<<<< HEAD
     let tx = &invoke_tx_with_default_flags(tx_args.clone());
-=======
-    let tx = &account_invoke_tx(tx_args.clone());
->>>>>>> 64cebe24
     let execution_result = tx.execute(state, block_context).unwrap();
     let mut actual_gas = execution_result.receipt.gas;
 
