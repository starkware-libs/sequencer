--- conflicted
+++ resolved
@@ -11,12 +11,7 @@
 use starknet_api::block::GasPriceVector;
 use starknet_api::contract_class::EntryPointType;
 use starknet_api::core::{ChainId, ClassHash, ContractAddress, EthAddress, Nonce, PatriciaKey};
-<<<<<<< HEAD
-use starknet_api::deprecated_contract_class::EntryPointType;
-use starknet_api::execution_resources::GasAmount;
-=======
 use starknet_api::execution_resources::GasVector;
->>>>>>> 136224af
 use starknet_api::state::StorageKey;
 use starknet_api::test_utils::invoke::InvokeTxArgs;
 use starknet_api::test_utils::NonceManager;
@@ -81,10 +76,6 @@
 use crate::fee::receipt::TransactionReceipt;
 use crate::fee::resources::{
     ComputationResources,
-<<<<<<< HEAD
-    GasVector,
-=======
->>>>>>> 136224af
     StarknetResources,
     StateResources,
     TransactionResources,
@@ -514,12 +505,7 @@
 
     // Build expected fee transfer call info.
     let fee_type = &tx_context.tx_info.fee_type();
-<<<<<<< HEAD
-    let expected_actual_fee =
-        actual_execution_info.receipt.resources.calculate_tx_fee(block_context, fee_type);
-=======
     let expected_actual_fee = actual_execution_info.receipt.fee;
->>>>>>> 136224af
     let expected_fee_transfer_call_info = expected_fee_transfer_call_info(
         &tx_context,
         sender_address,
@@ -891,15 +877,6 @@
     let minimal_l2_gas = minimal_gas_vector.l2_gas;
     let minimal_l1_data_gas = minimal_gas_vector.l1_data_gas;
     if gas_vector_computation_mode == GasVectorComputationMode::NoL2Gas || !use_kzg_da {
-<<<<<<< HEAD
-        assert!(minimal_l1_gas > GasAmount(0));
-    }
-    assert_eq!(
-        minimal_l2_gas > GasAmount(0),
-        gas_vector_computation_mode == GasVectorComputationMode::All
-    );
-    assert_eq!(minimal_l1_data_gas > GasAmount(0), use_kzg_da);
-=======
         assert!(minimal_l1_gas > 0_u8.into());
     }
     assert_eq!(
@@ -907,7 +884,6 @@
         gas_vector_computation_mode == GasVectorComputationMode::All
     );
     assert_eq!(minimal_l1_data_gas > 0_u8.into(), use_kzg_da);
->>>>>>> 136224af
 }
 
 #[rstest]
@@ -932,15 +908,9 @@
 
     let invalid_max_fee = Fee(BALANCE.0 + 1);
     // TODO(Ori, 1/2/2024): Write an indicative expect message explaining why the conversion works.
-<<<<<<< HEAD
-    let balance_over_gas_price = BALANCE / MAX_L1_GAS_PRICE;
-    let invalid_resource_bounds =
-        l1_resource_bounds(GasAmount(balance_over_gas_price + 1), MAX_L1_GAS_PRICE);
-=======
     let balance_over_gas_price = BALANCE.checked_div(MAX_L1_GAS_PRICE).unwrap();
     let invalid_resource_bounds =
         l1_resource_bounds((balance_over_gas_price.0 + 1).into(), MAX_L1_GAS_PRICE.into());
->>>>>>> 136224af
 
     // V1 Invoke.
     let invalid_tx = account_invoke_tx(invoke_tx_args! {
@@ -1016,18 +986,6 @@
 
     let default_resource_bounds = AllResourceBounds {
         l1_gas: ResourceBounds {
-<<<<<<< HEAD
-            max_amount: minimal_gas_vector.l1_gas.0.try_into().unwrap(),
-            max_price_per_unit: actual_strk_l1_gas_price.into(),
-        },
-        l2_gas: ResourceBounds {
-            max_amount: minimal_gas_vector.l2_gas.0.try_into().unwrap(),
-            max_price_per_unit: actual_strk_l2_gas_price.into(),
-        },
-        l1_data_gas: ResourceBounds {
-            max_amount: minimal_gas_vector.l1_data_gas.0.try_into().unwrap(),
-            max_price_per_unit: actual_strk_l1_data_gas_price.into(),
-=======
             max_amount: minimal_gas_vector.l1_gas,
             max_price_per_unit: actual_strk_l1_gas_price.get(),
         },
@@ -1038,7 +996,6 @@
         l1_data_gas: ResourceBounds {
             max_amount: minimal_gas_vector.l1_data_gas,
             max_price_per_unit: actual_strk_l1_data_gas_price.get(),
->>>>>>> 136224af
         },
     };
 
@@ -1075,24 +1032,14 @@
         (L2Gas, default_resource_bounds.l2_gas),
         (L1DataGas, default_resource_bounds.l1_data_gas),
     ] {
-<<<<<<< HEAD
-        if resource_bounds.max_amount == 0 {
-=======
         if resource_bounds.max_amount == 0_u8.into() {
->>>>>>> 136224af
             continue;
         }
         let mut invalid_resources = default_resource_bounds;
         match insufficient_resource {
-<<<<<<< HEAD
-            L1Gas => invalid_resources.l1_gas.max_amount -= 1,
-            L2Gas => invalid_resources.l2_gas.max_amount -= 1,
-            L1DataGas => invalid_resources.l1_data_gas.max_amount -= 1,
-=======
             L1Gas => invalid_resources.l1_gas.max_amount.0 -= 1,
             L2Gas => invalid_resources.l2_gas.max_amount.0 -= 1,
             L1DataGas => invalid_resources.l1_data_gas.max_amount.0 -= 1,
->>>>>>> 136224af
         }
         let invalid_v3_tx = account_invoke_tx(InvokeTxArgs {
             resource_bounds: ValidResourceBounds::AllResources(invalid_resources),
@@ -1115,15 +1062,9 @@
     for insufficient_resource in [L1Gas, L2Gas, L1DataGas] {
         let mut invalid_resources = default_resource_bounds;
         match insufficient_resource {
-<<<<<<< HEAD
-            L1Gas => invalid_resources.l1_gas.max_price_per_unit -= 1,
-            L2Gas => invalid_resources.l2_gas.max_price_per_unit -= 1,
-            L1DataGas => invalid_resources.l1_data_gas.max_price_per_unit -= 1,
-=======
             L1Gas => invalid_resources.l1_gas.max_price_per_unit.0 -= 1,
             L2Gas => invalid_resources.l2_gas.max_price_per_unit.0 -= 1,
             L1DataGas => invalid_resources.l1_data_gas.max_price_per_unit.0 -= 1,
->>>>>>> 136224af
         }
 
         let invalid_v3_tx = account_invoke_tx(InvokeTxArgs {
@@ -1172,14 +1113,9 @@
 
     let gas_prices = &block_context.block_info.gas_prices;
     // TODO(Aner, 21/01/24) change to linear combination.
-<<<<<<< HEAD
-    let minimal_fee =
-        Fee(minimal_l1_gas.0 * u128::from(gas_prices.get_l1_gas_price_by_fee_type(&FeeType::Eth)));
-=======
     let minimal_fee = minimal_l1_gas
         .checked_mul(gas_prices.get_l1_gas_price_by_fee_type(&FeeType::Eth).into())
         .unwrap();
->>>>>>> 136224af
     // Max fee too low (lower than minimal estimated fee).
     let invalid_max_fee = Fee(minimal_fee.0 - 1);
     let invalid_v1_tx = account_invoke_tx(
@@ -1201,11 +1137,7 @@
 
     // Max L1 gas amount too low, old resource bounds.
     // TODO(Ori, 1/2/2024): Write an indicative expect message explaining why the conversion works.
-<<<<<<< HEAD
-    let insufficient_max_l1_gas_amount = GasAmount(minimal_l1_gas.0 - 1);
-=======
     let insufficient_max_l1_gas_amount = (minimal_l1_gas.0 - 1).into();
->>>>>>> 136224af
     let invalid_v3_tx = account_invoke_tx(invoke_tx_args! {
         resource_bounds: l1_resource_bounds(insufficient_max_l1_gas_amount, actual_strk_l1_gas_price.into()),
         ..valid_invoke_tx_args.clone()
@@ -1224,11 +1156,7 @@
     );
 
     // Max L1 gas price too low, old resource bounds.
-<<<<<<< HEAD
-    let insufficient_max_l1_gas_price = u128::from(actual_strk_l1_gas_price) - 1;
-=======
     let insufficient_max_l1_gas_price = (actual_strk_l1_gas_price.get().0 - 1).into();
->>>>>>> 136224af
     let invalid_v3_tx = account_invoke_tx(invoke_tx_args! {
         resource_bounds: l1_resource_bounds(minimal_l1_gas, insufficient_max_l1_gas_price),
         ..valid_invoke_tx_args.clone()
@@ -1269,13 +1197,7 @@
         estimate_minimal_gas_vector(block_context, tx, &GasVectorComputationMode::NoL2Gas).l1_gas;
     let minimal_resource_bounds = l1_resource_bounds(
         minimal_l1_gas,
-<<<<<<< HEAD
-        u128::from(
-            block_context.block_info.gas_prices.get_l1_gas_price_by_fee_type(&FeeType::Strk),
-        ),
-=======
         block_context.block_info.gas_prices.get_l1_gas_price_by_fee_type(&FeeType::Strk).into(),
->>>>>>> 136224af
     );
     // The estimated minimal fee is lower than the actual fee.
     let invalid_tx = account_invoke_tx(
@@ -1287,18 +1209,11 @@
     // Test error.
     assert!(execution_error.starts_with(&format!("Insufficient max {resource}", resource = L1Gas)));
     // Test that fee was charged.
-<<<<<<< HEAD
-    let minimal_fee = Fee(minimal_l1_gas.0
-        * u128::from(
-            block_context.block_info.gas_prices.get_l1_gas_price_by_fee_type(&FeeType::Strk),
-        ));
-=======
     let minimal_fee = minimal_l1_gas
         .checked_mul(
             block_context.block_info.gas_prices.get_l1_gas_price_by_fee_type(&FeeType::Strk).into(),
         )
         .unwrap();
->>>>>>> 136224af
     assert_eq!(execution_result.receipt.fee, minimal_fee);
 }
 
@@ -1490,12 +1405,7 @@
     );
 
     // Build expected fee transfer call info.
-<<<<<<< HEAD
-    let expected_actual_fee =
-        actual_execution_info.receipt.resources.calculate_tx_fee(block_context, fee_type);
-=======
     let expected_actual_fee = actual_execution_info.receipt.fee;
->>>>>>> 136224af
     let expected_fee_transfer_call_info = expected_fee_transfer_call_info(
         tx_context,
         sender_address,
@@ -1662,12 +1572,7 @@
     });
 
     // Build expected fee transfer call info.
-<<<<<<< HEAD
-    let expected_actual_fee =
-        actual_execution_info.receipt.resources.calculate_tx_fee(block_context, fee_type);
-=======
     let expected_actual_fee = actual_execution_info.receipt.fee;
->>>>>>> 136224af
     let expected_fee_transfer_call_info = expected_fee_transfer_call_info(
         tx_context,
         deployed_account_address,
@@ -1854,14 +1759,10 @@
         additional_data: None,
         ..default_args
     });
-<<<<<<< HEAD
-    let error = account_tx.execute(state, block_context, true, true).unwrap_err();
-=======
     // We test `__validate__`, and don't care about the cahrge fee flow.
     let charge_fee = false;
 
     let error = account_tx.execute(state, block_context, charge_fee, true).unwrap_err();
->>>>>>> 136224af
     check_tx_execution_error_for_invalid_scenario!(cairo_version, error, validate_constructor,);
 
     // Try to call another contract (forbidden).
@@ -1874,11 +1775,7 @@
         resource_bounds: ValidResourceBounds::create_for_testing(),
         ..default_args
     });
-<<<<<<< HEAD
-    let error = account_tx.execute(state, block_context, true, true).unwrap_err();
-=======
     let error = account_tx.execute(state, block_context, charge_fee, true).unwrap_err();
->>>>>>> 136224af
     check_tx_execution_error_for_custom_hint!(
         &error,
         "Unauthorized syscall call_contract in execution mode Validate.",
@@ -1894,11 +1791,7 @@
             resource_bounds: ValidResourceBounds::create_for_testing(),
             ..default_args
         });
-<<<<<<< HEAD
-        let error = account_tx.execute(state, block_context, true, true).unwrap_err();
-=======
         let error = account_tx.execute(state, block_context, charge_fee, true).unwrap_err();
->>>>>>> 136224af
         check_tx_execution_error_for_custom_hint!(
             &error,
             "Unauthorized syscall get_block_hash in execution mode Validate.",
@@ -1913,11 +1806,7 @@
             resource_bounds: ValidResourceBounds::create_for_testing(),
             ..default_args
         });
-<<<<<<< HEAD
-        let error = account_tx.execute(state, block_context, true, true).unwrap_err();
-=======
         let error = account_tx.execute(state, block_context, charge_fee, true).unwrap_err();
->>>>>>> 136224af
         check_tx_execution_error_for_custom_hint!(
             &error,
             "Unauthorized syscall get_sequencer_address in execution mode Validate.",
@@ -2147,19 +2036,9 @@
 }
 
 #[rstest]
-<<<<<<< HEAD
-fn test_l1_handler(
-    #[values(false, true)] use_kzg_da: bool,
-    #[values(GasVectorComputationMode::NoL2Gas, GasVectorComputationMode::All)]
-    gas_vector_computation_mode: GasVectorComputationMode,
-) {
-    let cairo_version = CairoVersion::Cairo1;
-    let test_contract = FeatureContract::TestContract(cairo_version);
-=======
 fn test_l1_handler(#[values(false, true)] use_kzg_da: bool) {
     let gas_mode = GasVectorComputationMode::NoL2Gas;
     let test_contract = FeatureContract::TestContract(CairoVersion::Cairo1);
->>>>>>> 136224af
     let chain_info = &ChainInfo::create_for_testing();
     let state = &mut test_state(chain_info, BALANCE, &[(test_contract, 1)]);
     let block_context = &BlockContext::create_for_account_testing_with_kzg(use_kzg_da);
@@ -2206,19 +2085,6 @@
     // Build the expected resource mapping.
     // TODO(Nimrod, 1/5/2024): Change these hard coded values to match to the transaction resources
     // (currently matches only starknet resources).
-<<<<<<< HEAD
-    let mut expected_gas = match use_kzg_da {
-        true => GasVector {
-            l1_gas: 16023_u32.into(),
-            l1_data_gas: 128_u32.into(),
-            l2_gas: 0_u32.into(),
-        },
-        false => GasVector::from_l1_gas(17675_u32.into()),
-    };
-    if gas_vector_computation_mode == GasVectorComputationMode::All {
-        expected_gas += GasVector::from_l2_gas(25_u32.into());
-    }
-=======
     let expected_gas = match use_kzg_da {
         true => GasVector {
             l1_gas: 17995_u32.into(),
@@ -2227,7 +2093,6 @@
         },
         false => GasVector::from_l1_gas(19138_u32.into()),
     };
->>>>>>> 136224af
 
     let expected_da_gas = match use_kzg_da {
         true => GasVector::from_l1_data_gas(128_u32.into()),
@@ -2275,22 +2140,14 @@
         actual_execution_info.receipt.resources.to_gas_vector(
             versioned_constants,
             use_kzg_da,
-<<<<<<< HEAD
-            &gas_vector_computation_mode
-=======
             &gas_mode,
->>>>>>> 136224af
         )
     );
 
     let total_gas = expected_tx_resources.to_gas_vector(
         versioned_constants,
         block_context.block_info.use_kzg_da,
-<<<<<<< HEAD
-        &GasVectorComputationMode::NoL2Gas,
-=======
         &gas_mode,
->>>>>>> 136224af
     );
 
     // Build the expected execution info.
@@ -2325,11 +2182,7 @@
     let error = tx_no_fee.execute(state, block_context, false, true).unwrap_err(); // Do not charge fee as L1Handler's resource bounds (/max fee) is 0.
     // Today, we check that the paid_fee is positive, no matter what was the actual fee.
     let expected_actual_fee =
-<<<<<<< HEAD
-        expected_execution_info.receipt.resources.calculate_tx_fee(block_context, &FeeType::Eth);
-=======
         get_fee_by_gas_vector(&block_context.block_info, total_gas, &FeeType::Eth);
->>>>>>> 136224af
     assert_matches!(
         error,
         TransactionExecutionError::TransactionFeeError(
