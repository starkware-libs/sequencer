use cairo_vm::types::errors::program_errors::ProgramError;
use num_bigint::BigUint;
use starknet_api::block::GasPrice;
use starknet_api::core::{ClassHash, ContractAddress, EntryPointSelector, Nonce};
use starknet_api::execution_resources::GasAmount;
use starknet_api::transaction::{Fee, Resource, TransactionVersion};
use starknet_api::StarknetApiError;
use starknet_types_core::felt::FromStrError;
use thiserror::Error;

use crate::bouncer::BouncerWeights;
use crate::execution::call_info::Retdata;
use crate::execution::errors::{ConstructorEntryPointExecutionError, EntryPointExecutionError};
use crate::execution::execution_utils::format_panic_data;
use crate::execution::stack_trace::gen_tx_execution_error_trace;
use crate::fee::fee_checks::FeeCheckError;
use crate::state::errors::StateError;

// TODO(Yoni, 1/9/2024): implement Display for Fee.
#[derive(Debug, Error)]
pub enum TransactionFeeError {
    #[error("Cairo resource names must be contained in fee cost dict.")]
    CairoResourcesNotContainedInFeeCosts,
    #[error(transparent)]
    ExecuteFeeTransferError(#[from] EntryPointExecutionError),
    #[error("Actual fee ({}) exceeded max fee ({}).", actual_fee.0, max_fee.0)]
    FeeTransferError { max_fee: Fee, actual_fee: Fee },
    #[error("Actual fee ({}) exceeded paid fee on L1 ({}).", actual_fee.0, paid_fee.0)]
    InsufficientFee { paid_fee: Fee, actual_fee: Fee },
    #[error(
        "Resources bounds (l1 gas max amount: {l1_max_amount}, l1 gas max price: {l1_max_price}, \
         l1 data max amount: {l1_data_max_amount}, l1 data max price: {l1_data_max_price}, l2 gas \
         max amount: {l2_max_amount}, l2 gas max price: {l2_max_price}) exceed balance \
         ({balance})."
    )]
    ResourcesBoundsExceedBalance {
<<<<<<< HEAD
        l1_max_amount: u64,
        l1_max_price: u128,
        l1_data_max_amount: u64,
        l1_data_max_price: u128,
        l2_max_amount: u64,
        l2_max_price: u128,
=======
        l1_max_amount: GasAmount,
        l1_max_price: GasPrice,
        l1_data_max_amount: GasAmount,
        l1_data_max_price: GasPrice,
        l2_max_amount: GasAmount,
        l2_max_price: GasPrice,
>>>>>>> 136224af
        balance: BigUint,
    },
    #[error(
        "Resource {resource} bounds (max amount: {max_amount}, max price): {max_price}) exceed \
         balance ({balance})."
    )]
    GasBoundsExceedBalance {
        resource: Resource,
        max_amount: GasAmount,
        max_price: GasPrice,
        balance: BigUint,
    },
    #[error("Max fee ({}) exceeds balance ({balance}).", max_fee.0, )]
    MaxFeeExceedsBalance { max_fee: Fee, balance: BigUint },
    #[error("Max fee ({}) is too low. Minimum fee: {}.", max_fee.0, min_fee.0)]
    MaxFeeTooLow { min_fee: Fee, max_fee: Fee },
    #[error(
        "Max {resource} price ({max_gas_price}) is lower than the actual gas price: \
         {actual_gas_price}."
    )]
    MaxGasPriceTooLow { resource: Resource, max_gas_price: GasPrice, actual_gas_price: GasPrice },
    #[error(
        "Max {resource} amount ({max_gas_amount}) is lower than the minimal gas amount: \
         {minimal_gas_amount}."
    )]
    MaxGasAmountTooLow {
        resource: Resource,
        max_gas_amount: GasAmount,
        minimal_gas_amount: GasAmount,
    },
    #[error("Missing L1 gas bounds in resource bounds.")]
    MissingL1GasBounds,
    #[error(transparent)]
    StateError(#[from] StateError),
}

#[derive(Debug, Error)]
pub enum TransactionExecutionError {
    #[error(
        "Declare transaction version {} must have a contract class of Cairo \
         version {cairo_version:?}.", **declare_version
    )]
    ContractClassVersionMismatch { declare_version: TransactionVersion, cairo_version: u64 },
    #[error(
        "Contract constructor execution has failed:\n{}",
        String::from(gen_tx_execution_error_trace(self))
    )]
    ContractConstructorExecutionFailed(#[from] ConstructorEntryPointExecutionError),
    #[error("Class with hash {:#064x} is already declared.", **class_hash)]
    DeclareTransactionError { class_hash: ClassHash },
    #[error(
        "Transaction execution has failed:\n{}",
        String::from(gen_tx_execution_error_trace(self))
    )]
    ExecutionError {
        error: EntryPointExecutionError,
        class_hash: ClassHash,
        storage_address: ContractAddress,
        selector: EntryPointSelector,
    },
    #[error(transparent)]
    FeeCheckError(#[from] FeeCheckError),
    #[error(transparent)]
    FromStr(#[from] FromStrError),
    #[error("The `validate` entry point panicked with {}.", format_panic_data(&panic_reason.0))]
    PanicInValidate { panic_reason: Retdata },
    #[error("The `validate` entry point should return `VALID`. Got {actual:?}.")]
    InvalidValidateReturnData { actual: Retdata },
    #[error(
        "Transaction version {:?} is not supported. Supported versions: \
         {:?}.", **version, allowed_versions.iter().map(|v| **v).collect::<Vec<_>>()
    )]
    InvalidVersion { version: TransactionVersion, allowed_versions: Vec<TransactionVersion> },
    #[error(transparent)]
    StarknetApiError(#[from] StarknetApiError),
    #[error(transparent)]
    StateError(#[from] StateError),
    #[error(transparent)]
    TransactionFeeError(#[from] TransactionFeeError),
    #[error(transparent)]
    TransactionPreValidationError(#[from] TransactionPreValidationError),
    #[error(transparent)]
    TryFromIntError(#[from] std::num::TryFromIntError),
    #[error(
        "Transaction size exceeds the maximum block capacity. Max block capacity: {}, \
         transaction size: {}.", *max_capacity, *tx_size
    )]
    TransactionTooLarge { max_capacity: Box<BouncerWeights>, tx_size: Box<BouncerWeights> },
    #[error(
        "Transaction validation has failed:\n{}",
        String::from(gen_tx_execution_error_trace(self))
    )]
    ValidateTransactionError {
        error: EntryPointExecutionError,
        class_hash: ClassHash,
        storage_address: ContractAddress,
        selector: EntryPointSelector,
    },
    #[error(
        "Invalid segment structure: PC {0} was visited, but the beginning of the segment {1} was \
         not."
    )]
    InvalidSegmentStructure(usize, usize),
    #[error(transparent)]
    ProgramError(#[from] ProgramError),
}

#[derive(Debug, Error)]
pub enum TransactionPreValidationError {
    #[error(
        "Invalid transaction nonce of contract at address {:#064x}. Account nonce: \
         {:#064x}; got: {:#064x}.", ***address, **account_nonce, **incoming_tx_nonce
    )]
    InvalidNonce { address: ContractAddress, account_nonce: Nonce, incoming_tx_nonce: Nonce },
    #[error(transparent)]
    StateError(#[from] StateError),
    #[error(transparent)]
    TransactionFeeError(#[from] TransactionFeeError),
}

#[derive(Debug, Error)]
pub enum ParseError {
    #[error("Unsupported transaction type: {0}")]
    UnknownTransactionType(String),
}

#[derive(Debug, Error)]
pub enum NumericConversionError {
    #[error("Conversion of {0} to u128 unsuccessful.")]
    U128ToUsizeError(u128),
    #[error("Conversion of {0} to u64 unsuccessful.")]
    U64ToUsizeError(u64),
}<|MERGE_RESOLUTION|>--- conflicted
+++ resolved
@@ -34,21 +34,12 @@
          ({balance})."
     )]
     ResourcesBoundsExceedBalance {
-<<<<<<< HEAD
-        l1_max_amount: u64,
-        l1_max_price: u128,
-        l1_data_max_amount: u64,
-        l1_data_max_price: u128,
-        l2_max_amount: u64,
-        l2_max_price: u128,
-=======
         l1_max_amount: GasAmount,
         l1_max_price: GasPrice,
         l1_data_max_amount: GasAmount,
         l1_data_max_price: GasPrice,
         l2_max_amount: GasAmount,
         l2_max_price: GasPrice,
->>>>>>> 136224af
         balance: BigUint,
     },
     #[error(
