use rstest::fixture;
use starknet_api::block::GasPrice;
use starknet_api::core::{ClassHash, ContractAddress, Nonce};
use starknet_api::execution_resources::GasAmount;
use starknet_api::test_utils::deploy_account::DeployAccountTxArgs;
use starknet_api::test_utils::invoke::InvokeTxArgs;
use starknet_api::test_utils::NonceManager;
use starknet_api::transaction::{
    AllResourceBounds,
    Calldata,
    ContractAddressSalt,
    Fee,
    GasVectorComputationMode,
    InvokeTransactionV0,
    InvokeTransactionV1,
    InvokeTransactionV3,
    ResourceBounds,
    TransactionHash,
    TransactionSignature,
    TransactionVersion,
    ValidResourceBounds,
};
use starknet_api::{calldata, declare_tx_args, deploy_account_tx_args, felt, invoke_tx_args};
use starknet_types_core::felt::Felt;
use strum::IntoEnumIterator;

use crate::abi::abi_utils::get_fee_token_var_address;
use crate::context::{BlockContext, ChainInfo};
use crate::execution::contract_class::{ClassInfo, ContractClass};
use crate::state::cached_state::CachedState;
use crate::state::state_api::State;
use crate::test_utils::contracts::FeatureContract;
use crate::test_utils::declare::declare_tx;
use crate::test_utils::deploy_account::deploy_account_tx;
use crate::test_utils::dict_state_reader::DictStateReader;
use crate::test_utils::initial_test_state::test_state;
use crate::test_utils::invoke::invoke_tx;
use crate::test_utils::{
    create_calldata,
    CairoVersion,
    BALANCE,
    DEFAULT_L1_DATA_GAS_MAX_AMOUNT,
    DEFAULT_L2_GAS_MAX_AMOUNT,
    DEFAULT_STRK_L1_DATA_GAS_PRICE,
    DEFAULT_STRK_L1_GAS_PRICE,
    DEFAULT_STRK_L2_GAS_PRICE,
    MAX_FEE,
    MAX_L1_GAS_AMOUNT,
    MAX_L1_GAS_PRICE,
};
use crate::transaction::account_transaction::AccountTransaction;
use crate::transaction::constants;
use crate::transaction::objects::{FeeType, TransactionExecutionInfo, TransactionExecutionResult};
use crate::transaction::transaction_types::TransactionType;
use crate::transaction::transactions::{ExecutableTransaction, InvokeTransaction};

// Corresponding constants to the ones in faulty_account.
pub const VALID: u64 = 0;
pub const INVALID: u64 = 1;
pub const CALL_CONTRACT: u64 = 2;
pub const GET_BLOCK_HASH: u64 = 3;
pub const GET_EXECUTION_INFO: u64 = 4;
pub const GET_BLOCK_NUMBER: u64 = 5;
pub const GET_BLOCK_TIMESTAMP: u64 = 6;
pub const GET_SEQUENCER_ADDRESS: u64 = 7;

macro_rules! impl_from_versioned_tx {
    ($(($specified_tx_type:ty, $enum_variant:ident)),*) => {
        $(impl From<$specified_tx_type> for InvokeTransaction {
            fn from(tx: $specified_tx_type) -> Self {
                Self::new(
                    starknet_api::transaction::InvokeTransaction::$enum_variant(tx),
                    TransactionHash::default(),
                )
            }
        })*
    };
}

impl_from_versioned_tx!(
    (InvokeTransactionV0, V0),
    (InvokeTransactionV1, V1),
    (InvokeTransactionV3, V3)
);

/// Test fixtures.

#[fixture]
pub fn max_fee() -> Fee {
    MAX_FEE
}

// TODO(Amos, 1/10/2024): Delete this fixture and use `create_resource_bounds`
#[fixture]
pub fn max_l1_resource_bounds() -> ValidResourceBounds {
    create_resource_bounds(&GasVectorComputationMode::NoL2Gas)
}

<<<<<<< HEAD
pub fn create_resource_bounds(computation_mode: &GasVectorComputationMode) -> ValidResourceBounds {
    match computation_mode {
        GasVectorComputationMode::NoL2Gas => {
            l1_resource_bounds(MAX_L1_GAS_AMOUNT.into(), MAX_L1_GAS_PRICE)
        }
        GasVectorComputationMode::All => create_all_resource_bounds(
            MAX_L1_GAS_AMOUNT,
            MAX_L1_GAS_PRICE,
            DEFAULT_L2_GAS_MAX_AMOUNT,
            DEFAULT_STRK_L2_GAS_PRICE,
            DEFAULT_L1_DATA_GAS_MAX_AMOUNT,
            DEFAULT_STRK_L1_DATA_GAS_PRICE,
=======
#[fixture]
pub fn default_all_resource_bounds() -> ValidResourceBounds {
    create_resource_bounds(&GasVectorComputationMode::All)
}

pub fn create_resource_bounds(computation_mode: &GasVectorComputationMode) -> ValidResourceBounds {
    match computation_mode {
        GasVectorComputationMode::NoL2Gas => {
            l1_resource_bounds(MAX_L1_GAS_AMOUNT, MAX_L1_GAS_PRICE.into())
        }
        GasVectorComputationMode::All => create_all_resource_bounds(
            MAX_L1_GAS_AMOUNT,
            MAX_L1_GAS_PRICE.into(),
            DEFAULT_L2_GAS_MAX_AMOUNT,
            DEFAULT_STRK_L2_GAS_PRICE.into(),
            DEFAULT_L1_DATA_GAS_MAX_AMOUNT,
            DEFAULT_STRK_L1_DATA_GAS_PRICE.into(),
>>>>>>> 136224af
        ),
    }
}

#[fixture]
pub fn block_context() -> BlockContext {
    BlockContext::create_for_account_testing()
}

/// Struct containing the data usually needed to initialize a test.
pub struct TestInitData {
    pub state: CachedState<DictStateReader>,
    pub account_address: ContractAddress,
    pub contract_address: ContractAddress,
    pub nonce_manager: NonceManager,
}

/// Deploys a new account with the given class hash, funds with both fee tokens, and returns the
/// deploy tx and address.
pub fn deploy_and_fund_account(
    state: &mut CachedState<DictStateReader>,
    nonce_manager: &mut NonceManager,
    chain_info: &ChainInfo,
    deploy_tx_args: DeployAccountTxArgs,
) -> (AccountTransaction, ContractAddress) {
    // Deploy an account contract.
    let deploy_account_tx = deploy_account_tx(deploy_tx_args, nonce_manager);
    let account_address = deploy_account_tx.contract_address();
    let account_tx = AccountTransaction::DeployAccount(deploy_account_tx);

    // Update the balance of the about-to-be deployed account contract in the erc20 contract, so it
    // can pay for the transaction execution.
    // Set balance in all fee types.
    let deployed_account_balance_key = get_fee_token_var_address(account_address);
    for fee_type in FeeType::iter() {
        let fee_token_address = chain_info.fee_token_address(&fee_type);
        state
            .set_storage_at(fee_token_address, deployed_account_balance_key, felt!(BALANCE.0))
            .unwrap();
    }

    (account_tx, account_address)
}

/// Initializes a state and returns a `TestInitData` instance.
pub fn create_test_init_data(chain_info: &ChainInfo, cairo_version: CairoVersion) -> TestInitData {
    let account = FeatureContract::AccountWithoutValidations(cairo_version);
    let test_contract = FeatureContract::TestContract(cairo_version);
    let erc20 = FeatureContract::ERC20(CairoVersion::Cairo0);
    let state = test_state(chain_info, BALANCE, &[(account, 1), (erc20, 1), (test_contract, 1)]);
    TestInitData {
        state,
        account_address: account.get_instance_address(0),
        contract_address: test_contract.get_instance_address(0),
        nonce_manager: NonceManager::default(),
    }
}

pub struct FaultyAccountTxCreatorArgs {
    pub tx_type: TransactionType,
    pub tx_version: TransactionVersion,
    pub scenario: u64,
    pub max_fee: Fee,
    pub resource_bounds: ValidResourceBounds,
    // Should be None unless scenario is CALL_CONTRACT.
    pub additional_data: Option<Vec<Felt>>,
    // Should be use with tx_type Declare or InvokeFunction.
    pub sender_address: ContractAddress,
    // Should be used with tx_type DeployAccount.
    pub class_hash: ClassHash,
    // Should be used with tx_type DeployAccount.
    pub contract_address_salt: ContractAddressSalt,
    // Should be used with tx_type DeployAccount.
    pub validate_constructor: bool,
    // Should be used with tx_type Declare.
    pub declared_contract: Option<FeatureContract>,
}

impl Default for FaultyAccountTxCreatorArgs {
    fn default() -> Self {
        Self {
            tx_type: TransactionType::InvokeFunction,
            tx_version: TransactionVersion::THREE,
            scenario: VALID,
            additional_data: None,
            sender_address: ContractAddress::default(),
            class_hash: ClassHash::default(),
            contract_address_salt: ContractAddressSalt::default(),
            validate_constructor: false,
            max_fee: Fee::default(),
            resource_bounds: ValidResourceBounds::create_for_testing(),
            declared_contract: None,
        }
    }
}

/// This function is similar to the function 'create_account_tx_for_validate_test' except it ignores
/// the nonce manager. Should be used for transactions which are expected to fail or if the nonce is
/// irrelevant to the test.
pub fn create_account_tx_for_validate_test_nonce_0(
    faulty_account_tx_creator_args: FaultyAccountTxCreatorArgs,
) -> AccountTransaction {
    create_account_tx_for_validate_test(
        &mut NonceManager::default(),
        faulty_account_tx_creator_args,
    )
}

/// Creates an account transaction to test the 'validate' method of account transactions. The
/// transaction is formatted to work with the account contract 'FaultyAccount'. These transactions
/// should be used for unit tests. For example, it is not intended to deploy a contract
/// and later call it.
pub fn create_account_tx_for_validate_test(
    nonce_manager: &mut NonceManager,
    faulty_account_tx_creator_args: FaultyAccountTxCreatorArgs,
) -> AccountTransaction {
    let FaultyAccountTxCreatorArgs {
        tx_type,
        tx_version,
        scenario,
        additional_data,
        sender_address,
        class_hash,
        contract_address_salt,
        validate_constructor,
        max_fee,
        resource_bounds,
        declared_contract,
    } = faulty_account_tx_creator_args;

    // The first felt of the signature is used to set the scenario. If the scenario is
    // `CALL_CONTRACT` the second felt is used to pass the contract address.
    let mut signature_vector = vec![Felt::from(scenario)];
    if let Some(additional_data) = additional_data {
        signature_vector.extend(additional_data);
    }
    let signature = TransactionSignature(signature_vector);

    match tx_type {
        TransactionType::Declare => {
            let declared_contract = match declared_contract {
                Some(declared_contract) => declared_contract,
                None => {
                    // It does not matter which class is declared for this test.
                    FeatureContract::TestContract(CairoVersion::from_declare_tx_version(tx_version))
                }
            };
            let class_hash = declared_contract.get_class_hash();
            let class_info = calculate_class_info_for_testing(declared_contract.get_class());
            declare_tx(
                declare_tx_args! {
                    max_fee,
                    resource_bounds,
                    signature,
                    sender_address,
                    version: tx_version,
                    nonce: nonce_manager.next(sender_address),
                    class_hash,
                    compiled_class_hash: declared_contract.get_compiled_class_hash(),
                },
                class_info,
            )
        }
        TransactionType::DeployAccount => {
            // We do not use the sender address here because the transaction generates the actual
            // sender address.
            let constructor_calldata = calldata![felt!(match validate_constructor {
                true => constants::FELT_TRUE,
                false => constants::FELT_FALSE,
            })];
            let deploy_account_tx = deploy_account_tx(
                deploy_account_tx_args! {
                    max_fee,
                    resource_bounds,
                    signature,
                    version: tx_version,
                    class_hash,
                    contract_address_salt,
                    constructor_calldata,
                },
                nonce_manager,
            );
            AccountTransaction::DeployAccount(deploy_account_tx)
        }
        TransactionType::InvokeFunction => {
            let execute_calldata = create_calldata(sender_address, "foo", &[]);
            let invoke_tx = invoke_tx(invoke_tx_args! {
                max_fee,
                resource_bounds,
                signature,
                sender_address,
                calldata: execute_calldata,
                version: tx_version,
                nonce: nonce_manager.next(sender_address),
            });
            AccountTransaction::Invoke(invoke_tx)
        }
        _ => panic!("{tx_type:?} is not an account transaction."),
    }
}

pub fn account_invoke_tx(invoke_args: InvokeTxArgs) -> AccountTransaction {
    AccountTransaction::Invoke(invoke_tx(invoke_args))
}

pub fn run_invoke_tx(
    state: &mut CachedState<DictStateReader>,
    block_context: &BlockContext,
    invoke_args: InvokeTxArgs,
) -> TransactionExecutionResult<TransactionExecutionInfo> {
    let tx = account_invoke_tx(invoke_args);
    let charge_fee = tx.enforce_fee();

    tx.execute(state, block_context, charge_fee, true)
}

/// Creates a `ResourceBoundsMapping` with the given `max_amount` and `max_price` for L1 gas limits.
/// No guarantees on the values of the other resources bounds.
<<<<<<< HEAD
pub fn l1_resource_bounds(max_amount: GasAmount, max_price: u128) -> ValidResourceBounds {
    ValidResourceBounds::L1Gas(ResourceBounds {
        max_amount: max_amount.0.try_into().unwrap(),
        max_price_per_unit: max_price,
    })
=======
// TODO: Check usages of this function and update to using all gas bounds.
pub fn l1_resource_bounds(
    max_amount: GasAmount,
    max_price_per_unit: GasPrice,
) -> ValidResourceBounds {
    ValidResourceBounds::L1Gas(ResourceBounds { max_amount, max_price_per_unit })
>>>>>>> 136224af
}

#[fixture]
pub fn all_resource_bounds(
    #[default(MAX_L1_GAS_AMOUNT)] l1_max_amount: GasAmount,
    #[default(GasPrice::from(DEFAULT_STRK_L1_GAS_PRICE))] l1_max_price: GasPrice,
    #[default(DEFAULT_L2_GAS_MAX_AMOUNT)] l2_max_amount: GasAmount,
    #[default(GasPrice::from(DEFAULT_STRK_L2_GAS_PRICE))] l2_max_price: GasPrice,
    #[default(DEFAULT_L1_DATA_GAS_MAX_AMOUNT)] l1_data_max_amount: GasAmount,
    #[default(GasPrice::from(DEFAULT_STRK_L1_DATA_GAS_PRICE))] l1_data_max_price: GasPrice,
) -> ValidResourceBounds {
    create_all_resource_bounds(
        l1_max_amount,
        l1_max_price,
        l2_max_amount,
        l2_max_price,
        l1_data_max_amount,
        l1_data_max_price,
    )
}

pub fn create_all_resource_bounds(
    l1_max_amount: GasAmount,
    l1_max_price: GasPrice,
    l2_max_amount: GasAmount,
    l2_max_price: GasPrice,
    l1_data_max_amount: GasAmount,
    l1_data_max_price: GasPrice,
) -> ValidResourceBounds {
    create_all_resource_bounds(
        l1_max_amount,
        l1_max_price,
        l2_max_amount,
        l2_max_price,
        l1_data_max_amount,
        l1_data_max_price,
    )
}

fn create_all_resource_bounds(
    l1_max_amount: u64,
    l1_max_price: u128,
    l2_max_amount: u64,
    l2_max_price: u128,
    l1_data_max_amount: u64,
    l1_data_max_price: u128,
) -> ValidResourceBounds {
    ValidResourceBounds::AllResources(AllResourceBounds {
        l1_gas: ResourceBounds { max_amount: l1_max_amount, max_price_per_unit: l1_max_price },
        l2_gas: ResourceBounds { max_amount: l2_max_amount, max_price_per_unit: l2_max_price },
        l1_data_gas: ResourceBounds {
            max_amount: l1_data_max_amount,
            max_price_per_unit: l1_data_max_price,
        },
    })
}

pub fn calculate_class_info_for_testing(contract_class: ContractClass) -> ClassInfo {
    let sierra_program_length = match contract_class {
        ContractClass::V0(_) => 0,
        ContractClass::V1(_) | ContractClass::V1Native(_) => 100,
    };
    ClassInfo::new(&contract_class, sierra_program_length, 100).unwrap()
}

pub fn emit_n_events_tx(
    n: usize,
    account_contract: ContractAddress,
    contract_address: ContractAddress,
    nonce: Nonce,
) -> AccountTransaction {
    let entry_point_args = vec![
        felt!(u32::try_from(n).unwrap()), // events_number.
        felt!(0_u32),                     // keys length.
        felt!(0_u32),                     // data length.
    ];
    let calldata = create_calldata(contract_address, "test_emit_events", &entry_point_args);
    account_invoke_tx(invoke_tx_args! {
        sender_address: account_contract,
        calldata,
        nonce
    })
}<|MERGE_RESOLUTION|>--- conflicted
+++ resolved
@@ -96,20 +96,7 @@
     create_resource_bounds(&GasVectorComputationMode::NoL2Gas)
 }
 
-<<<<<<< HEAD
-pub fn create_resource_bounds(computation_mode: &GasVectorComputationMode) -> ValidResourceBounds {
-    match computation_mode {
-        GasVectorComputationMode::NoL2Gas => {
-            l1_resource_bounds(MAX_L1_GAS_AMOUNT.into(), MAX_L1_GAS_PRICE)
-        }
-        GasVectorComputationMode::All => create_all_resource_bounds(
-            MAX_L1_GAS_AMOUNT,
-            MAX_L1_GAS_PRICE,
-            DEFAULT_L2_GAS_MAX_AMOUNT,
-            DEFAULT_STRK_L2_GAS_PRICE,
-            DEFAULT_L1_DATA_GAS_MAX_AMOUNT,
-            DEFAULT_STRK_L1_DATA_GAS_PRICE,
-=======
+// TODO(Amos, 1/10/2024): Delete this fixture and use `create_resource_bounds`
 #[fixture]
 pub fn default_all_resource_bounds() -> ValidResourceBounds {
     create_resource_bounds(&GasVectorComputationMode::All)
@@ -127,7 +114,6 @@
             DEFAULT_STRK_L2_GAS_PRICE.into(),
             DEFAULT_L1_DATA_GAS_MAX_AMOUNT,
             DEFAULT_STRK_L1_DATA_GAS_PRICE.into(),
->>>>>>> 136224af
         ),
     }
 }
@@ -346,20 +332,12 @@
 
 /// Creates a `ResourceBoundsMapping` with the given `max_amount` and `max_price` for L1 gas limits.
 /// No guarantees on the values of the other resources bounds.
-<<<<<<< HEAD
-pub fn l1_resource_bounds(max_amount: GasAmount, max_price: u128) -> ValidResourceBounds {
-    ValidResourceBounds::L1Gas(ResourceBounds {
-        max_amount: max_amount.0.try_into().unwrap(),
-        max_price_per_unit: max_price,
-    })
-=======
 // TODO: Check usages of this function and update to using all gas bounds.
 pub fn l1_resource_bounds(
     max_amount: GasAmount,
     max_price_per_unit: GasPrice,
 ) -> ValidResourceBounds {
     ValidResourceBounds::L1Gas(ResourceBounds { max_amount, max_price_per_unit })
->>>>>>> 136224af
 }
 
 #[fixture]
