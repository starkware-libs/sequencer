--- conflicted
+++ resolved
@@ -41,13 +41,7 @@
 };
 use crate::transaction::transaction_types::TransactionType;
 use crate::transaction::transactions::{
-<<<<<<< HEAD
     enforce_fee, Executable, ExecutableTransaction, ExecutionFlags as TransactionExecutionFlags,
-=======
-    enforce_fee,
-    Executable,
-    ExecutableTransaction,
->>>>>>> f9c8d59a
     ValidatableTransaction,
 };
 
