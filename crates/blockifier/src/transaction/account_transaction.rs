use std::sync::Arc;

use cairo_vm::vm::runners::cairo_runner::ExecutionResources;
use starknet_api::block::GasPriceVector;
use starknet_api::calldata;
<<<<<<< HEAD
use starknet_api::core::{ClassHash, ContractAddress, EntryPointSelector, Nonce};
use starknet_api::data_availability::DataAvailabilityMode;
use starknet_api::deprecated_contract_class::EntryPointType;
=======
use starknet_api::contract_class::EntryPointType;
use starknet_api::core::{ClassHash, ContractAddress, EntryPointSelector, Nonce};
use starknet_api::data_availability::DataAvailabilityMode;
>>>>>>> 136224af
use starknet_api::transaction::Resource::{L1DataGas, L1Gas, L2Gas};
use starknet_api::transaction::{
    AccountDeploymentData,
    AllResourceBounds,
    Calldata,
    Fee,
    PaymasterData,
    Tip,
    TransactionHash,
    TransactionSignature,
    TransactionVersion,
    ValidResourceBounds,
};
use starknet_types_core::felt::Felt;

use crate::abi::abi_utils::selector_from_name;
use crate::context::{BlockContext, TransactionContext};
use crate::execution::call_info::{CallInfo, Retdata};
use crate::execution::contract_class::ContractClass;
use crate::execution::entry_point::{CallEntryPoint, CallType, EntryPointExecutionContext};
use crate::execution::execution_utils::update_remaining_gas;
use crate::fee::fee_checks::{FeeCheckReportFields, PostExecutionReport};
use crate::fee::fee_utils::{
    get_fee_by_gas_vector,
    get_sequencer_balance_keys,
    verify_can_pay_committed_bounds,
};
use crate::fee::gas_usage::estimate_minimal_gas_vector;
use crate::fee::receipt::TransactionReceipt;
use crate::retdata;
use crate::state::cached_state::{StateChanges, TransactionalState};
use crate::state::state_api::{State, StateReader, UpdatableState};
use crate::transaction::constants;
use crate::transaction::errors::{
    TransactionExecutionError,
    TransactionFeeError,
    TransactionPreValidationError,
};
use crate::transaction::objects::{
    DeprecatedTransactionInfo,
    HasRelatedFeeType,
    TransactionExecutionInfo,
    TransactionExecutionResult,
    TransactionInfo,
    TransactionInfoCreator,
    TransactionPreValidationResult,
};
use crate::transaction::transaction_types::TransactionType;
use crate::transaction::transactions::{
    DeclareTransaction,
    DeployAccountTransaction,
    Executable,
    ExecutableTransaction,
    ExecutionFlags,
    InvokeTransaction,
    ValidatableTransaction,
};

#[cfg(test)]
#[path = "account_transactions_test.rs"]
mod test;

#[cfg(test)]
#[path = "execution_flavors_test.rs"]
mod flavors_test;

#[cfg(test)]
#[path = "post_execution_test.rs"]
mod post_execution_test;

/// Represents a paid Starknet transaction.
#[derive(Clone, Debug, derive_more::From)]
pub enum AccountTransaction {
    Declare(DeclareTransaction),
    DeployAccount(DeployAccountTransaction),
    Invoke(InvokeTransaction),
}

macro_rules! implement_account_tx_inner_getters {
    ($(($field:ident, $field_type:ty)),*) => {
        $(pub fn $field(&self) -> $field_type {
            match self {
                Self::Declare(tx) => tx.tx.$field().clone(),
                Self::DeployAccount(tx) => tx.tx.$field().clone(),
                Self::Invoke(tx) => tx.tx.$field().clone(),
            }
        })*
    };
}

impl TryFrom<&starknet_api::executable_transaction::Transaction> for AccountTransaction {
    type Error = TransactionExecutionError;

    fn try_from(
        value: &starknet_api::executable_transaction::Transaction,
    ) -> Result<Self, Self::Error> {
        match value {
            starknet_api::executable_transaction::Transaction::Declare(declare_tx) => {
                Ok(Self::Declare(declare_tx.clone().try_into()?))
            }
            starknet_api::executable_transaction::Transaction::DeployAccount(deploy_account_tx) => {
                Ok(Self::DeployAccount(DeployAccountTransaction {
                    tx: deploy_account_tx.clone(),
                    only_query: false,
                }))
            }
            starknet_api::executable_transaction::Transaction::Invoke(invoke_tx) => {
                Ok(Self::Invoke(InvokeTransaction { tx: invoke_tx.clone(), only_query: false }))
            }
        }
    }
}

impl TryFrom<starknet_api::executable_transaction::Transaction> for AccountTransaction {
    type Error = TransactionExecutionError;

    fn try_from(
        executable_transaction: starknet_api::executable_transaction::Transaction,
    ) -> Result<Self, Self::Error> {
        match executable_transaction {
            starknet_api::executable_transaction::Transaction::Declare(declare_tx) => {
                Ok(Self::Declare(declare_tx.try_into()?))
            }
            starknet_api::executable_transaction::Transaction::DeployAccount(deploy_account_tx) => {
                Ok(Self::DeployAccount(DeployAccountTransaction {
                    tx: deploy_account_tx,
                    only_query: false,
                }))
            }
            starknet_api::executable_transaction::Transaction::Invoke(invoke_tx) => {
                Ok(Self::Invoke(InvokeTransaction { tx: invoke_tx, only_query: false }))
            }
        }
    }
}

impl HasRelatedFeeType for AccountTransaction {
    fn version(&self) -> TransactionVersion {
        match self {
            Self::Declare(tx) => tx.tx.version(),
            Self::DeployAccount(tx) => tx.tx.version(),
            Self::Invoke(tx) => tx.tx.version(),
        }
    }

    fn is_l1_handler(&self) -> bool {
        false
    }
}

impl AccountTransaction {
    implement_account_tx_inner_getters!(
        (signature, TransactionSignature),
        (nonce, Nonce),
        (resource_bounds, ValidResourceBounds),
        (tip, Tip),
        (nonce_data_availability_mode, DataAvailabilityMode),
        (fee_data_availability_mode, DataAvailabilityMode),
        (paymaster_data, PaymasterData)
    );

    pub fn sender_address(&self) -> ContractAddress {
        match self {
            Self::Declare(tx) => tx.tx.sender_address(),
            Self::DeployAccount(tx) => tx.tx.contract_address(),
            Self::Invoke(tx) => tx.tx.sender_address(),
        }
    }

    pub fn class_hash(&self) -> Option<ClassHash> {
        match self {
            Self::Declare(tx) => Some(tx.tx.class_hash()),
            Self::DeployAccount(tx) => Some(tx.tx.class_hash()),
            Self::Invoke(_) => None,
        }
    }

    pub fn account_deployment_data(&self) -> Option<AccountDeploymentData> {
        match self {
            Self::Declare(tx) => Some(tx.tx.account_deployment_data().clone()),
            Self::DeployAccount(_) => None,
            Self::Invoke(tx) => Some(tx.tx.account_deployment_data().clone()),
        }
    }

    // TODO(nir, 01/11/2023): Consider instantiating CommonAccountFields in AccountTransaction.
    pub fn tx_type(&self) -> TransactionType {
        match self {
            AccountTransaction::Declare(_) => TransactionType::Declare,
            AccountTransaction::DeployAccount(_) => TransactionType::DeployAccount,
            AccountTransaction::Invoke(_) => TransactionType::InvokeFunction,
        }
    }

    fn validate_entry_point_selector(&self) -> EntryPointSelector {
        let validate_entry_point_name = match self {
            Self::Declare(_) => constants::VALIDATE_DECLARE_ENTRY_POINT_NAME,
            Self::DeployAccount(_) => constants::VALIDATE_DEPLOY_ENTRY_POINT_NAME,
            Self::Invoke(_) => constants::VALIDATE_ENTRY_POINT_NAME,
        };
        selector_from_name(validate_entry_point_name)
    }

    // Calldata for validation contains transaction fields that cannot be obtained by calling
    // `et_tx_info()`.
    fn validate_entrypoint_calldata(&self) -> Calldata {
        match self {
            Self::Declare(tx) => calldata![tx.class_hash().0],
            Self::DeployAccount(tx) => Calldata(
                [
                    vec![tx.class_hash().0, tx.contract_address_salt().0],
                    (*tx.constructor_calldata().0).clone(),
                ]
                .concat()
                .into(),
            ),
            // Calldata for validation is the same calldata as for the execution itself.
            Self::Invoke(tx) => tx.calldata(),
        }
    }

    pub fn calldata_length(&self) -> usize {
        let calldata = match self {
            Self::Declare(_tx) => calldata![],
            Self::DeployAccount(tx) => tx.constructor_calldata(),
            Self::Invoke(tx) => tx.calldata(),
        };

        calldata.0.len()
    }

    pub fn signature_length(&self) -> usize {
        let signature = match self {
            Self::Declare(tx) => tx.signature(),
            Self::DeployAccount(tx) => tx.signature(),
            Self::Invoke(tx) => tx.signature(),
        };

        signature.0.len()
    }

    pub fn tx_hash(&self) -> TransactionHash {
        match self {
            Self::Declare(tx) => tx.tx_hash(),
            Self::DeployAccount(tx) => tx.tx_hash(),
            Self::Invoke(tx) => tx.tx_hash(),
        }
    }

    pub fn enforce_fee(&self) -> bool {
        self.create_tx_info().enforce_fee()
    }

    fn verify_tx_version(&self, version: TransactionVersion) -> TransactionExecutionResult<()> {
        let allowed_versions: Vec<TransactionVersion> = match self {
            // Support `Declare` of version 0 in order to allow bootstrapping of a new system.
            Self::Declare(_) => {
                vec![
                    TransactionVersion::ZERO,
                    TransactionVersion::ONE,
                    TransactionVersion::TWO,
                    TransactionVersion::THREE,
                ]
            }
            Self::DeployAccount(_) => {
                vec![TransactionVersion::ONE, TransactionVersion::THREE]
            }
            Self::Invoke(_) => {
                vec![TransactionVersion::ZERO, TransactionVersion::ONE, TransactionVersion::THREE]
            }
        };
        if allowed_versions.contains(&version) {
            Ok(())
        } else {
            Err(TransactionExecutionError::InvalidVersion { version, allowed_versions })
        }
    }

    // Performs static checks before executing validation entry point.
    // Note that nonce is incremented during these checks.
    pub fn perform_pre_validation_stage<S: State + StateReader>(
        &self,
        state: &mut S,
        tx_context: &TransactionContext,
        charge_fee: bool,
        strict_nonce_check: bool,
    ) -> TransactionPreValidationResult<()> {
        let tx_info = &tx_context.tx_info;
        Self::handle_nonce(state, tx_info, strict_nonce_check)?;

        if charge_fee {
            self.check_fee_bounds(tx_context)?;

            verify_can_pay_committed_bounds(state, tx_context)?;
        }

        Ok(())
    }

    fn check_fee_bounds(
        &self,
        tx_context: &TransactionContext,
    ) -> TransactionPreValidationResult<()> {
        // TODO(Aner): seprate to cases based on context.resource_bounds type
        let minimal_gas_amount_vector = estimate_minimal_gas_vector(
            &tx_context.block_context,
            self,
            &tx_context.get_gas_vector_computation_mode(),
        );
        let TransactionContext { block_context, tx_info } = tx_context;
        let block_info = &block_context.block_info;
        let fee_type = &tx_info.fee_type();
        match tx_info {
            TransactionInfo::Current(context) => {
                let resources_amount_tuple = match &context.resource_bounds {
                    ValidResourceBounds::L1Gas(l1_gas_resource_bounds) => vec![(
                        L1Gas,
                        l1_gas_resource_bounds,
<<<<<<< HEAD
                        minimal_gas_amount_vector.to_discounted_l1_gas(tx_context),
                        u128::from(block_info.gas_prices.get_l1_gas_price_by_fee_type(fee_type)),
=======
                        minimal_gas_amount_vector.to_discounted_l1_gas(tx_context.get_gas_prices()),
                        block_info.gas_prices.get_l1_gas_price_by_fee_type(fee_type),
>>>>>>> 136224af
                    )],
                    ValidResourceBounds::AllResources(AllResourceBounds {
                        l1_gas: l1_gas_resource_bounds,
                        l2_gas: l2_gas_resource_bounds,
                        l1_data_gas: l1_data_gas_resource_bounds,
                    }) => {
<<<<<<< HEAD
                        let GasPricesForFeeType { l1_gas_price, l1_data_gas_price, l2_gas_price } =
=======
                        let GasPriceVector { l1_gas_price, l1_data_gas_price, l2_gas_price } =
>>>>>>> 136224af
                            block_info.gas_prices.get_gas_prices_by_fee_type(fee_type);
                        vec![
                            (
                                L1Gas,
                                l1_gas_resource_bounds,
                                minimal_gas_amount_vector.l1_gas,
<<<<<<< HEAD
                                l1_gas_price.into(),
=======
                                *l1_gas_price,
>>>>>>> 136224af
                            ),
                            (
                                L1DataGas,
                                l1_data_gas_resource_bounds,
                                minimal_gas_amount_vector.l1_data_gas,
<<<<<<< HEAD
                                l1_data_gas_price.into(),
=======
                                *l1_data_gas_price,
>>>>>>> 136224af
                            ),
                            (
                                L2Gas,
                                l2_gas_resource_bounds,
                                minimal_gas_amount_vector.l2_gas,
<<<<<<< HEAD
                                l2_gas_price.into(),
=======
                                *l2_gas_price,
>>>>>>> 136224af
                            ),
                        ]
                    }
                };
                for (resource, resource_bounds, minimal_gas_amount, actual_gas_price) in
                    resources_amount_tuple
                {
                    // TODO(Aner): refactor to indicate both amount and price are too low.
                    // TODO(Aner): refactor to return all amounts that are too low.
<<<<<<< HEAD
                    if minimal_gas_amount > resource_bounds.max_amount.into() {
                        return Err(TransactionFeeError::MaxGasAmountTooLow {
                            resource,
                            max_gas_amount: resource_bounds.max_amount.into(),
=======
                    if minimal_gas_amount > resource_bounds.max_amount {
                        return Err(TransactionFeeError::MaxGasAmountTooLow {
                            resource,
                            max_gas_amount: resource_bounds.max_amount,
>>>>>>> 136224af
                            minimal_gas_amount,
                        })?;
                    }
                    // TODO(Aner): refactor to return all prices that are too low.
<<<<<<< HEAD
                    if resource_bounds.max_price_per_unit < actual_gas_price {
                        return Err(TransactionFeeError::MaxGasPriceTooLow {
                            resource,
                            max_gas_price: resource_bounds.max_price_per_unit,
                            actual_gas_price,
=======
                    if resource_bounds.max_price_per_unit < actual_gas_price.get() {
                        return Err(TransactionFeeError::MaxGasPriceTooLow {
                            resource,
                            max_gas_price: resource_bounds.max_price_per_unit,
                            actual_gas_price: actual_gas_price.into(),
>>>>>>> 136224af
                        })?;
                    }
                }
            }
            TransactionInfo::Deprecated(context) => {
                let max_fee = context.max_fee;
                let min_fee =
                    get_fee_by_gas_vector(block_info, minimal_gas_amount_vector, fee_type);
                if max_fee < min_fee {
                    return Err(TransactionFeeError::MaxFeeTooLow { min_fee, max_fee })?;
                }
            }
        };
        Ok(())
    }

    fn handle_nonce(
        state: &mut dyn State,
        tx_info: &TransactionInfo,
        strict: bool,
    ) -> TransactionPreValidationResult<()> {
        if tx_info.is_v0() {
            return Ok(());
        }

        let address = tx_info.sender_address();
        let account_nonce = state.get_nonce_at(address)?;
        let incoming_tx_nonce = tx_info.nonce();
        let valid_nonce = if strict {
            account_nonce == incoming_tx_nonce
        } else {
            account_nonce <= incoming_tx_nonce
        };
        if valid_nonce {
            return Ok(state.increment_nonce(address)?);
        }
        Err(TransactionPreValidationError::InvalidNonce {
            address,
            account_nonce,
            incoming_tx_nonce,
        })
    }

    fn handle_validate_tx(
        &self,
        state: &mut dyn State,
        resources: &mut ExecutionResources,
        tx_context: Arc<TransactionContext>,
        remaining_gas: &mut u64,
        validate: bool,
        limit_steps_by_resources: bool,
    ) -> TransactionExecutionResult<Option<CallInfo>> {
        if validate {
            self.validate_tx(state, resources, tx_context, remaining_gas, limit_steps_by_resources)
        } else {
            Ok(None)
        }
    }

    fn assert_actual_fee_in_bounds(tx_context: &Arc<TransactionContext>, actual_fee: Fee) {
        match &tx_context.tx_info {
            TransactionInfo::Current(context) => {
                let max_fee = context.resource_bounds.max_possible_fee();
                if actual_fee > max_fee {
                    panic!(
                        "Actual fee {:#?} exceeded bounds; max possible fee is {:#?} (computed \
                         from {:#?}).",
                        actual_fee, max_fee, context.resource_bounds
                    );
                }
            }
            TransactionInfo::Deprecated(DeprecatedTransactionInfo { max_fee, .. }) => {
                if actual_fee > *max_fee {
                    panic!(
                        "Actual fee {:#?} exceeded bounds; max fee is {:#?}.",
                        actual_fee, max_fee
                    );
                }
            }
        }
    }

    fn handle_fee<S: StateReader>(
        state: &mut TransactionalState<'_, S>,
        tx_context: Arc<TransactionContext>,
        actual_fee: Fee,
        charge_fee: bool,
        concurrency_mode: bool,
    ) -> TransactionExecutionResult<Option<CallInfo>> {
        if !charge_fee || actual_fee == Fee(0) {
            // Fee charging is not enforced in some transaction simulations and tests.
            return Ok(None);
        }

        Self::assert_actual_fee_in_bounds(&tx_context, actual_fee);

        let fee_transfer_call_info = if concurrency_mode && !tx_context.is_sequencer_the_sender() {
            Self::concurrency_execute_fee_transfer(state, tx_context, actual_fee)?
        } else {
            Self::execute_fee_transfer(state, tx_context, actual_fee)?
        };

        Ok(Some(fee_transfer_call_info))
    }

    fn execute_fee_transfer(
        state: &mut dyn State,
        tx_context: Arc<TransactionContext>,
        actual_fee: Fee,
    ) -> TransactionExecutionResult<CallInfo> {
        // The least significant 128 bits of the amount transferred.
        let lsb_amount = Felt::from(actual_fee.0);
        // The most significant 128 bits of the amount transferred.
        let msb_amount = Felt::from(0_u8);

        let TransactionContext { block_context, tx_info } = tx_context.as_ref();
        let storage_address = tx_context.fee_token_address();
        let fee_transfer_call = CallEntryPoint {
            class_hash: None,
            code_address: None,
            entry_point_type: EntryPointType::External,
            entry_point_selector: selector_from_name(constants::TRANSFER_ENTRY_POINT_NAME),
            calldata: calldata![
                *block_context.block_info.sequencer_address.0.key(), // Recipient.
                lsb_amount,
                msb_amount
            ],
            storage_address,
            caller_address: tx_info.sender_address(),
            call_type: CallType::Call,
            // The fee-token contract is a Cairo 0 contract, hence the initial gas is irrelevant.
            initial_gas: block_context
                .versioned_constants
                .os_constants
                .gas_costs
                .default_initial_gas_cost,
        };

        let mut context = EntryPointExecutionContext::new_invoke(tx_context, true);

        Ok(fee_transfer_call
            .execute(state, &mut ExecutionResources::default(), &mut context)
            .map_err(TransactionFeeError::ExecuteFeeTransferError)?)
    }

    /// Handles fee transfer in concurrent execution.
    ///
    /// Accessing and updating the sequencer balance at this stage is a bottleneck; this function
    /// manipulates the state to avoid that part.
    /// Note: the returned transfer call info is partial, and should be completed at the commit
    /// stage, as well as the actual sequencer balance.
    fn concurrency_execute_fee_transfer<S: StateReader>(
        state: &mut TransactionalState<'_, S>,
        tx_context: Arc<TransactionContext>,
        actual_fee: Fee,
    ) -> TransactionExecutionResult<CallInfo> {
        let fee_address = tx_context.fee_token_address();
        let (sequencer_balance_key_low, sequencer_balance_key_high) =
            get_sequencer_balance_keys(&tx_context.block_context);
        let mut transfer_state = TransactionalState::create_transactional(state);

        // Set the initial sequencer balance to avoid tarnishing the read-set of the transaction.
        let cache = transfer_state.cache.get_mut();
        for key in [sequencer_balance_key_low, sequencer_balance_key_high] {
            cache.set_storage_initial_value(fee_address, key, Felt::ZERO);
        }

        let fee_transfer_call_info =
            AccountTransaction::execute_fee_transfer(&mut transfer_state, tx_context, actual_fee);
        // Commit without updating the sequencer balance.
        let storage_writes = &mut transfer_state.cache.get_mut().writes.storage;
        storage_writes.remove(&(fee_address, sequencer_balance_key_low));
        storage_writes.remove(&(fee_address, sequencer_balance_key_high));
        transfer_state.commit();
        fee_transfer_call_info
    }

    fn run_execute<S: State>(
        &self,
        state: &mut S,
        resources: &mut ExecutionResources,
        context: &mut EntryPointExecutionContext,
        remaining_gas: &mut u64,
    ) -> TransactionExecutionResult<Option<CallInfo>> {
        match &self {
            Self::Declare(tx) => tx.run_execute(state, resources, context, remaining_gas),
            Self::DeployAccount(tx) => tx.run_execute(state, resources, context, remaining_gas),
            Self::Invoke(tx) => tx.run_execute(state, resources, context, remaining_gas),
        }
    }

    fn run_non_revertible<S: StateReader>(
        &self,
        state: &mut TransactionalState<'_, S>,
        tx_context: Arc<TransactionContext>,
        remaining_gas: &mut u64,
        validate: bool,
        charge_fee: bool,
    ) -> TransactionExecutionResult<ValidateExecuteCallInfo> {
        let mut resources = ExecutionResources::default();
        let validate_call_info: Option<CallInfo>;
        let execute_call_info: Option<CallInfo>;
        if matches!(self, Self::DeployAccount(_)) {
            // Handle `DeployAccount` transactions separately, due to different order of things.
            // Also, the execution context required form the `DeployAccount` execute phase is
            // validation context.
            let mut execution_context =
                EntryPointExecutionContext::new_validate(tx_context.clone(), charge_fee);
            execute_call_info =
                self.run_execute(state, &mut resources, &mut execution_context, remaining_gas)?;
            validate_call_info = self.handle_validate_tx(
                state,
                &mut resources,
                tx_context.clone(),
                remaining_gas,
                validate,
                charge_fee,
            )?;
        } else {
            let mut execution_context =
                EntryPointExecutionContext::new_invoke(tx_context.clone(), charge_fee);
            validate_call_info = self.handle_validate_tx(
                state,
                &mut resources,
                tx_context.clone(),
                remaining_gas,
                validate,
                charge_fee,
            )?;
            execute_call_info =
                self.run_execute(state, &mut resources, &mut execution_context, remaining_gas)?;
        }

        let tx_receipt = TransactionReceipt::from_account_tx(
            self,
            &tx_context,
            &state.get_actual_state_changes()?,
            &resources,
            CallInfo::summarize_many(validate_call_info.iter().chain(execute_call_info.iter())),
            0,
        );

        let post_execution_report =
            PostExecutionReport::new(state, &tx_context, &tx_receipt, charge_fee)?;
        match post_execution_report.error() {
            Some(error) => Err(error.into()),
            None => Ok(ValidateExecuteCallInfo::new_accepted(
                validate_call_info,
                execute_call_info,
                tx_receipt,
            )),
        }
    }

    fn run_revertible<S: StateReader>(
        &self,
        state: &mut TransactionalState<'_, S>,
        tx_context: Arc<TransactionContext>,
        remaining_gas: &mut u64,
        validate: bool,
        charge_fee: bool,
    ) -> TransactionExecutionResult<ValidateExecuteCallInfo> {
        let mut resources = ExecutionResources::default();
        let mut execution_context =
            EntryPointExecutionContext::new_invoke(tx_context.clone(), charge_fee);
        // Run the validation, and if execution later fails, only keep the validation diff.
        let validate_call_info = self.handle_validate_tx(
            state,
            &mut resources,
            tx_context.clone(),
            remaining_gas,
            validate,
            charge_fee,
        )?;

        let n_allotted_execution_steps = execution_context.subtract_validation_and_overhead_steps(
            &validate_call_info,
            &self.tx_type(),
            self.calldata_length(),
        );

        // Save the state changes resulting from running `validate_tx`, to be used later for
        // resource and fee calculation.
        let validate_state_changes = state.get_actual_state_changes()?;

        // Create copies of state and resources for the execution.
        // Both will be rolled back if the execution is reverted or committed upon success.
        let mut execution_resources = resources.clone();
        let mut execution_state = TransactionalState::create_transactional(state);

        let execution_result = self.run_execute(
            &mut execution_state,
            &mut execution_resources,
            &mut execution_context,
            remaining_gas,
        );

        // Pre-compute cost in case of revert.
        let execution_steps_consumed =
            n_allotted_execution_steps - execution_context.n_remaining_steps();
        let revert_cost = TransactionReceipt::from_account_tx(
            self,
            &tx_context,
            &validate_state_changes,
            &resources,
            CallInfo::summarize_many(validate_call_info.iter()),
            execution_steps_consumed,
        );

        match execution_result {
            Ok(execute_call_info) => {
                // When execution succeeded, calculate the actual required fee before committing the
                // transactional state. If max_fee is insufficient, revert the `run_execute` part.
                let tx_receipt = TransactionReceipt::from_account_tx(
                    self,
                    &tx_context,
                    &StateChanges::merge(vec![
                        validate_state_changes,
                        execution_state.get_actual_state_changes()?,
                    ]),
                    &execution_resources,
                    CallInfo::summarize_many(
                        validate_call_info.iter().chain(execute_call_info.iter()),
                    ),
                    0,
                );
                // Post-execution checks.
                let post_execution_report = PostExecutionReport::new(
                    &mut execution_state,
                    &tx_context,
                    &tx_receipt,
                    charge_fee,
                )?;
                match post_execution_report.error() {
                    Some(post_execution_error) => {
                        // Post-execution check failed. Revert the execution, compute the final fee
                        // to charge and recompute resources used (to be consistent with other
                        // revert case, compute resources by adding consumed execution steps to
                        // validation resources).
                        execution_state.abort();
                        Ok(ValidateExecuteCallInfo::new_reverted(
                            validate_call_info,
                            post_execution_error.to_string(),
                            TransactionReceipt {
                                fee: post_execution_report.recommended_fee(),
                                ..revert_cost
                            },
                        ))
                    }
                    None => {
                        // Post-execution check passed, commit the execution.
                        execution_state.commit();
                        Ok(ValidateExecuteCallInfo::new_accepted(
                            validate_call_info,
                            execute_call_info,
                            tx_receipt,
                        ))
                    }
                }
            }
            Err(execution_error) => {
                // Error during execution. Revert, even if the error is sequencer-related.
                execution_state.abort();
                let post_execution_report =
                    PostExecutionReport::new(state, &tx_context, &revert_cost, charge_fee)?;
                Ok(ValidateExecuteCallInfo::new_reverted(
                    validate_call_info,
                    execution_error.to_string(),
                    TransactionReceipt {
                        fee: post_execution_report.recommended_fee(),
                        ..revert_cost
                    },
                ))
            }
        }
    }

    /// Returns 0 on non-declare transactions; for declare transactions, returns the class code
    /// size.
    pub(crate) fn declare_code_size(&self) -> usize {
        if let Self::Declare(tx) = self { tx.class_info.code_size() } else { 0 }
    }

    fn is_non_revertible(&self, tx_info: &TransactionInfo) -> bool {
        // Reverting a Declare or Deploy transaction is not currently supported in the OS.
        match self {
            Self::Declare(_) => true,
            Self::DeployAccount(_) => true,
            Self::Invoke(_) => {
                // V0 transactions do not have validation; we cannot deduct fee for execution. Thus,
                // invoke transactions of are non-revertible iff they are of version 0.
                tx_info.is_v0()
            }
        }
    }

    /// Runs validation and execution.
    fn run_or_revert<S: StateReader>(
        &self,
        state: &mut TransactionalState<'_, S>,
        remaining_gas: &mut u64,
        tx_context: Arc<TransactionContext>,
        validate: bool,
        charge_fee: bool,
    ) -> TransactionExecutionResult<ValidateExecuteCallInfo> {
        if self.is_non_revertible(&tx_context.tx_info) {
            return self.run_non_revertible(state, tx_context, remaining_gas, validate, charge_fee);
        }

        self.run_revertible(state, tx_context, remaining_gas, validate, charge_fee)
    }
}

impl<U: UpdatableState> ExecutableTransaction<U> for AccountTransaction {
    fn execute_raw(
        &self,
        state: &mut TransactionalState<'_, U>,
        block_context: &BlockContext,
        execution_flags: ExecutionFlags,
    ) -> TransactionExecutionResult<TransactionExecutionInfo> {
        let tx_context = Arc::new(block_context.to_tx_context(self));
        self.verify_tx_version(tx_context.tx_info.version())?;

        // Nonce and fee check should be done before running user code.
        let strict_nonce_check = true;
        self.perform_pre_validation_stage(
            state,
            &tx_context,
            execution_flags.charge_fee,
            strict_nonce_check,
        )?;

        // Run validation and execution.
        let mut remaining_gas = block_context.versioned_constants.tx_default_initial_gas();
        let ValidateExecuteCallInfo {
            validate_call_info,
            execute_call_info,
            revert_error,
            final_cost:
                TransactionReceipt {
                    fee: final_fee,
                    da_gas: final_da_gas,
                    resources: final_resources,
                    gas: total_gas,
                },
        } = self.run_or_revert(
            state,
            &mut remaining_gas,
            tx_context.clone(),
            execution_flags.validate,
            execution_flags.charge_fee,
        )?;
        let fee_transfer_call_info = Self::handle_fee(
            state,
            tx_context,
            final_fee,
            execution_flags.charge_fee,
            execution_flags.concurrency_mode,
        )?;

        let tx_execution_info = TransactionExecutionInfo {
            validate_call_info,
            execute_call_info,
            fee_transfer_call_info,
            receipt: TransactionReceipt {
                fee: final_fee,
                da_gas: final_da_gas,
                resources: final_resources,
                gas: total_gas,
            },
            revert_error,
        };
        Ok(tx_execution_info)
    }
}

impl TransactionInfoCreator for AccountTransaction {
    fn create_tx_info(&self) -> TransactionInfo {
        match self {
            Self::Declare(tx) => tx.create_tx_info(),
            Self::DeployAccount(tx) => tx.create_tx_info(),
            Self::Invoke(tx) => tx.create_tx_info(),
        }
    }
}

/// Represents a bundle of validate-execute stage execution effects.
struct ValidateExecuteCallInfo {
    validate_call_info: Option<CallInfo>,
    execute_call_info: Option<CallInfo>,
    revert_error: Option<String>,
    final_cost: TransactionReceipt,
}

impl ValidateExecuteCallInfo {
    pub fn new_accepted(
        validate_call_info: Option<CallInfo>,
        execute_call_info: Option<CallInfo>,
        final_cost: TransactionReceipt,
    ) -> Self {
        Self { validate_call_info, execute_call_info, revert_error: None, final_cost }
    }

    pub fn new_reverted(
        validate_call_info: Option<CallInfo>,
        revert_error: String,
        final_cost: TransactionReceipt,
    ) -> Self {
        Self {
            validate_call_info,
            execute_call_info: None,
            revert_error: Some(revert_error),
            final_cost,
        }
    }
}

impl ValidatableTransaction for AccountTransaction {
    fn validate_tx(
        &self,
        state: &mut dyn State,
        resources: &mut ExecutionResources,
        tx_context: Arc<TransactionContext>,
        remaining_gas: &mut u64,
        limit_steps_by_resources: bool,
    ) -> TransactionExecutionResult<Option<CallInfo>> {
        let mut context =
            EntryPointExecutionContext::new_validate(tx_context, limit_steps_by_resources);
        let tx_info = &context.tx_context.tx_info;
        if tx_info.is_v0() {
            return Ok(None);
        }

        let storage_address = tx_info.sender_address();
        let class_hash = state.get_class_hash_at(storage_address)?;
        let validate_selector = self.validate_entry_point_selector();
        let validate_call = CallEntryPoint {
            entry_point_type: EntryPointType::External,
            entry_point_selector: validate_selector,
            calldata: self.validate_entrypoint_calldata(),
            class_hash: None,
            code_address: None,
            storage_address,
            caller_address: ContractAddress::default(),
            call_type: CallType::Call,
            initial_gas: *remaining_gas,
        };

        // Note that we allow a revert here and we handle it bellow to get a better error message.
        let validate_call_info =
            validate_call.execute(state, resources, &mut context).map_err(|error| {
                TransactionExecutionError::ValidateTransactionError {
                    error,
                    class_hash,
                    storage_address,
                    selector: validate_selector,
                }
            })?;

        // Validate return data.
        let contract_class = state.get_compiled_contract_class(class_hash)?;
        if matches!(contract_class, ContractClass::V1(_) | ContractClass::V1Native(_)) {
            // The account contract class is a Cairo 1.0 contract; the `validate` entry point should
            // return `VALID`.
            let expected_retdata = retdata![Felt::from_hex(constants::VALIDATE_RETDATA)?];

            if validate_call_info.execution.failed {
                return Err(TransactionExecutionError::PanicInValidate {
                    panic_reason: validate_call_info.execution.retdata,
                });
            }

            if validate_call_info.execution.retdata != expected_retdata {
                return Err(TransactionExecutionError::InvalidValidateReturnData {
                    actual: validate_call_info.execution.retdata,
                });
            }
        }

        update_remaining_gas(remaining_gas, &validate_call_info);

        Ok(Some(validate_call_info))
    }
}<|MERGE_RESOLUTION|>--- conflicted
+++ resolved
@@ -3,15 +3,9 @@
 use cairo_vm::vm::runners::cairo_runner::ExecutionResources;
 use starknet_api::block::GasPriceVector;
 use starknet_api::calldata;
-<<<<<<< HEAD
-use starknet_api::core::{ClassHash, ContractAddress, EntryPointSelector, Nonce};
-use starknet_api::data_availability::DataAvailabilityMode;
-use starknet_api::deprecated_contract_class::EntryPointType;
-=======
 use starknet_api::contract_class::EntryPointType;
 use starknet_api::core::{ClassHash, ContractAddress, EntryPointSelector, Nonce};
 use starknet_api::data_availability::DataAvailabilityMode;
->>>>>>> 136224af
 use starknet_api::transaction::Resource::{L1DataGas, L1Gas, L2Gas};
 use starknet_api::transaction::{
     AccountDeploymentData,
@@ -330,55 +324,34 @@
                     ValidResourceBounds::L1Gas(l1_gas_resource_bounds) => vec![(
                         L1Gas,
                         l1_gas_resource_bounds,
-<<<<<<< HEAD
-                        minimal_gas_amount_vector.to_discounted_l1_gas(tx_context),
-                        u128::from(block_info.gas_prices.get_l1_gas_price_by_fee_type(fee_type)),
-=======
                         minimal_gas_amount_vector.to_discounted_l1_gas(tx_context.get_gas_prices()),
                         block_info.gas_prices.get_l1_gas_price_by_fee_type(fee_type),
->>>>>>> 136224af
                     )],
                     ValidResourceBounds::AllResources(AllResourceBounds {
                         l1_gas: l1_gas_resource_bounds,
                         l2_gas: l2_gas_resource_bounds,
                         l1_data_gas: l1_data_gas_resource_bounds,
                     }) => {
-<<<<<<< HEAD
-                        let GasPricesForFeeType { l1_gas_price, l1_data_gas_price, l2_gas_price } =
-=======
                         let GasPriceVector { l1_gas_price, l1_data_gas_price, l2_gas_price } =
->>>>>>> 136224af
                             block_info.gas_prices.get_gas_prices_by_fee_type(fee_type);
                         vec![
                             (
                                 L1Gas,
                                 l1_gas_resource_bounds,
                                 minimal_gas_amount_vector.l1_gas,
-<<<<<<< HEAD
-                                l1_gas_price.into(),
-=======
                                 *l1_gas_price,
->>>>>>> 136224af
                             ),
                             (
                                 L1DataGas,
                                 l1_data_gas_resource_bounds,
                                 minimal_gas_amount_vector.l1_data_gas,
-<<<<<<< HEAD
-                                l1_data_gas_price.into(),
-=======
                                 *l1_data_gas_price,
->>>>>>> 136224af
                             ),
                             (
                                 L2Gas,
                                 l2_gas_resource_bounds,
                                 minimal_gas_amount_vector.l2_gas,
-<<<<<<< HEAD
-                                l2_gas_price.into(),
-=======
                                 *l2_gas_price,
->>>>>>> 136224af
                             ),
                         ]
                     }
@@ -388,34 +361,19 @@
                 {
                     // TODO(Aner): refactor to indicate both amount and price are too low.
                     // TODO(Aner): refactor to return all amounts that are too low.
-<<<<<<< HEAD
-                    if minimal_gas_amount > resource_bounds.max_amount.into() {
-                        return Err(TransactionFeeError::MaxGasAmountTooLow {
-                            resource,
-                            max_gas_amount: resource_bounds.max_amount.into(),
-=======
                     if minimal_gas_amount > resource_bounds.max_amount {
                         return Err(TransactionFeeError::MaxGasAmountTooLow {
                             resource,
                             max_gas_amount: resource_bounds.max_amount,
->>>>>>> 136224af
                             minimal_gas_amount,
                         })?;
                     }
                     // TODO(Aner): refactor to return all prices that are too low.
-<<<<<<< HEAD
-                    if resource_bounds.max_price_per_unit < actual_gas_price {
-                        return Err(TransactionFeeError::MaxGasPriceTooLow {
-                            resource,
-                            max_gas_price: resource_bounds.max_price_per_unit,
-                            actual_gas_price,
-=======
                     if resource_bounds.max_price_per_unit < actual_gas_price.get() {
                         return Err(TransactionFeeError::MaxGasPriceTooLow {
                             resource,
                             max_gas_price: resource_bounds.max_price_per_unit,
                             actual_gas_price: actual_gas_price.into(),
->>>>>>> 136224af
                         })?;
                     }
                 }
