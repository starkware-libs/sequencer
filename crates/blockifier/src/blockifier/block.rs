--- conflicted
+++ resolved
@@ -38,9 +38,6 @@
 }
 
 impl GasPrices {
-<<<<<<< HEAD
-    pub fn get_gas_price_by_fee_type(&self, fee_type: &FeeType) -> NonZeroU128 {
-=======
     pub fn new(
         eth_l1_gas_price: NonZeroU128,
         strk_l1_gas_price: NonZeroU128,
@@ -77,8 +74,7 @@
         }
     }
 
-    pub fn get_l1_gas_price_by_fee_type(&self, fee_type: &FeeType) -> NonZeroU128 {
->>>>>>> dbb8cd7b
+    pub fn get_gas_price_by_fee_type(&self, fee_type: &FeeType) -> NonZeroU128 {
         match fee_type {
             FeeType::Strk => self.strk_l1_gas_price,
             FeeType::Eth => self.eth_l1_gas_price,
