--- conflicted
+++ resolved
@@ -17,15 +17,8 @@
     let mut state = test_state(&ChainInfo::create_for_testing(), BALANCE, &[(test_contract, 1)]);
 
     // Test the positive flow of pre_process_block inside the allowed block number interval
-<<<<<<< HEAD
-    let block_number = constants::STORED_BLOCK_HASH_BUFFER;
+    let block_number = BlockNumber(constants::STORED_BLOCK_HASH_BUFFER);
     let block_hash = felt!(20_u8);
-    let mut block_info = BlockInfo::create_for_testing();
-    block_info.block_number = BlockNumber(block_number);
-=======
-    let block_number = BlockNumber(constants::STORED_BLOCK_HASH_BUFFER);
-    let block_hash = StarkFelt::from(20_u8);
->>>>>>> ab9375de
     pre_process_block(
         &mut state,
         Some(BlockNumberHashPair::new(block_number.0, block_hash)),
