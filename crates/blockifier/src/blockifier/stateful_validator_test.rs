use assert_matches::assert_matches;
use rstest::rstest;
use starknet_api::transaction::{DeprecatedResourceBoundsMapping, Fee, TransactionVersion};

use crate::blockifier::stateful_validator::StatefulValidator;
use crate::context::BlockContext;
use crate::test_utils::contracts::FeatureContract;
use crate::test_utils::initial_test_state::{fund_account, test_state};
use crate::test_utils::{CairoVersion, BALANCE};
use crate::transaction::account_transaction::AccountTransaction;
use crate::transaction::test_utils::{
<<<<<<< HEAD
    block_context, create_account_tx_for_validate_test_nonce_0, FaultyAccountTxCreatorArgs,
    INVALID, VALID,
=======
    block_context,
    create_account_tx_for_validate_test_nonce_0,
    max_resource_bounds,
    FaultyAccountTxCreatorArgs,
    INVALID,
    VALID,
>>>>>>> dbb8cd7b
};
use crate::transaction::transaction_types::TransactionType;

#[rstest]
#[case::validate_version_1(TransactionType::InvokeFunction, false, TransactionVersion::ONE)]
#[case::validate_version_3(TransactionType::InvokeFunction, false, TransactionVersion::THREE)]
#[case::validate_declare_version_1(TransactionType::Declare, false, TransactionVersion::ONE)]
#[case::validate_declare_version_2(TransactionType::Declare, false, TransactionVersion::TWO)]
#[case::validate_declare_version_3(TransactionType::Declare, false, TransactionVersion::THREE)]
#[case::validate_deploy_version_1(TransactionType::DeployAccount, false, TransactionVersion::ONE)]
#[case::validate_deploy_version_3(TransactionType::DeployAccount, false, TransactionVersion::THREE)]
#[case::constructor_version_1(TransactionType::DeployAccount, true, TransactionVersion::ONE)]
#[case::constructor_version_3(TransactionType::DeployAccount, true, TransactionVersion::THREE)]
fn test_transaction_validator(
    #[case] tx_type: TransactionType,
    #[case] validate_constructor: bool,
    #[case] tx_version: TransactionVersion,
    block_context: BlockContext,
    max_resource_bounds: DeprecatedResourceBoundsMapping,
    #[values(CairoVersion::Cairo0, CairoVersion::Cairo1)] cairo_version: CairoVersion,
) {
    let chain_info = &block_context.chain_info;

    // TODO(Arni, 1/5/2024): Add test for insufficient balance.
    let account_balance = BALANCE;
    let faulty_account = FeatureContract::FaultyAccount(cairo_version);
    let sender_address = faulty_account.get_instance_address(0);
    let class_hash = faulty_account.get_class_hash();

    let mut state = test_state(chain_info, account_balance, &[(faulty_account, 1)]);

    let transaction_args = FaultyAccountTxCreatorArgs {
        tx_type,
        tx_version,
        sender_address,
        class_hash,
        validate_constructor,
        // TODO(Arni, 1/5/2024): Add test for insufficient maximal resources.
        max_fee: Fee(BALANCE),
        resource_bounds: max_resource_bounds,
        ..Default::default()
    };

    // Positive flow.
    let tx = create_account_tx_for_validate_test_nonce_0(FaultyAccountTxCreatorArgs {
        scenario: VALID,
        ..transaction_args
    });
    if let AccountTransaction::DeployAccount(deploy_tx) = &tx {
        fund_account(chain_info, deploy_tx.contract_address, BALANCE, &mut state.state);
    }

    // Test the stateful validator.
    let mut stateful_validator = StatefulValidator::create(state, block_context);
    let skip_validate = false;
    let result = stateful_validator.perform_validations(tx, skip_validate);
    assert!(result.is_ok(), "Validation failed: {:?}", result.unwrap_err());
}

#[rstest]
fn test_transaction_validator_skip_validate(max_resource_bounds: DeprecatedResourceBoundsMapping) {
    let block_context = BlockContext::create_for_testing();
    let faulty_account = FeatureContract::FaultyAccount(CairoVersion::Cairo1);
    let state = test_state(&block_context.chain_info, BALANCE, &[(faulty_account, 1)]);

    // Create a transaction that does not pass validations.
    let tx = create_account_tx_for_validate_test_nonce_0(FaultyAccountTxCreatorArgs {
        scenario: INVALID,
        tx_type: TransactionType::InvokeFunction,
        tx_version: TransactionVersion::THREE,
        sender_address: faulty_account.get_instance_address(0),
        class_hash: faulty_account.get_class_hash(),
        resource_bounds: max_resource_bounds,
        ..Default::default()
    });

    let mut stateful_validator = StatefulValidator::create(state, block_context);
    // The transaction validations should be skipped and the function should return Ok.
    let result = stateful_validator.perform_validations(tx, true);
    assert_matches!(result, Ok(()));
}<|MERGE_RESOLUTION|>--- conflicted
+++ resolved
@@ -9,17 +9,8 @@
 use crate::test_utils::{CairoVersion, BALANCE};
 use crate::transaction::account_transaction::AccountTransaction;
 use crate::transaction::test_utils::{
-<<<<<<< HEAD
-    block_context, create_account_tx_for_validate_test_nonce_0, FaultyAccountTxCreatorArgs,
+    block_context, create_account_tx_for_validate_test_nonce_0,max_resource_bounds, FaultyAccountTxCreatorArgs,
     INVALID, VALID,
-=======
-    block_context,
-    create_account_tx_for_validate_test_nonce_0,
-    max_resource_bounds,
-    FaultyAccountTxCreatorArgs,
-    INVALID,
-    VALID,
->>>>>>> dbb8cd7b
 };
 use crate::transaction::transaction_types::TransactionType;
 
