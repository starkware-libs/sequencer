use assert_matches::assert_matches;
use pretty_assertions::assert_eq;
use rstest::rstest;
use starknet_api::execution_resources::GasAmount;
use starknet_api::test_utils::NonceManager;
use starknet_api::transaction::{Fee, TransactionVersion};
use starknet_api::{declare_tx_args, deploy_account_tx_args, felt, invoke_tx_args, nonce};
use starknet_types_core::felt::Felt;

use crate::blockifier::block::BlockNumberHashPair;
use crate::blockifier::config::TransactionExecutorConfig;
use crate::blockifier::transaction_executor::{
    TransactionExecutor,
    TransactionExecutorError,
    BLOCK_STATE_ACCESS_ERR,
};
use crate::bouncer::{Bouncer, BouncerWeights};
use crate::context::BlockContext;
use crate::state::cached_state::CachedState;
use crate::state::state_api::StateReader;
use crate::test_utils::contracts::FeatureContract;
use crate::test_utils::declare::declare_tx;
use crate::test_utils::deploy_account::deploy_account_tx;
use crate::test_utils::initial_test_state::test_state;
use crate::test_utils::{create_calldata, CairoVersion, BALANCE, DEFAULT_STRK_L1_GAS_PRICE};
use crate::transaction::errors::TransactionExecutionError;
use crate::transaction::test_utils::{
    account_invoke_tx,
    block_context,
    calculate_class_info_for_testing,
    create_test_init_data,
    emit_n_events_tx,
    l1_resource_bounds,
    TestInitData,
};
use crate::transaction::transaction_execution::Transaction;
use crate::transaction::transactions::L1HandlerTransaction;
fn tx_executor_test_body<S: StateReader>(
    state: CachedState<S>,
    block_context: BlockContext,
    tx: Transaction,
    expected_bouncer_weights: BouncerWeights,
) {
    let block_number_hash_pair =
        BlockNumberHashPair::create_dummy_given_current(block_context.block_info().block_number);
    let mut tx_executor = TransactionExecutor::pre_process_and_create(
        state,
        block_context,
        block_number_hash_pair,
        TransactionExecutorConfig::default(),
    )
    .unwrap();
    // TODO(Arni, 30/03/2024): Consider adding a test for the transaction execution info. If A test
    // should not be added, rename the test to `test_bouncer_info`.
    // TODO(Arni, 30/03/2024): Test all bouncer weights.
    let _tx_execution_info = tx_executor.execute(&tx).unwrap();
    let bouncer_weights = tx_executor.bouncer.get_accumulated_weights();
    assert_eq!(bouncer_weights.state_diff_size, expected_bouncer_weights.state_diff_size);
    assert_eq!(
        bouncer_weights.message_segment_length,
        expected_bouncer_weights.message_segment_length
    );
    assert_eq!(bouncer_weights.n_events, expected_bouncer_weights.n_events);
}

#[rstest]
#[case::tx_version_0(
    TransactionVersion::ZERO,
    CairoVersion::Cairo0,
    BouncerWeights {
        state_diff_size: 0,
        message_segment_length: 0,
        n_events: 0,
        ..BouncerWeights::empty()
    }
)]
#[case::tx_version_1(
    TransactionVersion::ONE,
    CairoVersion::Cairo0,
    BouncerWeights {
        state_diff_size: 2,
        message_segment_length: 0,
        n_events: 0,
        ..BouncerWeights::empty()
    }
)]
#[case::tx_version_2(
    TransactionVersion::TWO,
    CairoVersion::Cairo1,
    BouncerWeights {
        state_diff_size: 4,
        message_segment_length: 0,
        n_events: 0,
        ..BouncerWeights::empty()
    }
)]
#[case::tx_version_3(
    TransactionVersion::THREE,
    CairoVersion::Cairo1,
    BouncerWeights {
        state_diff_size: 4,
        message_segment_length: 0,
        n_events: 0,
        ..BouncerWeights::empty()
    }
)]
fn test_declare(
    block_context: BlockContext,
    #[values(CairoVersion::Cairo0, CairoVersion::Cairo1)] account_cairo_version: CairoVersion,
    #[case] tx_version: TransactionVersion,
    #[case] cairo_version: CairoVersion,
    #[case] expected_bouncer_weights: BouncerWeights,
) {
    let account_contract = FeatureContract::AccountWithoutValidations(account_cairo_version);
    let declared_contract = FeatureContract::Empty(cairo_version);
    let state = test_state(&block_context.chain_info, BALANCE, &[(account_contract, 1)]);

    let tx = declare_tx(
        declare_tx_args! {
            sender_address: account_contract.get_instance_address(0),
            class_hash: declared_contract.get_class_hash(),
            compiled_class_hash: declared_contract.get_compiled_class_hash(),
            version: tx_version,
<<<<<<< HEAD
            resource_bounds: l1_resource_bounds(GasAmount(0), DEFAULT_STRK_L1_GAS_PRICE),
=======
            resource_bounds: l1_resource_bounds(0_u8.into(), DEFAULT_STRK_L1_GAS_PRICE.into()),
>>>>>>> 136224af
        },
        calculate_class_info_for_testing(declared_contract.get_class()),
    )
    .into();
    tx_executor_test_body(state, block_context, tx, expected_bouncer_weights);
}

#[rstest]
fn test_deploy_account(
    block_context: BlockContext,
    #[values(TransactionVersion::ONE, TransactionVersion::THREE)] version: TransactionVersion,
    #[values(CairoVersion::Cairo0, CairoVersion::Cairo1)] cairo_version: CairoVersion,
) {
    let account_contract = FeatureContract::AccountWithoutValidations(cairo_version);
    let state = test_state(&block_context.chain_info, BALANCE, &[(account_contract, 0)]);

    let tx = deploy_account_tx(
        deploy_account_tx_args! {
            class_hash: account_contract.get_class_hash(),
<<<<<<< HEAD
            resource_bounds: l1_resource_bounds(GasAmount(0), DEFAULT_STRK_L1_GAS_PRICE),
=======
            resource_bounds: l1_resource_bounds(0_u8.into(), DEFAULT_STRK_L1_GAS_PRICE.into()),
>>>>>>> 136224af
            version,
        },
        &mut NonceManager::default(),
    )
    .into();
    let expected_bouncer_weights = BouncerWeights {
        state_diff_size: 3,
        message_segment_length: 0,
        n_events: 0,
        ..BouncerWeights::empty()
    };
    tx_executor_test_body(state, block_context, tx, expected_bouncer_weights);
}

#[rstest]
#[case::invoke_function_base_case(
    "assert_eq",
    vec![
        felt!(3_u32), // x.
        felt!(3_u32)  // y.
    ],
    BouncerWeights {
        state_diff_size: 2,
        message_segment_length: 0,
        n_events: 0,
        ..BouncerWeights::empty()
    }
)]
#[case::emit_event_syscall(
    "test_emit_events",
    vec![
        felt!(1_u32), // events_number.
        felt!(0_u32), // keys length.
        felt!(0_u32)  // data length.
    ],
    BouncerWeights {
        state_diff_size: 2,
        message_segment_length: 0,
        n_events: 1,
        ..BouncerWeights::empty()
    }
)]
#[case::storage_write_syscall(
    "test_count_actual_storage_changes",
    vec![],
    BouncerWeights {
        state_diff_size: 6,
        message_segment_length: 0,
        n_events: 0,
        ..BouncerWeights::empty()
    }
)]
fn test_invoke(
    block_context: BlockContext,
    #[values(TransactionVersion::ONE, TransactionVersion::THREE)] version: TransactionVersion,
    #[values(CairoVersion::Cairo0, CairoVersion::Cairo1)] cairo_version: CairoVersion,
    #[case] entry_point_name: &str,
    #[case] entry_point_args: Vec<Felt>,
    #[case] expected_bouncer_weights: BouncerWeights,
) {
    let test_contract = FeatureContract::TestContract(cairo_version);
    let account_contract = FeatureContract::AccountWithoutValidations(cairo_version);
    let state = test_state(
        &block_context.chain_info,
        BALANCE,
        &[(test_contract, 1), (account_contract, 1)],
    );

    let calldata =
        create_calldata(test_contract.get_instance_address(0), entry_point_name, &entry_point_args);
    let tx = account_invoke_tx(invoke_tx_args! {
        sender_address: account_contract.get_instance_address(0),
        calldata,
        version,
    })
    .into();
    tx_executor_test_body(state, block_context, tx, expected_bouncer_weights);
}

#[rstest]
fn test_l1_handler(block_context: BlockContext) {
    let test_contract = FeatureContract::TestContract(CairoVersion::Cairo1);
    let state = test_state(&block_context.chain_info, BALANCE, &[(test_contract, 1)]);

    let tx = Transaction::L1Handler(L1HandlerTransaction::create_for_testing(
        Fee(1908000000000000),
        test_contract.get_instance_address(0),
    ));
    let expected_bouncer_weights = BouncerWeights {
        state_diff_size: 4,
        message_segment_length: 7,
        n_events: 0,
        ..BouncerWeights::empty()
    };
    tx_executor_test_body(state, block_context, tx, expected_bouncer_weights);
}

#[rstest]
#[case::happy_flow(BouncerWeights::empty(), 10)]
#[should_panic(expected = "BlockFull: Transaction cannot be added to the current block, block \
                           capacity reached.")]
#[case::block_full(
    BouncerWeights {
        n_events: 4,
        ..BouncerWeights::empty()
    },
    7
)]
#[should_panic(expected = "Transaction size exceeds the maximum block capacity.")]
#[case::transaction_too_large(BouncerWeights::empty(), 11)]

fn test_bouncing(#[case] initial_bouncer_weights: BouncerWeights, #[case] n_events: usize) {
    let max_n_events_in_block = 10;
    let block_context = BlockContext::create_for_bouncer_testing(max_n_events_in_block);

    let TestInitData { state, account_address, contract_address, mut nonce_manager } =
        create_test_init_data(&block_context.chain_info, CairoVersion::Cairo1);

    // TODO(Yoni, 15/6/2024): turn on concurrency mode.
    let mut tx_executor =
        TransactionExecutor::new(state, block_context, TransactionExecutorConfig::default());

    tx_executor.bouncer.set_accumulated_weights(initial_bouncer_weights);

    tx_executor
        .execute(
            &emit_n_events_tx(
                n_events,
                account_address,
                contract_address,
                nonce_manager.next(account_address),
            )
            .into(),
        )
        .map_err(|error| panic!("{error:?}: {error}"))
        .unwrap();
}

#[rstest]
fn test_execute_txs_bouncing(#[values(true, false)] concurrency_enabled: bool) {
    let config = TransactionExecutorConfig::create_for_testing(concurrency_enabled);
    let max_n_events_in_block = 10;
    let block_context = BlockContext::create_for_bouncer_testing(max_n_events_in_block);

    let TestInitData { state, account_address, contract_address, .. } =
        create_test_init_data(&block_context.chain_info, CairoVersion::Cairo1);

    let mut tx_executor = TransactionExecutor::new(state, block_context, config);

    let txs: Vec<Transaction> = [
        emit_n_events_tx(1, account_address, contract_address, nonce!(0_u32)),
        // Transaction too big.
        emit_n_events_tx(
            max_n_events_in_block + 1,
            account_address,
            contract_address,
            nonce!(1_u32),
        ),
        emit_n_events_tx(8, account_address, contract_address, nonce!(1_u32)),
        // No room for this in block - execution should halt.
        emit_n_events_tx(2, account_address, contract_address, nonce!(2_u32)),
        // Has room for this one, but should not be processed at all.
        emit_n_events_tx(1, account_address, contract_address, nonce!(3_u32)),
    ]
    .into_iter()
    .map(Transaction::Account)
    .collect();

    // Run.
    let results = tx_executor.execute_txs(&txs);

    // Check execution results.
    let expected_offset = 3;
    assert_eq!(results.len(), expected_offset);

    assert!(results[0].is_ok());
    assert_matches!(
        results[1].as_ref().unwrap_err(),
        TransactionExecutorError::TransactionExecutionError(
            TransactionExecutionError::TransactionTooLarge { .. }
        )
    );
    assert!(results[2].is_ok());

    // Check state.
    assert_eq!(
        tx_executor
            .block_state
            .as_ref()
            .expect(BLOCK_STATE_ACCESS_ERR)
            .get_nonce_at(account_address)
            .unwrap(),
        nonce!(2_u32)
    );

    // Check idempotency: excess transactions should not be added.
    let remaining_txs = &txs[expected_offset..];
    let remaining_tx_results = tx_executor.execute_txs(remaining_txs);
    assert_eq!(remaining_tx_results.len(), 0);

    // Reset the bouncer and add the remaining transactions.
    tx_executor.bouncer = Bouncer::new(tx_executor.block_context.bouncer_config.clone());
    let remaining_tx_results = tx_executor.execute_txs(remaining_txs);

    assert_eq!(remaining_tx_results.len(), 2);
    assert!(remaining_tx_results[0].is_ok());
    assert!(remaining_tx_results[1].is_ok());
    assert_eq!(
        tx_executor
            .block_state
            .as_ref()
            .expect(BLOCK_STATE_ACCESS_ERR)
            .get_nonce_at(account_address)
            .unwrap(),
        nonce!(4_u32)
    );
}<|MERGE_RESOLUTION|>--- conflicted
+++ resolved
@@ -121,11 +121,7 @@
             class_hash: declared_contract.get_class_hash(),
             compiled_class_hash: declared_contract.get_compiled_class_hash(),
             version: tx_version,
-<<<<<<< HEAD
-            resource_bounds: l1_resource_bounds(GasAmount(0), DEFAULT_STRK_L1_GAS_PRICE),
-=======
             resource_bounds: l1_resource_bounds(0_u8.into(), DEFAULT_STRK_L1_GAS_PRICE.into()),
->>>>>>> 136224af
         },
         calculate_class_info_for_testing(declared_contract.get_class()),
     )
@@ -145,11 +141,7 @@
     let tx = deploy_account_tx(
         deploy_account_tx_args! {
             class_hash: account_contract.get_class_hash(),
-<<<<<<< HEAD
-            resource_bounds: l1_resource_bounds(GasAmount(0), DEFAULT_STRK_L1_GAS_PRICE),
-=======
             resource_bounds: l1_resource_bounds(0_u8.into(), DEFAULT_STRK_L1_GAS_PRICE.into()),
->>>>>>> 136224af
             version,
         },
         &mut NonceManager::default(),
