--- conflicted
+++ resolved
@@ -3,15 +3,9 @@
 use num_rational::Ratio;
 use pretty_assertions::assert_eq;
 use rstest::{fixture, rstest};
-<<<<<<< HEAD
-use starknet_api::execution_resources::GasAmount;
-use starknet_api::invoke_tx_args;
-use starknet_api::transaction::{EventContent, EventData, EventKey, Fee, GasVectorComputationMode};
-=======
 use starknet_api::execution_resources::{GasAmount, GasVector};
 use starknet_api::invoke_tx_args;
 use starknet_api::transaction::{EventContent, EventData, EventKey, GasVectorComputationMode};
->>>>>>> 136224af
 use starknet_types_core::felt::Felt;
 
 use crate::abi::constants;
@@ -20,16 +14,12 @@
 use crate::fee::eth_gas_constants;
 use crate::fee::fee_utils::get_fee_by_gas_vector;
 use crate::fee::gas_usage::{get_da_gas_cost, get_message_segment_length};
-<<<<<<< HEAD
-use crate::fee::resources::{GasVector, StarknetResources, StateResources};
-=======
 use crate::fee::resources::{
     ComputationResources,
     StarknetResources,
     StateResources,
     TransactionResources,
 };
->>>>>>> 136224af
 use crate::state::cached_state::StateChangesCount;
 use crate::test_utils::{
     get_vm_resource_usage,
@@ -157,12 +147,7 @@
         .collect();
     let execution_summary = CallInfo::summarize_many(call_infos.iter());
     // 8 keys and 11 data words overall.
-<<<<<<< HEAD
-    let expected_gas =
-        GasAmount((data_word_cost * (event_key_factor * 8_u128 + 11_u128)).to_integer());
-=======
     let expected_gas = (data_word_cost * (event_key_factor * 8_u64 + 11_u64)).to_integer().into();
->>>>>>> 136224af
     let expected_gas_vector = match gas_vector_computation_mode {
         GasVectorComputationMode::NoL2Gas => GasVector::from_l1_gas(expected_gas),
         GasVectorComputationMode::All => GasVector::from_l2_gas(expected_gas),
@@ -218,11 +203,7 @@
 
     let computed_gas_vector = get_da_gas_cost(&state_changes_count, true);
     assert_eq!(
-<<<<<<< HEAD
-        GasVector::from_l1_data_gas(u128_from_usize(manual_blob_gas_usage).into()),
-=======
         GasVector::from_l1_data_gas(u64_from_usize(manual_blob_gas_usage).into()),
->>>>>>> 136224af
         computed_gas_vector
     );
 }
@@ -231,11 +212,7 @@
 fn test_onchain_data_discount() {
     let use_kzg_da = false;
     // Check that there's no negative cost.
-<<<<<<< HEAD
-    assert_eq!(get_da_gas_cost(&StateChangesCount::default(), use_kzg_da).l1_gas, GasAmount(0));
-=======
     assert_eq!(get_da_gas_cost(&StateChangesCount::default(), use_kzg_da).l1_gas, 0_u8.into());
->>>>>>> 136224af
 
     // Check discount: modified_contract_felt and fee balance discount.
     let state_changes_count = StateChangesCount {
@@ -275,11 +252,7 @@
 
     let cost_without_discount = (state_changes_count.n_storage_updates * 2) * (512 + 100);
     let actual_cost = get_da_gas_cost(&state_changes_count, use_kzg_da).l1_gas;
-<<<<<<< HEAD
-    let cost_ratio = ResourceCost::new(actual_cost.0, u128_from_usize(cost_without_discount));
-=======
     let cost_ratio = ResourceCost::new(actual_cost.0, u64_from_usize(cost_without_discount));
->>>>>>> 136224af
     assert!(cost_ratio <= ResourceCost::new(9, 10));
     assert!(cost_ratio >= ResourceCost::new(88, 100));
 }
@@ -312,27 +285,6 @@
     let tx_context =
         BlockContext::create_for_testing().to_tx_context(&account_invoke_tx(invoke_tx_args! {}));
     let gas_usage =
-<<<<<<< HEAD
-        GasVector { l1_gas: GasAmount(100), l1_data_gas: GasAmount(2), ..Default::default() };
-    let actual_result = gas_usage.to_discounted_l1_gas(&tx_context);
-
-    let result_div_ceil = gas_usage.l1_gas
-        + u128_div_ceil(
-            gas_usage.l1_data_gas.0 * DEFAULT_ETH_L1_DATA_GAS_PRICE,
-            NonZeroU128::new(DEFAULT_ETH_L1_GAS_PRICE).unwrap(),
-        )
-        .into();
-    let result_div_floor = GasAmount(
-        gas_usage.l1_gas.0
-            + (gas_usage.l1_data_gas.0 * DEFAULT_ETH_L1_DATA_GAS_PRICE) / DEFAULT_ETH_L1_GAS_PRICE,
-    );
-
-    assert_eq!(actual_result, result_div_ceil);
-    assert_eq!(actual_result, result_div_floor + GasAmount(1));
-    assert!(
-        get_fee_by_gas_vector(&tx_context.block_context.block_info, gas_usage, &FeeType::Eth)
-            <= Fee(actual_result.0 * DEFAULT_ETH_L1_GAS_PRICE)
-=======
         GasVector { l1_gas: 100_u8.into(), l1_data_gas: 2_u8.into(), ..Default::default() };
     let actual_result = gas_usage.to_discounted_l1_gas(tx_context.get_gas_prices());
 
@@ -456,6 +408,5 @@
         actual_gas_vector, expected_gas_vector,
         "Unexpected gas computation result for tx resources. If this is intentional please fix \
          this test."
->>>>>>> 136224af
     );
 }