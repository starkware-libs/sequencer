--- conflicted
+++ resolved
@@ -1,14 +1,7 @@
 use cairo_vm::vm::runners::cairo_runner::ExecutionResources;
-<<<<<<< HEAD
-use serde::Serialize;
-use starknet_api::core::ContractAddress;
-use starknet_api::execution_resources::GasAmount;
-use starknet_api::transaction::{Fee, GasVectorComputationMode};
-=======
 use starknet_api::core::ContractAddress;
 use starknet_api::execution_resources::{GasAmount, GasVector};
 use starknet_api::transaction::GasVectorComputationMode;
->>>>>>> 136224af
 
 use crate::execution::call_info::{EventSummary, ExecutionSummary};
 use crate::fee::eth_gas_constants;
@@ -43,10 +36,6 @@
         use_kzg_da: bool,
         computation_mode: &GasVectorComputationMode,
     ) -> GasVector {
-<<<<<<< HEAD
-        self.starknet_resources.to_gas_vector(versioned_constants, use_kzg_da, computation_mode)
-            + self.computation.to_gas_vector(versioned_constants, computation_mode)
-=======
         let starknet_gas = self.starknet_resources.to_gas_vector(
             versioned_constants,
             use_kzg_da,
@@ -59,7 +48,6 @@
                  {starknet_gas:?}, computation gas is {computation_gas:?}",
             )
         })
->>>>>>> 136224af
     }
 }
 
@@ -134,11 +122,6 @@
         use_kzg_da: bool,
         mode: &GasVectorComputationMode,
     ) -> GasVector {
-<<<<<<< HEAD
-        self.archival_data.to_gas_vector(versioned_constants, mode)
-            + self.state.to_gas_vector(use_kzg_da)
-            + self.messages.to_gas_vector()
-=======
         [
             self.archival_data.to_gas_vector(versioned_constants, mode),
             self.state.to_gas_vector(use_kzg_da),
@@ -177,7 +160,6 @@
     #[cfg(any(test, feature = "testing"))]
     pub fn new_for_testing(state_changes_for_fee: StateChangesCount) -> Self {
         Self { state_changes_for_fee }
->>>>>>> 136224af
     }
 }
 
@@ -269,41 +251,23 @@
         archival_gas_costs: &ArchivalDataGasCosts,
     ) -> GasAmount {
         // TODO(Avi, 20/2/2024): Calculate the number of bytes instead of the number of felts.
-<<<<<<< HEAD
-        let total_data_size = u128_from_usize(self.calldata_length + self.signature_length);
-        GasAmount((archival_gas_costs.gas_per_data_felt * total_data_size).to_integer())
-=======
         let total_data_size = u64_from_usize(self.calldata_length + self.signature_length);
         (archival_gas_costs.gas_per_data_felt * total_data_size).to_integer().into()
->>>>>>> 136224af
     }
 
     /// Returns the cost of declared class codes in L1/L2 gas units, depending on the mode.
     fn get_code_gas_cost(&self, archival_gas_costs: &ArchivalDataGasCosts) -> GasAmount {
-<<<<<<< HEAD
-        (archival_gas_costs.gas_per_code_byte * u128_from_usize(self.code_size)).to_integer().into()
-=======
         (archival_gas_costs.gas_per_code_byte * u64_from_usize(self.code_size)).to_integer().into()
->>>>>>> 136224af
     }
 
     /// Returns the cost of the transaction's emmited events in L1/L2 gas units, depending on the
     /// mode.
     fn get_events_gas_cost(&self, archival_gas_costs: &ArchivalDataGasCosts) -> GasAmount {
-<<<<<<< HEAD
-        GasAmount(
-            (archival_gas_costs.gas_per_data_felt
-                * (archival_gas_costs.event_key_factor * self.event_summary.total_event_keys
-                    + self.event_summary.total_event_data_size))
-                .to_integer(),
-        )
-=======
         (archival_gas_costs.gas_per_data_felt
             * (archival_gas_costs.event_key_factor * self.event_summary.total_event_keys
                 + self.event_summary.total_event_data_size))
             .to_integer()
             .into()
->>>>>>> 136224af
     }
 }
 
@@ -330,11 +294,7 @@
     pub fn to_gas_vector(&self) -> GasVector {
         let starknet_gas_usage = self.get_starknet_gas_cost();
         let sharp_gas_usage = GasVector::from_l1_gas(
-<<<<<<< HEAD
-            u128_from_usize(
-=======
             u64_from_usize(
->>>>>>> 136224af
                 self.message_segment_length * eth_gas_constants::SHARP_GAS_PER_MEMORY_WORD,
             )
             .into(),
@@ -366,93 +326,6 @@
                 // message but we ignore it since refunded gas cannot be used for the current
                 // transaction execution).
                 + n_l1_to_l2_messages * eth_gas_constants::GAS_PER_COUNTER_DECREASE,
-<<<<<<< HEAD
-            )
-            .into(),
-        ) + get_consumed_message_to_l2_emissions_cost(self.l1_handler_payload_size)
-            + get_log_message_to_l1_emissions_cost(&self.l2_to_l1_payload_lengths)
-    }
-}
-
-#[cfg_attr(feature = "transaction_serde", derive(serde::Deserialize))]
-#[derive(
-    derive_more::Add,
-    derive_more::Sum,
-    derive_more::AddAssign,
-    Clone,
-    Copy,
-    Debug,
-    Default,
-    Eq,
-    PartialEq,
-    Serialize,
-)]
-pub struct GasVector {
-    pub l1_gas: GasAmount,
-    pub l1_data_gas: GasAmount,
-    pub l2_gas: GasAmount,
-}
-
-impl GasVector {
-    pub fn from_l1_gas(l1_gas: GasAmount) -> Self {
-        Self { l1_gas, ..Default::default() }
-    }
-
-    pub fn from_l1_data_gas(l1_data_gas: GasAmount) -> Self {
-        Self { l1_data_gas, ..Default::default() }
-    }
-
-    pub fn from_l2_gas(l2_gas: GasAmount) -> Self {
-        Self { l2_gas, ..Default::default() }
-    }
-
-    /// Computes the cost (in fee token units) of the gas vector (saturating on overflow).
-    pub fn saturated_cost(&self, gas_price: u128, blob_gas_price: u128) -> Fee {
-        let l1_gas_cost = self.l1_gas.0.checked_mul(gas_price).unwrap_or_else(|| {
-            log::warn!(
-                "L1 gas cost overflowed: multiplication of {} by {} resulted in overflow.",
-                self.l1_gas,
-                gas_price
-            );
-            u128::MAX
-        });
-        let l1_data_gas_cost =
-            self.l1_data_gas.0.checked_mul(blob_gas_price).unwrap_or_else(|| {
-                log::warn!(
-                    "L1 blob gas cost overflowed: multiplication of {} by {} resulted in overflow.",
-                    self.l1_data_gas,
-                    blob_gas_price
-                );
-                u128::MAX
-            });
-        let total = l1_gas_cost.checked_add(l1_data_gas_cost).unwrap_or_else(|| {
-            log::warn!(
-                "Total gas cost overflowed: addition of {} and {} resulted in overflow.",
-                l1_gas_cost,
-                l1_data_gas_cost
-            );
-            u128::MAX
-        });
-        Fee(total)
-    }
-
-    /// Compute l1_gas estimation from gas_vector using the following formula:
-    /// One byte of data costs either 1 data gas (in blob mode) or 16 gas (in calldata
-    /// mode). For gas price GP and data gas price DGP, the discount for using blobs
-    /// would be DGP / (16 * GP).
-    /// X non-data-related gas consumption and Y bytes of data, in non-blob mode, would
-    /// cost (X + 16*Y) units of gas. Applying the discount ratio to the data-related
-    /// summand, we get total_gas = (X + Y * DGP / GP).
-    /// If this function is called with kzg_flag==false, then l1_data_gas==0, and this dicount
-    /// function does nothing.
-    pub fn to_discounted_l1_gas(&self, tx_context: &TransactionContext) -> GasAmount {
-        let gas_prices = &tx_context.block_context.block_info.gas_prices;
-        let fee_type = tx_context.tx_info.fee_type();
-        let gas_price = gas_prices.get_l1_gas_price_by_fee_type(&fee_type);
-        let data_gas_price = gas_prices.get_l1_data_gas_price_by_fee_type(&fee_type);
-        self.l1_gas
-            + u128_div_ceil(self.l1_data_gas.0 * u128::from(data_gas_price), gas_price).into()
-=======
                 )
                 .into(),
             ),
@@ -468,6 +341,5 @@
                 )
             })
         })
->>>>>>> 136224af
     }
 }