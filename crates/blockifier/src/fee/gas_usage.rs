use cairo_vm::vm::runners::cairo_runner::ExecutionResources;
<<<<<<< HEAD
=======
use starknet_api::execution_resources::GasVector;
>>>>>>> 136224af
use starknet_api::transaction::GasVectorComputationMode;

use super::fee_utils::get_vm_resources_cost;
use crate::abi::constants;
use crate::context::BlockContext;
use crate::fee::eth_gas_constants;
<<<<<<< HEAD
use crate::fee::resources::GasVector;
use crate::state::cached_state::StateChangesCount;
use crate::transaction::account_transaction::AccountTransaction;
use crate::utils::u128_from_usize;
=======
use crate::state::cached_state::StateChangesCount;
use crate::transaction::account_transaction::AccountTransaction;
use crate::utils::u64_from_usize;
>>>>>>> 136224af

#[cfg(test)]
#[path = "gas_usage_test.rs"]
pub mod test;

/// Returns the number of felts added to the output data availability segment as a result of adding
/// a transaction to a batch. Note that constant cells - such as the one that holds the number of
/// modified contracts - are not counted.
pub fn get_onchain_data_segment_length(state_changes_count: &StateChangesCount) -> usize {
    // TODO(Nimrod, 1/5/2024): Remove this function.

    // For each newly modified contract:
    // contract address (1 word).
    // + 1 word with the following info: A flag indicating whether the class hash was updated, the
    // number of entry updates, and the new nonce.
    let mut onchain_data_segment_length = state_changes_count.n_modified_contracts * 2;
    // For each class updated (through a deploy or a class replacement).
    onchain_data_segment_length +=
        state_changes_count.n_class_hash_updates * constants::CLASS_UPDATE_SIZE;
    // For each modified storage cell: key, new value.
    onchain_data_segment_length += state_changes_count.n_storage_updates * 2;
    // For each compiled class updated (through declare): class_hash, compiled_class_hash
    onchain_data_segment_length += state_changes_count.n_compiled_class_hash_updates * 2;

    onchain_data_segment_length
}

/// Returns the gas cost of data availability on L1.
pub fn get_da_gas_cost(state_changes_count: &StateChangesCount, use_kzg_da: bool) -> GasVector {
    let onchain_data_segment_length = get_onchain_data_segment_length(state_changes_count);

    let (l1_gas, blob_gas) = if use_kzg_da {
        (
            0_u8.into(),
<<<<<<< HEAD
            u128_from_usize(
=======
            u64_from_usize(
>>>>>>> 136224af
                onchain_data_segment_length * eth_gas_constants::DATA_GAS_PER_FIELD_ELEMENT,
            )
            .into(),
        )
    } else {
        // TODO(Yoni, 1/5/2024): count the exact amount of nonzero bytes for each DA entry.
        let naive_cost = onchain_data_segment_length * eth_gas_constants::SHARP_GAS_PER_DA_WORD;

        // For each modified contract, the expected non-zeros bytes in the second word are:
        // 1 bytes for class hash flag; 2 for number of storage updates (up to 64K);
        // 3 for nonce update (up to 16M).
        let modified_contract_cost = eth_gas_constants::get_calldata_word_cost(1 + 2 + 3);
        let modified_contract_discount =
            eth_gas_constants::GAS_PER_MEMORY_WORD - modified_contract_cost;
        let mut discount = state_changes_count.n_modified_contracts * modified_contract_discount;

        // Up to balance of 8*(10**10) ETH.
        let fee_balance_value_cost = eth_gas_constants::get_calldata_word_cost(12);
        discount += eth_gas_constants::GAS_PER_MEMORY_WORD - fee_balance_value_cost;

        let gas = if naive_cost < discount {
            // Cost must be non-negative after discount.
            0
        } else {
            naive_cost - discount
        };

<<<<<<< HEAD
        (u128_from_usize(gas).into(), 0_u8.into())
=======
        (u64_from_usize(gas).into(), 0_u8.into())
>>>>>>> 136224af
    };

    GasVector { l1_gas, l1_data_gas: blob_gas, ..Default::default() }
}

/// Returns the number of felts added to the output messages segment as a result of adding
/// a transaction with the given parameters to a batch. Note that constant cells - such as the one
/// that holds the segment size - are not counted.
pub fn get_message_segment_length(
    l2_to_l1_payload_lengths: &[usize],
    l1_handler_payload_size: Option<usize>,
) -> usize {
    // Add L2-to-L1 message segment length; for each message, the OS outputs the following:
    // to_address, from_address, payload_size, payload.
    let mut message_segment_length = l2_to_l1_payload_lengths
        .iter()
        .map(|payload_length| constants::L2_TO_L1_MSG_HEADER_SIZE + payload_length)
        .sum();

    if let Some(payload_size) = l1_handler_payload_size {
        // The corresponding transaction is of type L1 handler; add the length of the L1-to-L2
        // message sent by the sequencer (that will be outputted by the OS), which is of the
        // following format: from_address=calldata[0], to_address=contract_address,
        // nonce, selector, payload_size, payload=calldata[1:].
        message_segment_length += constants::L1_TO_L2_MSG_HEADER_SIZE + payload_size;
    }

    message_segment_length
}

/// Returns the cost of ConsumedMessageToL2 event emissions caused by an L1 handler with the given
/// payload size.
pub fn get_consumed_message_to_l2_emissions_cost(
    l1_handler_payload_size: Option<usize>,
) -> GasVector {
    match l1_handler_payload_size {
        // The corresponding transaction is not an L1 handler.,
        None => GasVector::default(),
        Some(l1_handler_payload_size) => {
            get_event_emission_cost(
                constants::CONSUMED_MSG_TO_L2_N_TOPICS,
                // We're assuming the existence of one (not indexed) payload array.
                constants::CONSUMED_MSG_TO_L2_ENCODED_DATA_SIZE + l1_handler_payload_size,
            )
        }
    }
}

/// Returns the cost of LogMessageToL1 event emissions caused by the given messages payload length.
pub fn get_log_message_to_l1_emissions_cost(l2_to_l1_payload_lengths: &[usize]) -> GasVector {
    l2_to_l1_payload_lengths
        .iter()
        .map(|length| {
            get_event_emission_cost(
                constants::LOG_MSG_TO_L1_N_TOPICS,
                // We're assuming the existence of one (not indexed) payload array.
                constants::LOG_MSG_TO_L1_ENCODED_DATA_SIZE + *length,
            )
        })
        .fold(GasVector::ZERO, |accumulator, cost| {
            accumulator.checked_add(cost).unwrap_or_else(|| {
                panic!(
                    "Overflow in message emission gas costs; attempted to add {accumulator:?} to \
                     {cost:?}"
                )
            })
        })
}

fn get_event_emission_cost(n_topics: usize, data_length: usize) -> GasVector {
    GasVector::from_l1_gas(
<<<<<<< HEAD
        u128_from_usize(
=======
        u64_from_usize(
>>>>>>> 136224af
            eth_gas_constants::GAS_PER_LOG
                + (n_topics + constants::N_DEFAULT_TOPICS) * eth_gas_constants::GAS_PER_LOG_TOPIC
                + data_length * eth_gas_constants::GAS_PER_LOG_DATA_WORD,
        )
        .into(),
    )
}

/// Returns an estimated lower bound for the gas required by the given account transaction.
pub fn estimate_minimal_gas_vector(
    block_context: &BlockContext,
    tx: &AccountTransaction,
    gas_usage_vector_computation_mode: &GasVectorComputationMode,
) -> GasVector {
    // TODO(Dori, 1/8/2023): Give names to the constant VM step estimates and regression-test them.
    let BlockContext { block_info, versioned_constants, .. } = block_context;
    let state_changes_by_account_tx = match tx {
        // We consider the following state changes: sender balance update (storage update) + nonce
        // increment (contract modification) (we exclude the sequencer balance update and the ERC20
        // contract modification since it occurs for every tx).
        AccountTransaction::Declare(_) => StateChangesCount {
            n_storage_updates: 1,
            n_class_hash_updates: 0,
            n_compiled_class_hash_updates: 0,
            n_modified_contracts: 1,
        },
        AccountTransaction::Invoke(_) => StateChangesCount {
            n_storage_updates: 1,
            n_class_hash_updates: 0,
            n_compiled_class_hash_updates: 0,
            n_modified_contracts: 1,
        },
        // DeployAccount also updates the address -> class hash mapping.
        AccountTransaction::DeployAccount(_) => StateChangesCount {
            n_storage_updates: 1,
            n_class_hash_updates: 1,
            n_compiled_class_hash_updates: 0,
            n_modified_contracts: 1,
        },
    };

    let data_segment_length = get_onchain_data_segment_length(&state_changes_by_account_tx);
    let os_steps_for_type =
        versioned_constants.os_resources_for_tx_type(&tx.tx_type(), tx.calldata_length()).n_steps
            + versioned_constants.os_kzg_da_resources(data_segment_length).n_steps;

    let resources = ExecutionResources { n_steps: os_steps_for_type, ..Default::default() };
<<<<<<< HEAD
    get_da_gas_cost(&state_changes_by_account_tx, block_info.use_kzg_da)
        + get_vm_resources_cost(
            versioned_constants,
            &resources,
            0,
            gas_usage_vector_computation_mode,
        )
=======
    let da_gas_cost = get_da_gas_cost(&state_changes_by_account_tx, block_info.use_kzg_da);
    let vm_resources_cost = get_vm_resources_cost(
        versioned_constants,
        &resources,
        0,
        gas_usage_vector_computation_mode,
    );
    da_gas_cost.checked_add(vm_resources_cost).unwrap_or_else(|| {
        panic!(
            "Overflow in minimal gas estimation; attempted to add {da_gas_cost:?} to \
             {vm_resources_cost:?}"
        )
    })
>>>>>>> 136224af
}<|MERGE_RESOLUTION|>--- conflicted
+++ resolved
@@ -1,24 +1,14 @@
 use cairo_vm::vm::runners::cairo_runner::ExecutionResources;
-<<<<<<< HEAD
-=======
 use starknet_api::execution_resources::GasVector;
->>>>>>> 136224af
 use starknet_api::transaction::GasVectorComputationMode;
 
 use super::fee_utils::get_vm_resources_cost;
 use crate::abi::constants;
 use crate::context::BlockContext;
 use crate::fee::eth_gas_constants;
-<<<<<<< HEAD
-use crate::fee::resources::GasVector;
-use crate::state::cached_state::StateChangesCount;
-use crate::transaction::account_transaction::AccountTransaction;
-use crate::utils::u128_from_usize;
-=======
 use crate::state::cached_state::StateChangesCount;
 use crate::transaction::account_transaction::AccountTransaction;
 use crate::utils::u64_from_usize;
->>>>>>> 136224af
 
 #[cfg(test)]
 #[path = "gas_usage_test.rs"]
@@ -53,11 +43,7 @@
     let (l1_gas, blob_gas) = if use_kzg_da {
         (
             0_u8.into(),
-<<<<<<< HEAD
-            u128_from_usize(
-=======
             u64_from_usize(
->>>>>>> 136224af
                 onchain_data_segment_length * eth_gas_constants::DATA_GAS_PER_FIELD_ELEMENT,
             )
             .into(),
@@ -85,11 +71,7 @@
             naive_cost - discount
         };
 
-<<<<<<< HEAD
-        (u128_from_usize(gas).into(), 0_u8.into())
-=======
         (u64_from_usize(gas).into(), 0_u8.into())
->>>>>>> 136224af
     };
 
     GasVector { l1_gas, l1_data_gas: blob_gas, ..Default::default() }
@@ -161,11 +143,7 @@
 
 fn get_event_emission_cost(n_topics: usize, data_length: usize) -> GasVector {
     GasVector::from_l1_gas(
-<<<<<<< HEAD
-        u128_from_usize(
-=======
         u64_from_usize(
->>>>>>> 136224af
             eth_gas_constants::GAS_PER_LOG
                 + (n_topics + constants::N_DEFAULT_TOPICS) * eth_gas_constants::GAS_PER_LOG_TOPIC
                 + data_length * eth_gas_constants::GAS_PER_LOG_DATA_WORD,
@@ -213,15 +191,6 @@
             + versioned_constants.os_kzg_da_resources(data_segment_length).n_steps;
 
     let resources = ExecutionResources { n_steps: os_steps_for_type, ..Default::default() };
-<<<<<<< HEAD
-    get_da_gas_cost(&state_changes_by_account_tx, block_info.use_kzg_da)
-        + get_vm_resources_cost(
-            versioned_constants,
-            &resources,
-            0,
-            gas_usage_vector_computation_mode,
-        )
-=======
     let da_gas_cost = get_da_gas_cost(&state_changes_by_account_tx, block_info.use_kzg_da);
     let vm_resources_cost = get_vm_resources_cost(
         versioned_constants,
@@ -235,5 +204,4 @@
              {vm_resources_cost:?}"
         )
     })
->>>>>>> 136224af
 }