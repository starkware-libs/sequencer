use std::collections::HashSet;

use cairo_vm::types::builtin_name::BuiltinName;
use cairo_vm::vm::runners::cairo_runner::ExecutionResources;
use num_bigint::BigUint;
use starknet_api::core::ContractAddress;
<<<<<<< HEAD
use starknet_api::execution_resources::GasAmount;
=======
use starknet_api::execution_resources::GasVector;
>>>>>>> 136224af
use starknet_api::state::StorageKey;
use starknet_api::transaction::ValidResourceBounds::{AllResources, L1Gas};
use starknet_api::transaction::{AllResourceBounds, Fee, GasVectorComputationMode, Resource};
use starknet_types_core::felt::Felt;

use crate::abi::abi_utils::get_fee_token_var_address;
use crate::abi::sierra_types::next_storage_key;
use crate::blockifier::block::BlockInfo;
use crate::context::{BlockContext, TransactionContext};
<<<<<<< HEAD
use crate::fee::resources::{GasVector, TransactionFeeResult};
=======
use crate::fee::resources::TransactionFeeResult;
>>>>>>> 136224af
use crate::state::state_api::StateReader;
use crate::transaction::errors::TransactionFeeError;
use crate::transaction::objects::{ExecutionResourcesTraits, FeeType, TransactionInfo};
use crate::utils::u64_from_usize;
use crate::versioned_constants::VersionedConstants;

#[cfg(test)]
#[path = "fee_test.rs"]
pub mod test;

/// Calculates the gas consumed when submitting the underlying Cairo program to SHARP.
/// I.e., returns the heaviest Cairo resource weight (in terms of gas), as the size of
/// a proof is determined similarly - by the (normalized) largest segment.
/// The result can be in either L1 or L2 gas, according to the gas vector computation mode.
pub fn get_vm_resources_cost(
    versioned_constants: &VersionedConstants,
    vm_resource_usage: &ExecutionResources,
    n_reverted_steps: usize,
    computation_mode: &GasVectorComputationMode,
) -> GasVector {
    // TODO(Yoni, 1/7/2024): rename vm -> cairo.
    let vm_resource_fee_costs = versioned_constants.vm_resource_fee_cost();
    let builtin_usage_for_fee = vm_resource_usage.prover_builtins();

    // Validate used builtin resources.
    let used_builtins = HashSet::<&BuiltinName>::from_iter(builtin_usage_for_fee.keys());
    let known_builtins = HashSet::<&BuiltinName>::from_iter(vm_resource_fee_costs.builtins.keys());
    assert!(
        used_builtins.is_subset(&known_builtins),
        "{:#?} should contain {:#?}",
        known_builtins,
        used_builtins,
    );

    // Convert Cairo resource usage to L1 gas usage.
    // Do so by taking the maximum of the usage of each builtin + step usage.
    let vm_l1_gas_usage = GasAmount(
        vm_resource_fee_costs
        .builtins
        .iter()
        // Builtin costs and usage.
        .map(|(builtin, resource_cost)| {
            (*resource_cost, builtin_usage_for_fee.get(builtin).cloned().unwrap_or_default())
        })
        // Step costs and usage.
        .chain(vec![(
            vm_resource_fee_costs.n_steps,
            vm_resource_usage.total_n_steps() + n_reverted_steps,
        )])
<<<<<<< HEAD
        .map(|(cost, usage)| (cost * u128_from_usize(usage)).ceil().to_integer())
        .fold(0, u128::max),
    );
=======
        .map(|(cost, usage)| (cost * u64_from_usize(usage)).ceil().to_integer())
        .fold(0, u64::max).into();
>>>>>>> 136224af

    match computation_mode {
        GasVectorComputationMode::NoL2Gas => GasVector::from_l1_gas(vm_l1_gas_usage),
        GasVectorComputationMode::All => GasVector::from_l2_gas(
            versioned_constants.convert_l1_to_l2_gas_amount_round_up(vm_l1_gas_usage),
        ),
    }
}

/// Converts the gas vector to a fee.
pub fn get_fee_by_gas_vector(
    block_info: &BlockInfo,
    gas_vector: GasVector,
    fee_type: &FeeType,
) -> Fee {
    gas_vector.cost(block_info.gas_prices.get_gas_prices_by_fee_type(fee_type))
}

/// Returns the current fee balance and a boolean indicating whether the balance covers the fee.
pub fn get_balance_and_if_covers_fee(
    state: &mut dyn StateReader,
    tx_context: &TransactionContext,
    fee: Fee,
) -> TransactionFeeResult<(Felt, Felt, bool)> {
    let tx_info = &tx_context.tx_info;
    let (balance_low, balance_high) =
        state.get_fee_token_balance(tx_info.sender_address(), tx_context.fee_token_address())?;
    Ok((
        balance_low,
        balance_high,
        // TODO(Dori,1/10/2023): If/when fees can be more than 128 bit integers, this should be
        //   updated.
        balance_high > Felt::from(0_u8) || balance_low >= Felt::from(fee.0),
    ))
}

/// Verifies that, given the current state, the account can cover the resource upper bounds.
/// Error may indicate insufficient balance, or some other error.
pub fn verify_can_pay_committed_bounds(
    state: &mut dyn StateReader,
    tx_context: &TransactionContext,
) -> TransactionFeeResult<()> {
    let tx_info = &tx_context.tx_info;
    let committed_fee = match tx_info {
<<<<<<< HEAD
        TransactionInfo::Current(context) => {
            match &context.resource_bounds {
                L1Gas(l1_gas) =>
                // Sender will not be charged by `max_price_per_unit`, but this check should not
                // depend on the current gas price.
                {
                    Fee(u128::from(l1_gas.max_amount) * l1_gas.max_price_per_unit)
                }
                // TODO!(Aner): add tests
                AllResources(AllResourceBounds { l1_gas, l2_gas, l1_data_gas }) => {
                    // Committed fee is sum of products (resource_max_amount * resource_max_price)
                    // of the different resources.
                    // The Sender will not be charged by`max_price_per_unit`, but this check should
                    // not depend on the current gas price
                    Fee(u128::from(l1_gas.max_amount) * l1_gas.max_price_per_unit
                        + u128::from(l1_data_gas.max_amount) * l1_data_gas.max_price_per_unit
                        + u128::from(l2_gas.max_amount) * l2_gas.max_price_per_unit)
                }
            }
        }
=======
        TransactionInfo::Current(context) => context.resource_bounds.max_possible_fee(),
>>>>>>> 136224af
        TransactionInfo::Deprecated(context) => context.max_fee,
    };
    let (balance_low, balance_high, can_pay) =
        get_balance_and_if_covers_fee(state, tx_context, committed_fee)?;
    if can_pay {
        Ok(())
    } else {
        Err(match tx_info {
            TransactionInfo::Current(context) => match &context.resource_bounds {
                L1Gas(l1_gas) => TransactionFeeError::GasBoundsExceedBalance {
                    resource: Resource::L1Gas,
                    max_amount: l1_gas.max_amount,
                    max_price: l1_gas.max_price_per_unit,
                    balance: balance_to_big_uint(&balance_low, &balance_high),
                },
                AllResources(AllResourceBounds { l1_gas, l2_gas, l1_data_gas }) => {
                    TransactionFeeError::ResourcesBoundsExceedBalance {
                        balance: balance_to_big_uint(&balance_low, &balance_high),
                        l1_max_amount: l1_gas.max_amount,
                        l1_max_price: l1_gas.max_price_per_unit,
                        l1_data_max_amount: l1_data_gas.max_amount,
                        l1_data_max_price: l1_data_gas.max_price_per_unit,
                        l2_max_amount: l2_gas.max_amount,
                        l2_max_price: l2_gas.max_price_per_unit,
                    }
                }
            },
            TransactionInfo::Deprecated(context) => TransactionFeeError::MaxFeeExceedsBalance {
                max_fee: context.max_fee,
                balance: balance_to_big_uint(&balance_low, &balance_high),
            },
        })
    }
}

pub fn get_sequencer_balance_keys(block_context: &BlockContext) -> (StorageKey, StorageKey) {
    let sequencer_address = block_context.block_info.sequencer_address;
    get_address_balance_keys(sequencer_address)
}

pub fn get_address_balance_keys(address: ContractAddress) -> (StorageKey, StorageKey) {
    let balance_key_low = get_fee_token_var_address(address);
    let balance_key_high = next_storage_key(&balance_key_low).unwrap_or_else(|_| {
        panic!("Failed to get balance_key_high for address: {:?}", address.0);
    });
    (balance_key_low, balance_key_high)
}

pub(crate) fn balance_to_big_uint(balance_low: &Felt, balance_high: &Felt) -> BigUint {
    let low = BigUint::from_bytes_be(&balance_low.to_bytes_be());
    let high = BigUint::from_bytes_be(&balance_high.to_bytes_be());
    (high << 128) + low
}<|MERGE_RESOLUTION|>--- conflicted
+++ resolved
@@ -4,11 +4,7 @@
 use cairo_vm::vm::runners::cairo_runner::ExecutionResources;
 use num_bigint::BigUint;
 use starknet_api::core::ContractAddress;
-<<<<<<< HEAD
-use starknet_api::execution_resources::GasAmount;
-=======
 use starknet_api::execution_resources::GasVector;
->>>>>>> 136224af
 use starknet_api::state::StorageKey;
 use starknet_api::transaction::ValidResourceBounds::{AllResources, L1Gas};
 use starknet_api::transaction::{AllResourceBounds, Fee, GasVectorComputationMode, Resource};
@@ -18,11 +14,7 @@
 use crate::abi::sierra_types::next_storage_key;
 use crate::blockifier::block::BlockInfo;
 use crate::context::{BlockContext, TransactionContext};
-<<<<<<< HEAD
-use crate::fee::resources::{GasVector, TransactionFeeResult};
-=======
 use crate::fee::resources::TransactionFeeResult;
->>>>>>> 136224af
 use crate::state::state_api::StateReader;
 use crate::transaction::errors::TransactionFeeError;
 use crate::transaction::objects::{ExecutionResourcesTraits, FeeType, TransactionInfo};
@@ -72,14 +64,8 @@
             vm_resource_fee_costs.n_steps,
             vm_resource_usage.total_n_steps() + n_reverted_steps,
         )])
-<<<<<<< HEAD
-        .map(|(cost, usage)| (cost * u128_from_usize(usage)).ceil().to_integer())
-        .fold(0, u128::max),
-    );
-=======
         .map(|(cost, usage)| (cost * u64_from_usize(usage)).ceil().to_integer())
         .fold(0, u64::max).into();
->>>>>>> 136224af
 
     match computation_mode {
         GasVectorComputationMode::NoL2Gas => GasVector::from_l1_gas(vm_l1_gas_usage),
@@ -124,30 +110,7 @@
 ) -> TransactionFeeResult<()> {
     let tx_info = &tx_context.tx_info;
     let committed_fee = match tx_info {
-<<<<<<< HEAD
-        TransactionInfo::Current(context) => {
-            match &context.resource_bounds {
-                L1Gas(l1_gas) =>
-                // Sender will not be charged by `max_price_per_unit`, but this check should not
-                // depend on the current gas price.
-                {
-                    Fee(u128::from(l1_gas.max_amount) * l1_gas.max_price_per_unit)
-                }
-                // TODO!(Aner): add tests
-                AllResources(AllResourceBounds { l1_gas, l2_gas, l1_data_gas }) => {
-                    // Committed fee is sum of products (resource_max_amount * resource_max_price)
-                    // of the different resources.
-                    // The Sender will not be charged by`max_price_per_unit`, but this check should
-                    // not depend on the current gas price
-                    Fee(u128::from(l1_gas.max_amount) * l1_gas.max_price_per_unit
-                        + u128::from(l1_data_gas.max_amount) * l1_data_gas.max_price_per_unit
-                        + u128::from(l2_gas.max_amount) * l2_gas.max_price_per_unit)
-                }
-            }
-        }
-=======
         TransactionInfo::Current(context) => context.resource_bounds.max_possible_fee(),
->>>>>>> 136224af
         TransactionInfo::Deprecated(context) => context.max_fee,
     };
     let (balance_low, balance_high, can_pay) =
