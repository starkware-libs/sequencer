fn main() {
    println!("cargo:rerun-if-changed=../../Cargo.lock");
    println!("cargo:rerun-if-changed=build.rs");

    set_run_time_out_dir_env_var();
<<<<<<< HEAD
=======
    install_starknet_sierra_compile();
    #[cfg(feature = "cairo_native")]
    install_starknet_native_compile();
}

const REQUIRED_CAIRO_LANG_VERSION: &str = "2.7.1";
#[cfg(feature = "cairo_native")]
const REQUIRED_CAIRO_NATIVE_VERSION: &str = "0.3.1";

/// Downloads the Cairo crate from StarkWare's release page and extracts its contents into the
/// `target` directory. This crate includes the `starknet-sierra-compile` binary, which is used to
/// compile Sierra to Casm. The binary is executed as a subprocess whenever Sierra compilation is
/// required.
fn install_starknet_sierra_compile() {
    let binary_name = CAIRO_LANG_BINARY_NAME;
    let required_version = REQUIRED_CAIRO_LANG_VERSION;

    let cargo_install_args = &[binary_name, "--version", required_version];
    install_compiler_binary(binary_name, required_version, cargo_install_args);
}

/// Install the `starknet-native-compile` crate and moves the binary to the `target` directory
/// (under shared executables folder). This crate includes the `starknet-native-compile` binary,
/// which is used to compile Sierra to 0x86. The binary is executed as a subprocess whenever Sierra
/// to native compilation is required.
#[cfg(feature = "cairo_native")]
fn install_starknet_native_compile() {
    let binary_name = CAIRO_NATIVE_BINARY_NAME;
    let required_version = REQUIRED_CAIRO_NATIVE_VERSION;

    let cargo_install_args = &["cairo-native", "--version", required_version, "--bin", binary_name];
    install_compiler_binary(binary_name, required_version, cargo_install_args);
}

fn install_compiler_binary(binary_name: &str, required_version: &str, cargo_install_args: &[&str]) {
    let binary_path = binary_path(out_dir(), binary_name);
    println!("cargo:rerun-if-changed={}", binary_path.to_str().unwrap());

    match Command::new(&binary_path).args(["--version"]).output() {
        Ok(binary_version) => {
            let binary_version = String::from_utf8(binary_version.stdout)
                .expect("Failed to convert the binary version to a string.");
            if binary_version.contains(required_version) {
                println!("The {binary_name} binary is up to date.");
                return;
            } else {
                println!(
                    "The {binary_name} binary is not up to date. Installing the required version."
                );
                std::fs::remove_file(&binary_path).expect("Failed to remove the old binary.");
            }
        }
        Err(_) => {
            println!("The {binary_name} binary is not installed. Installing the required version.");
        }
    }

    let temp_cargo_path = TempDir::new().expect("Failed to create a temporary directory.");
    let post_install_file_path = temp_cargo_path.path().join("bin").join(binary_name);

    let install_command_status = Command::new("cargo")
        .args([
            "install",
            "--root",
            temp_cargo_path.path().to_str().expect("Failed to convert cargo_path to str"),
            "--locked",
        ])
        .args(cargo_install_args)
        .status()
        .unwrap_or_else(|_| panic!("Failed to install {binary_name}"));

    if !install_command_status.success() {
        panic!("Failed to install {}", binary_name);
    }

    // Move the '{binary_name}' executable to a shared location.
    std::fs::create_dir_all(shared_folder_dir(out_dir()))
        .expect("Failed to create shared executables folder");
    let move_command_status = Command::new("mv")
        .args([post_install_file_path.as_os_str(), binary_path.as_os_str()])
        .status()
        .expect("Failed to perform mv command.");

    if !move_command_status.success() {
        panic!("Failed to move the {} binary to the shared folder.", binary_name);
    }

    std::fs::remove_dir_all(temp_cargo_path).expect("Failed to remove the cargo directory.");

    println!("Successfully set executable file: {:?}", binary_path.display());
>>>>>>> 7682928a
}

// Sets the `RUNTIME_ACCESSIBLE_OUT_DIR` environment variable to the `OUT_DIR` value, which will be
// available only after the build is completed. Most importantly, it is available during runtime.
fn set_run_time_out_dir_env_var() {
    let out_dir = std::env::var("OUT_DIR").expect("OUT_DIR is not set");
    println!("cargo:rustc-env=RUNTIME_ACCESSIBLE_OUT_DIR={}", out_dir);
}<|MERGE_RESOLUTION|>--- conflicted
+++ resolved
@@ -1,10 +1,15 @@
+use std::process::Command;
+
+use tempfile::TempDir;
+
+include!("src/constants.rs");
+include!("src/paths.rs");
+
 fn main() {
     println!("cargo:rerun-if-changed=../../Cargo.lock");
     println!("cargo:rerun-if-changed=build.rs");
 
     set_run_time_out_dir_env_var();
-<<<<<<< HEAD
-=======
     install_starknet_sierra_compile();
     #[cfg(feature = "cairo_native")]
     install_starknet_native_compile();
@@ -95,7 +100,6 @@
     std::fs::remove_dir_all(temp_cargo_path).expect("Failed to remove the cargo directory.");
 
     println!("Successfully set executable file: {:?}", binary_path.display());
->>>>>>> 7682928a
 }
 
 // Sets the `RUNTIME_ACCESSIBLE_OUT_DIR` environment variable to the `OUT_DIR` value, which will be
@@ -103,4 +107,11 @@
 fn set_run_time_out_dir_env_var() {
     let out_dir = std::env::var("OUT_DIR").expect("OUT_DIR is not set");
     println!("cargo:rustc-env=RUNTIME_ACCESSIBLE_OUT_DIR={}", out_dir);
+}
+
+// Returns the OUT_DIR. This function is only operable at build time.
+fn out_dir() -> std::path::PathBuf {
+    std::env::var("OUT_DIR")
+        .expect("Failed to get the build time OUT_DIR environment variable")
+        .into()
 }