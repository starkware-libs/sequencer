use std::any::type_name;
use std::collections::BTreeMap;
use std::time::Duration;

use apollo_config::converters::deserialize_float_seconds_to_duration;
use apollo_config::dumping::{ser_param, SerializeConfig};
use apollo_config::validators::validate_ascii;
use apollo_config::{ParamPath, ParamPrivacyInput, SerializedParam};
use apollo_infra::component_client::ClientError;
use apollo_infra::component_definitions::ComponentStarter;
use apollo_infra_utils::{debug_every_n, info_every_n_sec};
use apollo_l1_provider_types::errors::{L1ProviderClientError, L1ProviderError};
use apollo_l1_provider_types::{Event, SharedL1ProviderClient};
use async_trait::async_trait;
use itertools::zip_eq;
use papyrus_base_layer::constants::EventIdentifier;
use papyrus_base_layer::{BaseLayerContract, L1BlockNumber, L1BlockReference, L1Event};
use serde::{Deserialize, Serialize};
use starknet_api::core::ChainId;
use starknet_api::StarknetApiError;
use thiserror::Error;
use tokio::time::sleep;
use tracing::{debug, error, info, instrument, trace, warn};
use validator::Validate;

use crate::metrics::{
    register_scraper_metrics,
    L1_MESSAGE_SCRAPER_BASELAYER_ERROR_COUNT,
    L1_MESSAGE_SCRAPER_REORG_DETECTED,
    L1_MESSAGE_SCRAPER_SUCCESS_COUNT,
};

#[cfg(test)]
#[path = "l1_scraper_tests.rs"]
pub mod l1_scraper_tests;

type L1ScraperResult<T, B> = Result<T, L1ScraperError<B>>;

// Sensible lower bound.
const L1_BLOCK_TIME: u64 = 10;

pub struct L1Scraper<B: BaseLayerContract> {
    pub config: L1ScraperConfig,
    pub base_layer: B,
    pub last_l1_block_processed: L1BlockReference,
    pub l1_provider_client: SharedL1ProviderClient,
    tracked_event_identifiers: Vec<EventIdentifier>,
}

impl<B: BaseLayerContract + Send + Sync> L1Scraper<B> {
    pub async fn new(
        config: L1ScraperConfig,
        l1_provider_client: SharedL1ProviderClient,
        base_layer: B,
        events_identifiers_to_track: &[EventIdentifier],
        l1_start_block: L1BlockReference,
    ) -> L1ScraperResult<Self, B> {
        Ok(Self {
            l1_provider_client,
            base_layer,
            last_l1_block_processed: l1_start_block,
            config,
            tracked_event_identifiers: events_identifiers_to_track.to_vec(),
        })
    }

    #[instrument(skip(self), err)]
    async fn initialize(&mut self) -> L1ScraperResult<(), B> {
        let (latest_l1_block, events) = self.fetch_events().await?;

        // If this gets too high, send in batches.
        let initialize_result = self.l1_provider_client.initialize(events).await;
        handle_client_error(initialize_result)?;

        self.last_l1_block_processed = latest_l1_block;

        Ok(())
    }

    pub async fn send_events_to_l1_provider(&mut self) -> L1ScraperResult<(), B> {
        self.assert_no_l1_reorgs().await?;

        let (latest_l1_block, events) = self.fetch_events().await?;
        trace!("scraped up to {latest_l1_block:?}");
        info_every_n_sec!(1, "scraped up to {latest_l1_block:?}");

        // Sending even if there are no events, to keep the flow as simple/debuggable as possible.
        // Perf hit is minimal, since the scraper is on the same machine as the provider (no net).
        // If this gets spammy, short-circuit on events.empty().
        let add_events_result = self.l1_provider_client.add_events(events).await;
        handle_client_error(add_events_result)?;

        self.last_l1_block_processed = latest_l1_block;

        Ok(())
    }

    async fn fetch_events(&self) -> L1ScraperResult<(L1BlockReference, Vec<Event>), B> {
        let latest_l1_block = self
            .base_layer
            .latest_l1_block(self.config.finality)
            .await
            .map_err(L1ScraperError::BaseLayerError)?;

        let Some(latest_l1_block) = latest_l1_block else {
            return Err(
                L1ScraperError::finality_too_high(self.config.finality, &self.base_layer).await
            );
        };

        let scraping_start_number = self.last_l1_block_processed.number + 1;
        let scraping_result = self
            .base_layer
            .events(scraping_start_number..=latest_l1_block.number, &self.tracked_event_identifiers)
            .await;

        let l1_events = scraping_result.map_err(L1ScraperError::BaseLayerError)?;
        // Used for debug.
        let l1_messages_info = l1_events
            .iter()
            .filter_map(|event| match event {
                L1Event::LogMessageToL2 { l1_tx_hash, timestamp, .. } => {
                    Some((*l1_tx_hash, *timestamp))
                }
                _ => None,
            })
            .collect::<Vec<_>>();

        let events = l1_events
            .into_iter()
            .map(|event| {
                Event::from_l1_event(&self.config.chain_id, event)
                    .map_err(L1ScraperError::HashCalculationError)
            })
            .collect::<L1ScraperResult<Vec<_>, _>>()?;

        // Used for debug.
        let l2_hashes = events.iter().filter_map(|event| match event {
            Event::L1HandlerTransaction { l1_handler_tx, .. } => Some(l1_handler_tx.tx_hash),
            _ => None,
        });

<<<<<<< HEAD
        let formatted_pairs = zip_eq(l1_hashes, l2_hashes)
            .map(|(l1_hash, l2_hash)| format!("L1 hash: {l1_hash:?}, L2 hash: {l2_hash}"))
=======
        let formatted_pairs = zip_eq(l1_messages_info, l2_hashes)
            .map(|((l1_hash, timestamp), l2_hash)| {
                format!("L1 hash: {l1_hash:?}, L1 timestamp: {timestamp}, L2 hash: {l2_hash}")
            })
>>>>>>> ece35efc
            .collect::<Vec<_>>();
        if formatted_pairs.is_empty() {
            debug_every_n!(100, "Got Messages to L2: []");
        } else {
            debug!("Got Messages to L2: {formatted_pairs:?}");
        }
        Ok((latest_l1_block, events))
    }

    #[instrument(skip(self), err)]
    pub async fn run(&mut self) -> L1ScraperResult<(), B> {
        loop {
            match self.initialize().await {
                Err(L1ScraperError::BaseLayerError(e)) => {
                    warn!("BaseLayerError during initialization: {e:?}");
                    L1_MESSAGE_SCRAPER_BASELAYER_ERROR_COUNT.increment(1);
                }
                Ok(_) => break,
                Err(e) => return Err(e),
            };

            // Outside of the match branch due to lifetime issues.
            sleep(self.config.polling_interval_seconds).await;
        }

        loop {
            sleep(self.config.polling_interval_seconds).await;

            match self.send_events_to_l1_provider().await {
                Err(L1ScraperError::BaseLayerError(e)) => {
                    L1_MESSAGE_SCRAPER_BASELAYER_ERROR_COUNT.increment(1);
                    warn!("BaseLayerError during scraping: {e:?}");
                }
                Ok(_) => {
                    L1_MESSAGE_SCRAPER_SUCCESS_COUNT.increment(1);
                }
                Err(e) => return Err(e),
            }
        }
    }

    async fn assert_no_l1_reorgs(&self) -> L1ScraperResult<(), B> {
        let last_processed_l1_block_number = self.last_l1_block_processed.number;
        let last_block_processed_fresh = self
            .base_layer
            .l1_block_at(last_processed_l1_block_number)
            .await
            .map_err(L1ScraperError::BaseLayerError)?;

        let Some(last_block_processed_fresh) = last_block_processed_fresh else {
            L1_MESSAGE_SCRAPER_REORG_DETECTED.increment(1);
            return Err(L1ScraperError::L1ReorgDetected {
                reason: format!(
                    "Last processed L1 block with number {last_processed_l1_block_number} no \
                     longer exists."
                ),
            });
        };

        if last_block_processed_fresh.hash != self.last_l1_block_processed.hash {
            L1_MESSAGE_SCRAPER_REORG_DETECTED.increment(1);
            return Err(L1ScraperError::L1ReorgDetected {
                reason: format!(
                    "Last processed L1 block hash, {}, for block number {}, is different from the \
                     hash stored, {}",
                    hex::encode(last_block_processed_fresh.hash),
                    last_processed_l1_block_number,
                    hex::encode(self.last_l1_block_processed.hash),
                ),
            });
        }

        Ok(())
    }
}

pub async fn fetch_start_block<B: BaseLayerContract + Send + Sync>(
    base_layer: &B,
    config: &L1ScraperConfig,
) -> Result<L1BlockReference, L1ScraperError<B>> {
    let finality = config.finality;
    let latest_l1_block_number = base_layer
        .latest_l1_block_number(finality)
        .await
        .map_err(L1ScraperError::BaseLayerError)?;

    let latest_l1_block = match latest_l1_block_number {
        Some(latest_l1_block_number) => Ok(latest_l1_block_number),
        None => Err(L1ScraperError::finality_too_high(finality, base_layer).await),
    }?;

    // Estimate the number of blocks in the interval, to rewind from the latest block.
    let blocks_in_interval = config.startup_rewind_time_seconds.as_secs() / L1_BLOCK_TIME;
    // Add 50% safety margin.
    let safe_blocks_in_interval = blocks_in_interval + blocks_in_interval / 2;

    let l1_block_number_rewind = latest_l1_block.saturating_sub(safe_blocks_in_interval);

    let block_reference_rewind = base_layer
        .l1_block_at(l1_block_number_rewind)
        .await
        .map_err(L1ScraperError::BaseLayerError)?
        .expect(
            "Rewound L1 block number is between 0 and the verified latest L1 block, so should \
             exist",
        );
    Ok(block_reference_rewind)
}

#[async_trait]
impl<B: BaseLayerContract + Send + Sync> ComponentStarter for L1Scraper<B> {
    async fn start(&mut self) {
        info!("Starting component {}.", type_name::<Self>());
        register_scraper_metrics();
        self.run().await.unwrap_or_else(|e| panic!("Runtime Error: {e}"))
    }
}

#[derive(Clone, Debug, Serialize, Deserialize, Validate, PartialEq)]
pub struct L1ScraperConfig {
    #[serde(deserialize_with = "deserialize_float_seconds_to_duration")]
    pub startup_rewind_time_seconds: Duration,
    #[validate(custom = "validate_ascii")]
    pub chain_id: ChainId,
    pub finality: u64,
    #[serde(deserialize_with = "deserialize_float_seconds_to_duration")]
    pub polling_interval_seconds: Duration,
}

impl Default for L1ScraperConfig {
    fn default() -> Self {
        Self {
            startup_rewind_time_seconds: Duration::from_secs(60 * 60),
            chain_id: ChainId::Mainnet,
            finality: 0,
            polling_interval_seconds: Duration::from_secs(120),
        }
    }
}

impl SerializeConfig for L1ScraperConfig {
    fn dump(&self) -> BTreeMap<ParamPath, SerializedParam> {
        BTreeMap::from([
            ser_param(
                "startup_rewind_time_seconds",
                &self.startup_rewind_time_seconds.as_secs(),
                "Duration in seconds to rewind from latest L1 block when starting scraping.",
                ParamPrivacyInput::Public,
            ),
            ser_param(
                "finality",
                &self.finality,
                "Number of blocks to wait for finality",
                ParamPrivacyInput::Public,
            ),
            ser_param(
                "polling_interval_seconds",
                &self.polling_interval_seconds.as_secs(),
                "Interval in Seconds between each scraping attempt of L1.",
                ParamPrivacyInput::Public,
            ),
            ser_param(
                "chain_id",
                &self.chain_id,
                "The chain to follow. For more details see https://docs.starknet.io/documentation/architecture_and_concepts/Blocks/transactions/#chain-id.",
                ParamPrivacyInput::Public,
            ),
        ])
    }
}

#[derive(Error, Debug)]
pub enum L1ScraperError<T: BaseLayerContract + Send + Sync> {
    #[error("Base layer error: {0}")]
    BaseLayerError(T::Error),
    #[error("Finality too high: {finality:?} > {latest_l1_block_no_finality:?}")]
    FinalityTooHigh { finality: u64, latest_l1_block_no_finality: L1BlockNumber },
    #[error("Failed to calculate hash: {0}")]
    HashCalculationError(StarknetApiError),
    // Leaky abstraction, these errors should not propagate here.
    #[error(transparent)]
    NetworkError(ClientError),
    #[error("L1 reorg detected: {reason}. Restart both the L1 provider and the scraper.")]
    L1ReorgDetected { reason: String },
    // This is likely due to a provider crash, which is now waiting for the restart sequence from
    // the scraper.
    #[error("The scraper requires a restart.")]
    NeedsRestart,
}

impl<B: BaseLayerContract + Send + Sync> PartialEq for L1ScraperError<B> {
    fn eq(&self, other: &Self) -> bool {
        match (self, other) {
            (Self::BaseLayerError(e1), Self::BaseLayerError(e2)) => e1 == e2,
            (this @ Self::FinalityTooHigh { .. }, other @ Self::FinalityTooHigh { .. }) => {
                this == other
            }
            (Self::HashCalculationError(e1), Self::HashCalculationError(e2)) => e1 == e2,
            (Self::NetworkError(e1), Self::NetworkError(e2)) => e1 == e2,
            (this @ Self::L1ReorgDetected { .. }, other @ Self::L1ReorgDetected { .. }) => {
                this == other
            }
            (Self::NeedsRestart, Self::NeedsRestart) => true,
            _ => false,
        }
    }
}

impl<B: BaseLayerContract + Send + Sync> L1ScraperError<B> {
    pub async fn finality_too_high(finality: u64, base_layer: &B) -> L1ScraperError<B> {
        let latest_l1_block_number_no_finality = base_layer.latest_l1_block_number(0).await;

        let latest_l1_block_no_finality = match latest_l1_block_number_no_finality {
            Ok(block_number) => block_number
                .expect("Latest *L1* block without finality is assumed to always exist."),
            Err(error) => return Self::BaseLayerError(error),
        };

        Self::FinalityTooHigh { finality, latest_l1_block_no_finality }
    }
}

fn handle_client_error<B: BaseLayerContract + Send + Sync>(
    client_result: Result<(), L1ProviderClientError>,
) -> Result<(), L1ScraperError<B>> {
    let Err(error) = client_result else {
        return Ok(());
    };
    match error {
        L1ProviderClientError::ClientError(client_error) => {
            Err(L1ScraperError::NetworkError(client_error))
        }
        L1ProviderClientError::L1ProviderError(L1ProviderError::Uninitialized) => {
            Err(L1ScraperError::NeedsRestart)
        }
        L1ProviderClientError::L1ProviderError(L1ProviderError::UnsupportedL1Event(event)) => {
            panic!(
                "Scraper-->Provider consistency error: the event {event} is not supported by the \
                 provider, but has been scraped and sent to it nonetheless. Check the list of \
                 tracked events in the scraper and compare to the provider's."
            )
        }
        error => panic!("Unexpected error: {error}"),
    }
}<|MERGE_RESOLUTION|>--- conflicted
+++ resolved
@@ -140,15 +140,10 @@
             _ => None,
         });
 
-<<<<<<< HEAD
-        let formatted_pairs = zip_eq(l1_hashes, l2_hashes)
-            .map(|(l1_hash, l2_hash)| format!("L1 hash: {l1_hash:?}, L2 hash: {l2_hash}"))
-=======
         let formatted_pairs = zip_eq(l1_messages_info, l2_hashes)
             .map(|((l1_hash, timestamp), l2_hash)| {
                 format!("L1 hash: {l1_hash:?}, L1 timestamp: {timestamp}, L2 hash: {l2_hash}")
             })
->>>>>>> ece35efc
             .collect::<Vec<_>>();
         if formatted_pairs.is_empty() {
             debug_every_n!(100, "Got Messages to L2: []");
