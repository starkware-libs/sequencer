use std::collections::HashMap;
use std::sync::{Arc, Mutex};
use std::time::Duration;

use apollo_batcher_types::batcher_types::GetHeightResponse;
use apollo_batcher_types::communication::MockBatcherClient;
use apollo_infra::trace_util::configure_tracing;
use apollo_l1_provider_types::errors::L1ProviderError;
<<<<<<< HEAD
use apollo_l1_provider_types::{L1ProviderClient, MockL1ProviderClient};
=======
use apollo_l1_provider_types::{Event, L1ProviderClient, MockL1ProviderClient};
use apollo_l1_scraper_config::config::L1ScraperConfig;
>>>>>>> 92330998
use apollo_state_sync_types::communication::MockStateSyncClient;
use apollo_state_sync_types::errors::StateSyncError;
use apollo_state_sync_types::state_sync_types::SyncBlock;
use assert_matches::assert_matches;
use indexmap::IndexSet;
use itertools::Itertools;
<<<<<<< HEAD
use papyrus_base_layer::{L1BlockHash, L1BlockReference, MockBaseLayerContract};
use rstest::{fixture, rstest};
use starknet_api::block::BlockNumber;
use starknet_api::transaction::TransactionHash;

use crate::bootstrapper::Bootstrapper;
use crate::l1_provider::{L1Provider, L1ProviderBuilder};
use crate::l1_scraper::{L1Scraper, L1ScraperConfig, L1ScraperError};
=======
use papyrus_base_layer::ethereum_base_layer_contract::{
    EthereumBaseLayerConfig,
    EthereumBaseLayerContract,
    Starknet,
};
use papyrus_base_layer::test_utils::{
    anvil_instance_from_url,
    ethereum_base_layer_config_for_anvil,
};
use papyrus_base_layer::{BaseLayerContract, L1BlockHash, L1BlockReference, MockBaseLayerContract};
use rstest::{fixture, rstest};
use starknet_api::block::{BlockNumber, BlockTimestamp};
use starknet_api::contract_address;
use starknet_api::core::{EntryPointSelector, Nonce};
use starknet_api::executable_transaction::L1HandlerTransaction as ExecutableL1HandlerTransaction;
use starknet_api::hash::StarkHash;
use starknet_api::transaction::fields::{Calldata, Fee};
use starknet_api::transaction::{
    L1HandlerTransaction,
    TransactionHash,
    TransactionHasher,
    TransactionVersion,
};
use url::Url;

use crate::bootstrapper::Bootstrapper;
use crate::l1_provider::{L1Provider, L1ProviderBuilder};
use crate::l1_scraper::{fetch_start_block, L1Scraper, L1ScraperError};
>>>>>>> 92330998
use crate::test_utils::FakeL1ProviderClient;
use crate::{event_identifiers_to_track, L1ProviderConfig};

pub fn in_ci() -> bool {
    std::env::var("CI").is_ok()
}

const fn height_add(block_number: BlockNumber, k: u64) -> BlockNumber {
    BlockNumber(block_number.0 + k)
}

// Can't mock clients in runtime (mockall not applicable), hence mocking sender and receiver.
async fn send_commit_block(
    l1_provider_client: &FakeL1ProviderClient,
    committed: &[TransactionHash],
    height: BlockNumber,
) {
    l1_provider_client
        .commit_block((committed).iter().copied().collect(), [].into(), height)
        .await
        .unwrap();
}

// Can't mock clients in runtime (mockall not applicable), hence mocking sender and receiver.
fn receive_commit_block(
    l1_provider: &mut L1Provider,
    committed: &IndexSet<TransactionHash>,
    height: BlockNumber,
) {
    l1_provider.commit_block(committed.iter().copied().collect(), [].into(), height).unwrap();
}

<<<<<<< HEAD
=======
// TODO(Gilad): Replace EthereumBaseLayerContract with a mock that has a provider initialized with
// `with_recommended_fillers`, in order to be able to create txs from non-default users.
async fn scraper(
    base_layer_config: EthereumBaseLayerConfig,
    base_layer_url: Url,
) -> (L1Scraper<EthereumBaseLayerContract>, Arc<FakeL1ProviderClient>) {
    let fake_client = Arc::new(FakeL1ProviderClient::default());
    let base_layer = EthereumBaseLayerContract::new(base_layer_config, base_layer_url);
    let l1_scraper_config = L1ScraperConfig::default();

    let l1_start_block = fetch_start_block(&base_layer, &l1_scraper_config).await.unwrap();
    // Deploy a fresh Starknet contract on Anvil from the bytecode in the JSON file.
    Starknet::deploy(base_layer.contract.provider().clone()).await.unwrap();

    let scraper = L1Scraper::new(
        l1_scraper_config,
        fake_client.clone(),
        base_layer,
        event_identifiers_to_track(),
        l1_start_block,
    )
    .await
    .unwrap();

    (scraper, fake_client)
}

#[tokio::test]
// TODO(Gilad): extract setup stuff into test helpers once more tests are added and patterns emerge.
async fn txs_happy_flow() {
    if !in_ci() {
        return;
    }

    let (base_layer_config, base_layer_url) = ethereum_base_layer_config_for_anvil(None);
    let anvil = anvil_instance_from_url(&base_layer_url);
    // Setup.
    let (mut scraper, fake_client) = scraper(base_layer_config, base_layer_url).await;

    // Test.
    // Scrape multiple events.
    let l2_contract_address = "0x12";
    let l2_entry_point = "0x34";

    let message_to_l2_0 = scraper.base_layer.contract.sendMessageToL2(
        l2_contract_address.parse().unwrap(),
        l2_entry_point.parse().unwrap(),
        vec![U256::from(1_u8), U256::from(2_u8)],
    );
    let message_to_l2_1 = scraper.base_layer.contract.sendMessageToL2(
        l2_contract_address.parse().unwrap(),
        l2_entry_point.parse().unwrap(),
        vec![U256::from(3_u8), U256::from(4_u8)],
    );
    let nonce_of_message_to_l2_0 = U256::from(0_u8);
    let request_cancel_message_0 = scraper.base_layer.contract.startL1ToL2MessageCancellation(
        l2_contract_address.parse().unwrap(),
        l2_entry_point.parse().unwrap(),
        vec![U256::from(1_u8), U256::from(2_u8)],
        nonce_of_message_to_l2_0,
    );

    // Send the transactions.
    let mut block_timestamps: Vec<BlockTimestamp> = Vec::with_capacity(2);
    for msg in &[message_to_l2_0, message_to_l2_1] {
        let receipt = msg.send().await.unwrap().get_receipt().await.unwrap();
        block_timestamps.push(
            scraper
                .base_layer
                .get_block_header(receipt.block_number.unwrap())
                .await
                .unwrap()
                .unwrap()
                .timestamp,
        );
    }

    let cancel_receipt =
        request_cancel_message_0.send().await.unwrap().get_receipt().await.unwrap();
    let cancel_timestamp = scraper
        .base_layer
        .get_block_header(cancel_receipt.block_number.unwrap())
        .await
        .unwrap()
        .unwrap()
        .timestamp;

    const EXPECTED_VERSION: TransactionVersion = TransactionVersion(StarkHash::ZERO);
    let default_anvil_l1_account_address: StarkHash =
        StarkHash::from_bytes_be_slice(anvil.addresses()[0].as_slice());
    let expected_internal_l1_tx = L1HandlerTransaction {
        version: EXPECTED_VERSION,
        nonce: Nonce(StarkHash::ZERO),
        contract_address: contract_address!(l2_contract_address),
        entry_point_selector: EntryPointSelector(StarkHash::from_hex_unchecked(l2_entry_point)),
        calldata: Calldata(
            vec![default_anvil_l1_account_address, StarkHash::ONE, StarkHash::from(2)].into(),
        ),
    };
    let tx_hash_first_tx = expected_internal_l1_tx
        .calculate_transaction_hash(&scraper.config.chain_id, &EXPECTED_VERSION)
        .unwrap();
    let tx = ExecutableL1HandlerTransaction {
        tx_hash: expected_internal_l1_tx
            .calculate_transaction_hash(&scraper.config.chain_id, &EXPECTED_VERSION)
            .unwrap(),
        tx: expected_internal_l1_tx,
        paid_fee_on_l1: Fee(0),
    };
    let first_expected_log = Event::L1HandlerTransaction {
        l1_handler_tx: tx.clone(),
        block_timestamp: block_timestamps[0],
        scrape_timestamp: block_timestamps[0].0,
    };

    let expected_internal_l1_tx_2 = L1HandlerTransaction {
        nonce: Nonce(StarkHash::ONE),
        calldata: Calldata(
            vec![default_anvil_l1_account_address, StarkHash::from(3), StarkHash::from(4)].into(),
        ),
        ..tx.tx
    };
    let second_expected_log = Event::L1HandlerTransaction {
        l1_handler_tx: ExecutableL1HandlerTransaction {
            tx_hash: expected_internal_l1_tx_2
                .calculate_transaction_hash(&scraper.config.chain_id, &EXPECTED_VERSION)
                .unwrap(),
            tx: expected_internal_l1_tx_2,
            ..tx
        },
        block_timestamp: block_timestamps[1],
        scrape_timestamp: block_timestamps[1].0,
    };

    let expected_cancel_message = Event::TransactionCancellationStarted {
        tx_hash: tx_hash_first_tx,
        cancellation_request_timestamp: cancel_timestamp,
    };

    // Assert.
    scraper.send_events_to_l1_provider().await.unwrap();
    fake_client.assert_add_events_received_with(&[
        first_expected_log,
        second_expected_log,
        expected_cancel_message,
    ]);

    // Previous events had been scraped, should no longer appear.
    scraper.send_events_to_l1_provider().await.unwrap();
    fake_client.assert_add_events_received_with(&[]);
}

>>>>>>> 92330998
// TODO(Gilad): figure out how To setup anvil on a specific L1 block (through genesis.json?) and
// with a specified L2 block logged to L1 (hopefully without having to use real backup).
/// This test simulates a bootstrapping flow, in which 3 blocks are synced from L2, during which two
/// new blocks from past the catch-up height arrive. The expected behavior is that the synced
/// commit_blocks are processed as they come, and the two new blocks are backlogged until the synced
/// blocks are processed, after which they are processed in order.
#[tokio::test]
async fn bootstrap_e2e() {
    if !in_ci() {
        return;
    }
    configure_tracing().await;

    // Setup.

    let l1_provider_client = Arc::new(FakeL1ProviderClient::default());
    const STARTUP_HEIGHT: BlockNumber = BlockNumber(2);
    const CATCH_UP_HEIGHT: BlockNumber = BlockNumber(4);

    // Make the mocked sync client try removing from a hashmap as a response to get block.
    let mut sync_client = MockStateSyncClient::default();
    let sync_response = Arc::new(Mutex::new(HashMap::<BlockNumber, SyncBlock>::new()));
    let sync_response_clone = sync_response.clone();
    sync_client.expect_get_block().returning(move |input| {
        sync_response_clone
            .lock()
            .unwrap()
            .remove(&input)
            .ok_or(StateSyncError::BlockNotFound(input).into())
    });

    let mut batcher_client = MockBatcherClient::default();
    batcher_client
        .expect_get_height()
        .returning(move || Ok(GetHeightResponse { height: CATCH_UP_HEIGHT.unchecked_next() }));

    let config = L1ProviderConfig {
        startup_sync_sleep_retry_interval_seconds: Duration::from_millis(10),
        ..Default::default()
    };
    let mut l1_provider = L1ProviderBuilder::new(
        config,
        l1_provider_client.clone(),
        Arc::new(batcher_client),
        Arc::new(sync_client),
    )
    .startup_height(STARTUP_HEIGHT)
    .build();

    // Test.

    // Trigger the bootstrapper: this will trigger the sync task to start trying to fetch blocks
    // from the sync client, which will always return nothing since the hash map above is still
    // empty. The sync task will busy-wait on the height until we feed the hashmap.
    // TODO(Gilad): Consider adding txs here and in the commit blocks, might make the test harder to
    // understand though.
    let scraped_l1_handler_txs = vec![]; // No txs to scrape in this test.
    l1_provider.initialize(scraped_l1_handler_txs).await.unwrap();

    // Load first **Sync** response: the initializer task will pick it up within the specified
    // interval.
    sync_response.lock().unwrap().insert(STARTUP_HEIGHT, SyncBlock::default());
    tokio::time::sleep(config.startup_sync_sleep_retry_interval_seconds).await;

    // **Commit** 2 blocks past catchup height, should be received after the previous sync.
    let no_txs_committed = vec![]; // Not testing txs in this test.

    send_commit_block(&l1_provider_client, &no_txs_committed, height_add(CATCH_UP_HEIGHT, 1)).await;
    tokio::time::sleep(config.startup_sync_sleep_retry_interval_seconds).await;
    send_commit_block(&l1_provider_client, &no_txs_committed, height_add(CATCH_UP_HEIGHT, 2)).await;
    tokio::time::sleep(config.startup_sync_sleep_retry_interval_seconds).await;

    // Feed sync task the remaining blocks, will be received after the commits above.
    sync_response.lock().unwrap().insert(height_add(STARTUP_HEIGHT, 1), SyncBlock::default());
    sync_response.lock().unwrap().insert(height_add(STARTUP_HEIGHT, 2), SyncBlock::default());
    tokio::time::sleep(2 * config.startup_sync_sleep_retry_interval_seconds).await;

    // Assert that initializer task has received the stubbed responses from the sync client and sent
    // the corresponding commit blocks to the provider, in the order implied to by the test
    // structure.
    let mut commit_blocks = l1_provider_client.commit_blocks_received.lock().unwrap();
    let received_order = commit_blocks.iter().map(|block| block.height).collect_vec();
    let expected_order =
        vec![BlockNumber(2), BlockNumber(5), BlockNumber(6), BlockNumber(3), BlockNumber(4)];
    assert_eq!(
        received_order, expected_order,
        "Sanity check failed: commit block order mismatch. Expected {expected_order:?}, got \
         {received_order:?}"
    );

    // Apply commit blocks and assert that correct height commit_blocks are applied, but commit
    // blocks past catch_up_height are backlogged.
    // TODO(Gilad): once we are able to create clients on top of channels, this manual'ness won't
    // be necessary. Right now we cannot create clients without spinning up all servers, so we have
    // to use a mock.

    let mut commit_blocks = commit_blocks.drain(..);

    // Apply height 2.
    let next_block = commit_blocks.next().unwrap();
    receive_commit_block(&mut l1_provider, &next_block.committed_txs, next_block.height);
    assert_eq!(l1_provider.current_height, BlockNumber(3));

    // Backlog height 5.
    let next_block = commit_blocks.next().unwrap();
    receive_commit_block(&mut l1_provider, &next_block.committed_txs, next_block.height);
    // Assert that this didn't affect height; this commit block is too high so is backlogged.
    assert_eq!(l1_provider.current_height, BlockNumber(3));

    // Backlog height 6.
    let next_block = commit_blocks.next().unwrap();
    receive_commit_block(&mut l1_provider, &next_block.committed_txs, next_block.height);
    // Assert backlogged, like height 5.
    assert_eq!(l1_provider.current_height, BlockNumber(3));

    // Apply height 3
    let next_block = commit_blocks.next().unwrap();
    receive_commit_block(&mut l1_provider, &next_block.committed_txs, next_block.height);
    assert_eq!(l1_provider.current_height, BlockNumber(4));

    // Apply height 4 ==> this triggers committing the backlogged heights 5 and 6.
    let next_block = commit_blocks.next().unwrap();
    receive_commit_block(&mut l1_provider, &next_block.committed_txs, next_block.height);
    assert_eq!(l1_provider.current_height, BlockNumber(7));

    // Assert that the bootstrapper has been dropped.
    assert!(!l1_provider.state.is_bootstrapping());
}

#[tokio::test]
async fn bootstrap_delayed_batcher_and_sync_state_with_trivial_catch_up() {
    if !in_ci() {
        return;
    }
    configure_tracing().await;

    // Setup.

    let l1_provider_client = Arc::new(FakeL1ProviderClient::default());
    const STARTUP_HEIGHT: BlockNumber = BlockNumber(3);

    let mut batcher_client = MockBatcherClient::default();
    let batcher_response_height = Arc::new(Mutex::new(BlockNumber(0)));
    let batcher_response_height_clone = batcher_response_height.clone();
    batcher_client.expect_get_height().returning(move || {
        Ok(GetHeightResponse { height: *batcher_response_height_clone.lock().unwrap() })
    });

    let sync_client = MockStateSyncClient::default();
    let config = L1ProviderConfig {
        startup_sync_sleep_retry_interval_seconds: Duration::from_millis(10),
        ..Default::default()
    };
    let mut l1_provider = L1ProviderBuilder::new(
        config,
        l1_provider_client.clone(),
        Arc::new(batcher_client),
        Arc::new(sync_client),
    )
    .startup_height(STARTUP_HEIGHT)
    .build();

    // Test.

    // Start the sync sequence, should busy-wait until the batcher height is sent.
    let scraped_l1_handler_txs = []; // No txs to scrape in this test.
    l1_provider.initialize(scraped_l1_handler_txs.into()).await.unwrap();

    // **Commit** a few blocks. The height starts from the provider's current height, since this
    // is a trivial catchup scenario (nothing to catch up).
    // This checks that the trivial catch_up_height doesn't mess up this flow.
    let no_txs_committed = []; // Not testing txs in this test.
    send_commit_block(&l1_provider_client, &no_txs_committed, STARTUP_HEIGHT).await;
    send_commit_block(&l1_provider_client, &no_txs_committed, height_add(STARTUP_HEIGHT, 1)).await;

    // Forward all messages buffered in the client to the provider.
    l1_provider_client.flush_messages(&mut l1_provider).await;

    // Commit blocks should have been applied.
    let start_height_plus_2 = height_add(STARTUP_HEIGHT, 2);
    assert_eq!(l1_provider.current_height, start_height_plus_2);
    // Should still be bootstrapping, since catchup height isn't determined yet.
    // Technically we could end bootstrapping at this point, but its simpler to let it
    // terminate gracefully once the batcher and sync are ready.
    assert!(l1_provider.state.is_bootstrapping());

    *batcher_response_height.lock().unwrap() = STARTUP_HEIGHT;
    // Let the sync task continue, it should short circuit.
    tokio::time::sleep(config.startup_sync_sleep_retry_interval_seconds).await;
    // Assert height is unchanged from last time, no commit block was called from the sync task.
    assert_eq!(l1_provider.current_height, start_height_plus_2);
    // Finally, commit a new block to trigger the bootstrapping check, should switch to steady
    // state.
    receive_commit_block(&mut l1_provider, &no_txs_committed.into(), start_height_plus_2);
    assert_eq!(l1_provider.current_height, height_add(start_height_plus_2, 1));
    // The new commit block triggered the catch-up check, which ended the bootstrapping phase.
    assert!(!l1_provider.state.is_bootstrapping());
}

#[tokio::test]
async fn bootstrap_delayed_sync_state_with_sync_behind_batcher() {
    if !in_ci() {
        return;
    }
    configure_tracing().await;

    // Setup.

    let l1_provider_client = Arc::new(FakeL1ProviderClient::default());
    let startup_height = BlockNumber(1);
    let batcher_height = BlockNumber(4);

    let mut sync_client = MockStateSyncClient::default();
    // Mock sync response for an arbitrary number of calls to get block.
    // Later in the test we modify it to become something else.
    let sync_block_response = Arc::new(Mutex::new(HashMap::<BlockNumber, SyncBlock>::new()));
    let sync_response_clone = sync_block_response.clone();
    sync_client.expect_get_block().returning(move |input| {
        sync_response_clone
            .lock()
            .unwrap()
            .remove(&input)
            .ok_or(StateSyncError::BlockNotFound(input).into())
    });

    let mut batcher_client = MockBatcherClient::default();
    batcher_client
        .expect_get_height()
        .returning(move || Ok(GetHeightResponse { height: batcher_height }));

    let config = L1ProviderConfig {
        startup_sync_sleep_retry_interval_seconds: Duration::from_millis(10),
        ..Default::default()
    };
    let mut l1_provider = L1ProviderBuilder::new(
        config,
        l1_provider_client.clone(),
        Arc::new(batcher_client),
        Arc::new(sync_client),
    )
    .startup_height(startup_height)
    .build();

    // Test.

    // Start the sync sequence, should busy-wait until the sync blocks are sent.
    let scraped_l1_handler_txs = []; // No txs to scrape in this test.
    l1_provider.initialize(scraped_l1_handler_txs.into()).await.unwrap();

    // **Commit** a few blocks. These should get backlogged since they are post-sync-height.
    // Sleeps are sprinkled in to give the async task time to get the batcher height and have a
    // couple shots at attempting to get the sync blocks (see DEBUG log).
    let no_txs_committed = []; // Not testing txs in this test.
    send_commit_block(&l1_provider_client, &no_txs_committed, batcher_height).await;
    tokio::time::sleep(config.startup_sync_sleep_retry_interval_seconds).await;
    send_commit_block(&l1_provider_client, &no_txs_committed, batcher_height.unchecked_next())
        .await;

    // Forward all messages buffered in the client to the provider.
    l1_provider_client.flush_messages(&mut l1_provider).await;
    tokio::time::sleep(config.startup_sync_sleep_retry_interval_seconds).await;

    // Assert commit blocks are backlogged (didn't affect start height).
    assert_eq!(l1_provider.current_height, startup_height);
    // Should still be bootstrapping, since sync hasn't caught up to the batcher height yet.
    assert!(l1_provider.state.is_bootstrapping());

    // Simulate the state sync service finally being ready, and give the async task enough time to
    // pick this up and sync up the provider.
    sync_block_response.lock().unwrap().insert(startup_height, SyncBlock::default());
    sync_block_response
        .lock()
        .unwrap()
        .insert(startup_height.unchecked_next(), SyncBlock::default());
    sync_block_response
        .lock()
        .unwrap()
        .insert(startup_height.unchecked_next().unchecked_next(), SyncBlock::default());
    tokio::time::sleep(config.startup_sync_sleep_retry_interval_seconds).await;
    // Forward all messages buffered in the client to the provider.
    l1_provider_client.flush_messages(&mut l1_provider).await;

    // Two things happened here: the async task sent 2 commit blocks it got from the sync_client,
    // which bumped the provider height to batcher_height, then the backlog was applied which
    // bumped it twice again.
    assert_eq!(l1_provider.current_height, batcher_height.unchecked_next().unchecked_next());
    // Batcher height was reached, bootstrapping was completed.
    assert!(!l1_provider.state.is_bootstrapping());
}

#[tokio::test]
#[should_panic = "Sync task is stuck"]
async fn test_stuck_sync() {
    configure_tracing().await;
    const STARTUP_HEIGHT: BlockNumber = BlockNumber(1);

    let mut batcher_client = MockBatcherClient::default();
    batcher_client.expect_get_height().once().returning(|| panic!("CRASH the sync task"));

    let sync_client = MockStateSyncClient::default();
    let l1_provider_client = Arc::new(FakeL1ProviderClient::default());
    let config = L1ProviderConfig {
        // Override the default retry interval which is way too long for a test.
        startup_sync_sleep_retry_interval_seconds: Duration::from_millis(10),
        ..Default::default()
    };
    let mut l1_provider = L1ProviderBuilder::new(
        config,
        l1_provider_client.clone(),
        Arc::new(batcher_client),
        Arc::new(sync_client),
    )
    .startup_height(STARTUP_HEIGHT)
    .build();

    // Test.

    // Start sync.
    l1_provider.initialize(Default::default()).await.unwrap();

    for i in 0..=(Bootstrapper::MAX_HEALTH_CHECK_FAILURES + 1) {
        receive_commit_block(&mut l1_provider, &[].into(), height_add(STARTUP_HEIGHT, i.into()));
        tokio::time::sleep(config.startup_sync_sleep_retry_interval_seconds).await;
    }
}

#[rstest]
#[tokio::test]
/// If the provider crashes, the scraper should detect this and trigger a self restart by returning
/// an appropriate error.
async fn provider_crash_should_crash_scraper(mut dummy_base_layer: MockBaseLayerContract) {
    // Setup.
    let mut l1_provider_client = MockL1ProviderClient::default();
    l1_provider_client.expect_add_events().once().returning(|_| {
        Err(apollo_l1_provider_types::errors::L1ProviderClientError::L1ProviderError(
            L1ProviderError::Uninitialized,
        ))
    });
    dummy_base_layer.expect_l1_block_at().returning(|_| Ok(Some(Default::default())));

    let mut scraper = L1Scraper::new(
        L1ScraperConfig::default(),
        Arc::new(l1_provider_client),
        dummy_base_layer,
        event_identifiers_to_track(),
        L1BlockReference::default(),
    )
    .await
    .unwrap();

    // Test.
    assert_eq!(scraper.send_events_to_l1_provider().await, Err(L1ScraperError::NeedsRestart));
}

#[fixture]
fn dummy_base_layer() -> MockBaseLayerContract {
    let mut base_layer = MockBaseLayerContract::new();
    base_layer.expect_latest_l1_block_number().return_once(|_| Ok(Some(Default::default())));
    base_layer.expect_latest_l1_block().return_once(|_| Ok(Some(Default::default())));
    base_layer.expect_events().return_once(|_, _| Ok(Default::default()));
    base_layer
}

#[rstest]
#[tokio::test]
async fn l1_reorg_block_hash(mut dummy_base_layer: MockBaseLayerContract) {
    // Setup.
    let mut l1_provider_client = MockL1ProviderClient::default();

    let l1_block_at_response = Arc::new(Mutex::new(Some(Default::default())));
    let l1_block_at_response_clone = l1_block_at_response.clone();
    dummy_base_layer
        .expect_l1_block_at()
        .returning(move |_| Ok(*l1_block_at_response_clone.lock().unwrap()));

    l1_provider_client.expect_add_events().times(1).returning(|_| Ok(()));
    let mut scraper = L1Scraper::new(
        L1ScraperConfig::default(),
        Arc::new(l1_provider_client),
        dummy_base_layer,
        event_identifiers_to_track(),
        L1BlockReference::default(),
    )
    .await
    .unwrap();

    // Test.
    // Can send messages to the provider.
    assert_eq!(scraper.send_events_to_l1_provider().await, Ok(()));

    // Simulate an L1 fork: last block hash changed due to reorg.
    let l1_block_hash_after_l1_reorg = L1BlockHash([123; 32]);
    *l1_block_at_response.lock().unwrap() =
        Some(L1BlockReference { hash: l1_block_hash_after_l1_reorg, ..Default::default() });

    assert_matches!(
        scraper.send_events_to_l1_provider().await,
        Err(L1ScraperError::L1ReorgDetected { .. })
    );
}

#[rstest]
#[tokio::test]
async fn l1_reorg_block_number(mut dummy_base_layer: MockBaseLayerContract) {
    // Setup.
    let mut l1_provider_client = MockL1ProviderClient::default();
    l1_provider_client.expect_add_events().returning(|_| Ok(()));

    let l1_block_at_response = Arc::new(Mutex::new(Some(Default::default())));
    let l1_block_at_response_clone = l1_block_at_response.clone();
    dummy_base_layer
        .expect_l1_block_at()
        .returning(move |_| Ok(*l1_block_at_response_clone.lock().unwrap()));

    let mut scraper = L1Scraper::new(
        L1ScraperConfig::default(),
        Arc::new(l1_provider_client),
        dummy_base_layer,
        event_identifiers_to_track(),
        L1BlockReference::default(),
    )
    .await
    .unwrap();

    // Test.
    // can send messages to the provider.
    assert_eq!(scraper.send_events_to_l1_provider().await, Ok(()));

    // Simulate an L1 revert: the last processed l1 block no longer exists.
    *l1_block_at_response.lock().unwrap() = None;

    assert_matches!(
        scraper.send_events_to_l1_provider().await,
        Err(L1ScraperError::L1ReorgDetected { .. })
    );
}

#[test]
#[ignore = "similar to backlog_happy_flow, only shorter, and sprinkle some start_block/get_txs \
            attempts while its bootstrapping (and assert failure on height), then assert that they \
            succeed after bootstrapping ends."]
fn bootstrap_completion() {
    todo!()
}

#[tokio::test]
#[ignore = "Not yet implemented: generate an l1 and an cancel event for that tx, also check an \
            abort for a different tx"]
async fn cancel_l1_handlers() {}

#[tokio::test]
#[ignore = "Not yet implemented: check that when the scraper resets all txs from the last T time
are processed"]
async fn reset() {}

#[tokio::test]
#[ignore = "Not yet implemented: check successful consume."]
async fn consume() {}<|MERGE_RESOLUTION|>--- conflicted
+++ resolved
@@ -6,19 +6,14 @@
 use apollo_batcher_types::communication::MockBatcherClient;
 use apollo_infra::trace_util::configure_tracing;
 use apollo_l1_provider_types::errors::L1ProviderError;
-<<<<<<< HEAD
 use apollo_l1_provider_types::{L1ProviderClient, MockL1ProviderClient};
-=======
-use apollo_l1_provider_types::{Event, L1ProviderClient, MockL1ProviderClient};
 use apollo_l1_scraper_config::config::L1ScraperConfig;
->>>>>>> 92330998
 use apollo_state_sync_types::communication::MockStateSyncClient;
 use apollo_state_sync_types::errors::StateSyncError;
 use apollo_state_sync_types::state_sync_types::SyncBlock;
 use assert_matches::assert_matches;
 use indexmap::IndexSet;
 use itertools::Itertools;
-<<<<<<< HEAD
 use papyrus_base_layer::{L1BlockHash, L1BlockReference, MockBaseLayerContract};
 use rstest::{fixture, rstest};
 use starknet_api::block::BlockNumber;
@@ -26,37 +21,7 @@
 
 use crate::bootstrapper::Bootstrapper;
 use crate::l1_provider::{L1Provider, L1ProviderBuilder};
-use crate::l1_scraper::{L1Scraper, L1ScraperConfig, L1ScraperError};
-=======
-use papyrus_base_layer::ethereum_base_layer_contract::{
-    EthereumBaseLayerConfig,
-    EthereumBaseLayerContract,
-    Starknet,
-};
-use papyrus_base_layer::test_utils::{
-    anvil_instance_from_url,
-    ethereum_base_layer_config_for_anvil,
-};
-use papyrus_base_layer::{BaseLayerContract, L1BlockHash, L1BlockReference, MockBaseLayerContract};
-use rstest::{fixture, rstest};
-use starknet_api::block::{BlockNumber, BlockTimestamp};
-use starknet_api::contract_address;
-use starknet_api::core::{EntryPointSelector, Nonce};
-use starknet_api::executable_transaction::L1HandlerTransaction as ExecutableL1HandlerTransaction;
-use starknet_api::hash::StarkHash;
-use starknet_api::transaction::fields::{Calldata, Fee};
-use starknet_api::transaction::{
-    L1HandlerTransaction,
-    TransactionHash,
-    TransactionHasher,
-    TransactionVersion,
-};
-use url::Url;
-
-use crate::bootstrapper::Bootstrapper;
-use crate::l1_provider::{L1Provider, L1ProviderBuilder};
-use crate::l1_scraper::{fetch_start_block, L1Scraper, L1ScraperError};
->>>>>>> 92330998
+use crate::l1_scraper::{L1Scraper, L1ScraperError};
 use crate::test_utils::FakeL1ProviderClient;
 use crate::{event_identifiers_to_track, L1ProviderConfig};
 
@@ -89,161 +54,6 @@
     l1_provider.commit_block(committed.iter().copied().collect(), [].into(), height).unwrap();
 }
 
-<<<<<<< HEAD
-=======
-// TODO(Gilad): Replace EthereumBaseLayerContract with a mock that has a provider initialized with
-// `with_recommended_fillers`, in order to be able to create txs from non-default users.
-async fn scraper(
-    base_layer_config: EthereumBaseLayerConfig,
-    base_layer_url: Url,
-) -> (L1Scraper<EthereumBaseLayerContract>, Arc<FakeL1ProviderClient>) {
-    let fake_client = Arc::new(FakeL1ProviderClient::default());
-    let base_layer = EthereumBaseLayerContract::new(base_layer_config, base_layer_url);
-    let l1_scraper_config = L1ScraperConfig::default();
-
-    let l1_start_block = fetch_start_block(&base_layer, &l1_scraper_config).await.unwrap();
-    // Deploy a fresh Starknet contract on Anvil from the bytecode in the JSON file.
-    Starknet::deploy(base_layer.contract.provider().clone()).await.unwrap();
-
-    let scraper = L1Scraper::new(
-        l1_scraper_config,
-        fake_client.clone(),
-        base_layer,
-        event_identifiers_to_track(),
-        l1_start_block,
-    )
-    .await
-    .unwrap();
-
-    (scraper, fake_client)
-}
-
-#[tokio::test]
-// TODO(Gilad): extract setup stuff into test helpers once more tests are added and patterns emerge.
-async fn txs_happy_flow() {
-    if !in_ci() {
-        return;
-    }
-
-    let (base_layer_config, base_layer_url) = ethereum_base_layer_config_for_anvil(None);
-    let anvil = anvil_instance_from_url(&base_layer_url);
-    // Setup.
-    let (mut scraper, fake_client) = scraper(base_layer_config, base_layer_url).await;
-
-    // Test.
-    // Scrape multiple events.
-    let l2_contract_address = "0x12";
-    let l2_entry_point = "0x34";
-
-    let message_to_l2_0 = scraper.base_layer.contract.sendMessageToL2(
-        l2_contract_address.parse().unwrap(),
-        l2_entry_point.parse().unwrap(),
-        vec![U256::from(1_u8), U256::from(2_u8)],
-    );
-    let message_to_l2_1 = scraper.base_layer.contract.sendMessageToL2(
-        l2_contract_address.parse().unwrap(),
-        l2_entry_point.parse().unwrap(),
-        vec![U256::from(3_u8), U256::from(4_u8)],
-    );
-    let nonce_of_message_to_l2_0 = U256::from(0_u8);
-    let request_cancel_message_0 = scraper.base_layer.contract.startL1ToL2MessageCancellation(
-        l2_contract_address.parse().unwrap(),
-        l2_entry_point.parse().unwrap(),
-        vec![U256::from(1_u8), U256::from(2_u8)],
-        nonce_of_message_to_l2_0,
-    );
-
-    // Send the transactions.
-    let mut block_timestamps: Vec<BlockTimestamp> = Vec::with_capacity(2);
-    for msg in &[message_to_l2_0, message_to_l2_1] {
-        let receipt = msg.send().await.unwrap().get_receipt().await.unwrap();
-        block_timestamps.push(
-            scraper
-                .base_layer
-                .get_block_header(receipt.block_number.unwrap())
-                .await
-                .unwrap()
-                .unwrap()
-                .timestamp,
-        );
-    }
-
-    let cancel_receipt =
-        request_cancel_message_0.send().await.unwrap().get_receipt().await.unwrap();
-    let cancel_timestamp = scraper
-        .base_layer
-        .get_block_header(cancel_receipt.block_number.unwrap())
-        .await
-        .unwrap()
-        .unwrap()
-        .timestamp;
-
-    const EXPECTED_VERSION: TransactionVersion = TransactionVersion(StarkHash::ZERO);
-    let default_anvil_l1_account_address: StarkHash =
-        StarkHash::from_bytes_be_slice(anvil.addresses()[0].as_slice());
-    let expected_internal_l1_tx = L1HandlerTransaction {
-        version: EXPECTED_VERSION,
-        nonce: Nonce(StarkHash::ZERO),
-        contract_address: contract_address!(l2_contract_address),
-        entry_point_selector: EntryPointSelector(StarkHash::from_hex_unchecked(l2_entry_point)),
-        calldata: Calldata(
-            vec![default_anvil_l1_account_address, StarkHash::ONE, StarkHash::from(2)].into(),
-        ),
-    };
-    let tx_hash_first_tx = expected_internal_l1_tx
-        .calculate_transaction_hash(&scraper.config.chain_id, &EXPECTED_VERSION)
-        .unwrap();
-    let tx = ExecutableL1HandlerTransaction {
-        tx_hash: expected_internal_l1_tx
-            .calculate_transaction_hash(&scraper.config.chain_id, &EXPECTED_VERSION)
-            .unwrap(),
-        tx: expected_internal_l1_tx,
-        paid_fee_on_l1: Fee(0),
-    };
-    let first_expected_log = Event::L1HandlerTransaction {
-        l1_handler_tx: tx.clone(),
-        block_timestamp: block_timestamps[0],
-        scrape_timestamp: block_timestamps[0].0,
-    };
-
-    let expected_internal_l1_tx_2 = L1HandlerTransaction {
-        nonce: Nonce(StarkHash::ONE),
-        calldata: Calldata(
-            vec![default_anvil_l1_account_address, StarkHash::from(3), StarkHash::from(4)].into(),
-        ),
-        ..tx.tx
-    };
-    let second_expected_log = Event::L1HandlerTransaction {
-        l1_handler_tx: ExecutableL1HandlerTransaction {
-            tx_hash: expected_internal_l1_tx_2
-                .calculate_transaction_hash(&scraper.config.chain_id, &EXPECTED_VERSION)
-                .unwrap(),
-            tx: expected_internal_l1_tx_2,
-            ..tx
-        },
-        block_timestamp: block_timestamps[1],
-        scrape_timestamp: block_timestamps[1].0,
-    };
-
-    let expected_cancel_message = Event::TransactionCancellationStarted {
-        tx_hash: tx_hash_first_tx,
-        cancellation_request_timestamp: cancel_timestamp,
-    };
-
-    // Assert.
-    scraper.send_events_to_l1_provider().await.unwrap();
-    fake_client.assert_add_events_received_with(&[
-        first_expected_log,
-        second_expected_log,
-        expected_cancel_message,
-    ]);
-
-    // Previous events had been scraped, should no longer appear.
-    scraper.send_events_to_l1_provider().await.unwrap();
-    fake_client.assert_add_events_received_with(&[]);
-}
-
->>>>>>> 92330998
 // TODO(Gilad): figure out how To setup anvil on a specific L1 block (through genesis.json?) and
 // with a specified L2 block logged to L1 (hopefully without having to use real backup).
 /// This test simulates a bootstrapping flow, in which 3 blocks are synced from L2, during which two
