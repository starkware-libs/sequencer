//! Consensus manager, see Manager struct.

#[cfg(test)]
#[path = "manager_test.rs"]
mod manager_test;

use std::collections::BTreeMap;
use std::time::Duration;

use futures::channel::mpsc;
use futures::stream::FuturesUnordered;
use futures::{Stream, StreamExt};
use papyrus_common::metrics::{PAPYRUS_CONSENSUS_HEIGHT, PAPYRUS_CONSENSUS_SYNC_COUNT};
use papyrus_network::network_manager::BroadcastTopicClientTrait;
<<<<<<< HEAD
use papyrus_network_types::network_types::BroadcastedMessageMetadata;
use papyrus_protobuf::consensus::{ConsensusMessage, ProposalInit};
use papyrus_protobuf::converters::ProtobufConversionError;
=======
use papyrus_protobuf::consensus::{ConsensusMessage, ProposalInit};
>>>>>>> 64cebe24
use starknet_api::block::BlockNumber;
use tracing::{debug, info, instrument};

use crate::config::TimeoutsConfig;
use crate::single_height_consensus::{ShcReturn, SingleHeightConsensus};
use crate::types::{
    BroadcastConsensusMessageChannel,
    ConsensusContext,
    ConsensusError,
    Decision,
    ValidatorId,
};

// TODO(dvir): add test for this.
#[instrument(skip_all, level = "info")]
#[allow(missing_docs)]
#[allow(clippy::too_many_arguments)]
pub async fn run_consensus<ContextT, SyncReceiverT>(
    mut context: ContextT,
    start_active_height: BlockNumber,
    start_observe_height: BlockNumber,
    validator_id: ValidatorId,
    consensus_delay: Duration,
    timeouts: TimeoutsConfig,
    mut broadcast_channels: BroadcastConsensusMessageChannel,
    mut inbound_proposal_receiver: mpsc::Receiver<mpsc::Receiver<ContextT::ProposalPart>>,
    mut sync_receiver: SyncReceiverT,
) -> Result<(), ConsensusError>
where
    ContextT: ConsensusContext,
    SyncReceiverT: Stream<Item = BlockNumber> + Unpin,
{
    info!(
        "Running consensus, start_active_height={}, start_observe_height={}, validator_id={}, \
         consensus_delay={}, timeouts={:?}",
        start_active_height,
        start_observe_height,
        validator_id,
        consensus_delay.as_secs(),
        timeouts
    );

    // Add a short delay to allow peers to connect and avoid "InsufficientPeers" error
    tokio::time::sleep(consensus_delay).await;
    assert!(start_observe_height <= start_active_height);
    let mut current_height = start_observe_height;
    let mut manager = MultiHeightManager::new(validator_id, timeouts);
    #[allow(clippy::as_conversions)] // FIXME: use int metrics so `as f64` may be removed.
    loop {
        metrics::gauge!(PAPYRUS_CONSENSUS_HEIGHT, current_height.0 as f64);

        let is_observer = current_height < start_active_height;
        let run_height = manager.run_height(
            &mut context,
            current_height,
            is_observer,
            &mut broadcast_channels,
            &mut inbound_proposal_receiver,
        );

        // `run_height` is not cancel safe. Our implementation doesn't enable us to start and stop
        // it. We also cannot restart the height; when we dropped the future we dropped the state it
        // built and risk equivocating. Therefore, we must only enter the other select branches if
        // we are certain to leave this height.
        tokio::select! {
            decision = run_height => {
                let decision = decision?;
                context.decision_reached(decision.block, decision.precommits).await?;
                current_height = current_height.unchecked_next();
            },
            sync_height = sync_height(current_height, &mut sync_receiver) => {
                metrics::increment_counter!(PAPYRUS_CONSENSUS_SYNC_COUNT);
                current_height = sync_height?.unchecked_next();
            }
        }
    }
}

/// Runs Tendermint repeatedly across different heights. Handles issues which are not explicitly
/// part of the single height consensus algorithm (e.g. messages from future heights).
#[derive(Debug, Default)]
struct MultiHeightManager<ContextT: ConsensusContext> {
    validator_id: ValidatorId,
    cached_messages: BTreeMap<u64, Vec<ConsensusMessage>>,
    cached_proposals: BTreeMap<u64, (ProposalInit, mpsc::Receiver<ContextT::ProposalPart>)>,
    timeouts: TimeoutsConfig,
}

impl<ContextT: ConsensusContext> MultiHeightManager<ContextT> {
    /// Create a new consensus manager.
    pub fn new(validator_id: ValidatorId, timeouts: TimeoutsConfig) -> Self {
        Self {
            validator_id,
            cached_messages: BTreeMap::new(),
            cached_proposals: BTreeMap::new(),
            timeouts,
        }
    }

    /// Run the consensus algorithm for a single height.
    ///
    /// Assumes that `height` is monotonically increasing across calls for the sake of filtering
    /// `cached_messaged`.
    #[instrument(skip(self, context, broadcast_channels), level = "info")]
    pub async fn run_height(
        &mut self,
        context: &mut ContextT,
        height: BlockNumber,
        is_observer: bool,
        broadcast_channels: &mut BroadcastConsensusMessageChannel,
        proposal_receiver: &mut mpsc::Receiver<mpsc::Receiver<ContextT::ProposalPart>>,
    ) -> Result<Decision, ConsensusError> {
        let validators = context.validators(height).await;
        info!("running consensus for height {height:?} with validator set {validators:?}");
        let mut shc = SingleHeightConsensus::new(
            height,
            is_observer,
            self.validator_id,
            validators,
            self.timeouts.clone(),
        );
        let mut shc_events = FuturesUnordered::new();

        match self.start_height(context, height, &mut shc).await? {
            ShcReturn::Decision(decision) => return Ok(decision),
            ShcReturn::Tasks(tasks) => {
                for task in tasks {
                    shc_events.push(task.run());
                }
            }
        }

<<<<<<< HEAD
        // Loop over incoming proposals, messages, and self generated events.
        loop {
            let shc_return = tokio::select! {
                message = broadcast_channels.broadcasted_messages_receiver.next() => {
                    self.handle_message(
                        context, height, &mut shc, message, broadcast_channels).await?
                },
                Some(mut content_receiver) = proposal_receiver.next() => {
                    // Get the first message to verify the init was sent.
                    // TODO(guyn): add a timeout and panic, since StreamHandler should only send once
                    // the first message (message_id=0) has arrived.
                    let Some(first_part) = content_receiver.next().await else {
                        return Err(ConsensusError::InternalNetworkError(
                            "Proposal receiver closed".to_string(),
                        ));
                    };
                    let proposal_init: ProposalInit = first_part.try_into()?;
                    self.handle_proposal(context, height, &mut shc, proposal_init, content_receiver).await?
=======
        let mut current_height_messages = self.get_current_height_messages(height);
        // If there's already a cached proposal, handle that before looping.
        if let Some((init, proposal)) = self.get_current_proposal(height) {
            let shc_return =
                self.handle_proposal(context, height, &mut shc, init, proposal).await?;
            // Handle potential tasks like validate the proposal.
            match shc_return {
                ShcReturn::Decision(decision) => return Ok(decision),
                ShcReturn::Tasks(tasks) => {
                    for task in tasks {
                        shc_events.push(task.run());
                    }
                }
            }
        };

        // No cached proposal, loop over incoming proposals, messages, cached messages, and events.
        loop {
            let shc_return = tokio::select! {
                // TODO(Matan): remove report peer / continue propagation, as they are not cancel safe.
                message = next_message(&mut current_height_messages, broadcast_channels) => {
                    self.handle_message(context, height, &mut shc, message?).await?
>>>>>>> 64cebe24
                },
                Some(mut content_receiver) = proposal_receiver.next() => {
                    // Get the first message to verify the init was sent.
                    // TODO(guyn): add a timeout and panic, since StreamHandler should only send once
                    // the first message (message_id=0) has arrived.
                    let Some(first_part) = content_receiver.next().await else {
                        return Err(ConsensusError::InternalNetworkError(
                            "Proposal receiver closed".to_string(),
                        ));
                    };
                    let proposal_init: ProposalInit = first_part.try_into()?;
                    self.handle_proposal(context, height, &mut shc, proposal_init, content_receiver).await?
                },
                Some(shc_event) = shc_events.next() => {
                    shc.handle_event(context, shc_event).await?
                },
            };

            match shc_return {
                ShcReturn::Decision(decision) => return Ok(decision),
                ShcReturn::Tasks(tasks) => {
                    for task in tasks {
                        shc_events.push(task.run());
                    }
                }
            }
        }
    }

<<<<<<< HEAD
    async fn start_height(
        &mut self,
        context: &mut ContextT,
        height: BlockNumber,
        shc: &mut SingleHeightConsensus,
    ) -> Result<ShcReturn, ConsensusError> {
        let mut tasks = match shc.start(context).await? {
            decision @ ShcReturn::Decision(_) => return Ok(decision),
            ShcReturn::Tasks(tasks) => tasks,
        };

        if let Some((init, content_receiver)) = self.get_current_proposal(height) {
            match shc.handle_proposal(context, init, content_receiver).await? {
                decision @ ShcReturn::Decision(_) => return Ok(decision),
                ShcReturn::Tasks(new_tasks) => tasks.extend(new_tasks),
            }
        };

        for msg in self.get_current_height_messages(height) {
            match shc.handle_message(context, msg).await? {
                decision @ ShcReturn::Decision(_) => return Ok(decision),
                ShcReturn::Tasks(new_tasks) => tasks.extend(new_tasks),
            }
        }

        Ok(ShcReturn::Tasks(tasks))
    }

=======
>>>>>>> 64cebe24
    // Handle a new proposal receiver from the network.
    async fn handle_proposal(
        &mut self,
        context: &mut ContextT,
        height: BlockNumber,
        shc: &mut SingleHeightConsensus,
        proposal_init: ProposalInit,
        content_receiver: mpsc::Receiver<ContextT::ProposalPart>,
    ) -> Result<ShcReturn, ConsensusError> {
        if proposal_init.height != height {
            debug!("Received a proposal for a different height. {:?}", proposal_init);
            if proposal_init.height > height {
                // Note: this will overwrite an existing content_receiver for this height!
                self.cached_proposals
                    .insert(proposal_init.height.0, (proposal_init, content_receiver));
            }
            return Ok(ShcReturn::Tasks(Vec::new()));
        }
        shc.handle_proposal(context, proposal_init, content_receiver).await
    }

    // Handle a single consensus message.
    async fn handle_message(
        &mut self,
        context: &mut ContextT,
        height: BlockNumber,
        shc: &mut SingleHeightConsensus,
<<<<<<< HEAD
        message: Option<(
            Result<ConsensusMessage, ProtobufConversionError>,
            BroadcastedMessageMetadata,
        )>,
        broadcast_channels: &mut BroadcastConsensusMessageChannel,
    ) -> Result<ShcReturn, ConsensusError> {
        let message = match message {
            None => Err(ConsensusError::InternalNetworkError(
                "NetworkReceiver should never be closed".to_string(),
            )),
            Some((Ok(msg), metadata)) => {
                // TODO(matan): Hold onto report_sender for use in later errors by SHC.
                let _ =
                    broadcast_channels.broadcast_topic_client.continue_propagation(&metadata).await;
                Ok(msg)
            }
            Some((Err(e), metadata)) => {
                // Failed to parse consensus message
                let _ = broadcast_channels.broadcast_topic_client.report_peer(metadata).await;
                Err(e.into())
            }
        }?;

=======
        message: ConsensusMessage,
    ) -> Result<ShcReturn, ConsensusError> {
>>>>>>> 64cebe24
        // TODO(matan): We need to figure out an actual caching strategy under 2 constraints:
        // 1. Malicious - must be capped so a malicious peer can't DoS us.
        // 2. Parallel proposals - we may send/receive a proposal for (H+1, 0).
        // In general I think we will want to only cache (H+1, 0) messages.
        if message.height() != height.0 {
            debug!("Received a message for a different height. {:?}", message);
            if message.height() > height.0 {
                self.cached_messages.entry(message.height()).or_default().push(message);
            }
            return Ok(ShcReturn::Tasks(Vec::new()));
        }
<<<<<<< HEAD

        shc.handle_message(context, message).await
    }

    // Checks if a cached proposal already exists
    // - returns the proposal if it exists and removes it from the cache.
    // - returns None if no proposal exists.
    // - cleans up any proposals from earlier heights.
    fn get_current_proposal(
        &mut self,
        height: BlockNumber,
    ) -> Option<(ProposalInit, mpsc::Receiver<ContextT::ProposalPart>)> {
        loop {
            let entry = self.cached_proposals.first_entry()?;
            match entry.key().cmp(&height.0) {
                std::cmp::Ordering::Greater => return None,
                std::cmp::Ordering::Equal => return Some(entry.remove()),
                std::cmp::Ordering::Less => {
                    entry.remove();
                }
=======
        match message {
            ConsensusMessage::Proposal(_) => Err(ConsensusError::InternalNetworkError(
                "Proposal variant of ConsensusMessage no longer supported".to_string(),
            )),
            _ => {
                let res = shc.handle_message(context, message).await?;
                Ok(res)
>>>>>>> 64cebe24
            }
        }
    }

    // Checks if a cached proposal already exists
    // - returns the proposal if it exists and removes it from the cache.
    // - returns None if no proposal exists.
    // - cleans up any proposals from earlier heights.
    fn get_current_proposal(
        &mut self,
        height: BlockNumber,
    ) -> Option<(ProposalInit, mpsc::Receiver<ContextT::ProposalPart>)> {
        loop {
            let entry = self.cached_proposals.first_entry()?;
            match entry.key().cmp(&height.0) {
                std::cmp::Ordering::Greater => return None,
                std::cmp::Ordering::Equal => return Some(entry.remove()),
                std::cmp::Ordering::Less => {
                    entry.remove();
                }
            }
        }
    }

    // Filters the cached messages:
    // - returns all of the current height messages.
    // - drops messages from earlier heights.
    // - retains future messages in the cache.
    fn get_current_height_messages(&mut self, height: BlockNumber) -> Vec<ConsensusMessage> {
        // Depends on `cached_messages` being sorted by height.
        loop {
            let Some(entry) = self.cached_messages.first_entry() else {
                return Vec::new();
            };
            match entry.key().cmp(&height.0) {
                std::cmp::Ordering::Greater => return Vec::new(),
                std::cmp::Ordering::Equal => return entry.remove(),
                std::cmp::Ordering::Less => {
                    entry.remove();
                }
            }
        }
    }
}

// Return only when a height is reached that is greater than or equal to the current height.
async fn sync_height<SyncReceiverT>(
    height: BlockNumber,
    mut sync_receiver: SyncReceiverT,
) -> Result<BlockNumber, ConsensusError>
where
    SyncReceiverT: Stream<Item = BlockNumber> + Unpin,
{
    loop {
        match sync_receiver.next().await {
            Some(sync_height) if sync_height >= height => {
                info!("Sync to height: {}. current_height={}", sync_height, height);
                return Ok(sync_height);
            }
            Some(sync_height) => {
                debug!("Ignoring sync to height: {}. current_height={}", sync_height, height);
            }
            None => {
                return Err(ConsensusError::SyncError("Sync receiver closed".to_string()));
            }
        }
    }
}<|MERGE_RESOLUTION|>--- conflicted
+++ resolved
@@ -12,13 +12,9 @@
 use futures::{Stream, StreamExt};
 use papyrus_common::metrics::{PAPYRUS_CONSENSUS_HEIGHT, PAPYRUS_CONSENSUS_SYNC_COUNT};
 use papyrus_network::network_manager::BroadcastTopicClientTrait;
-<<<<<<< HEAD
 use papyrus_network_types::network_types::BroadcastedMessageMetadata;
 use papyrus_protobuf::consensus::{ConsensusMessage, ProposalInit};
 use papyrus_protobuf::converters::ProtobufConversionError;
-=======
-use papyrus_protobuf::consensus::{ConsensusMessage, ProposalInit};
->>>>>>> 64cebe24
 use starknet_api::block::BlockNumber;
 use tracing::{debug, info, instrument};
 
@@ -151,7 +147,6 @@
             }
         }
 
-<<<<<<< HEAD
         // Loop over incoming proposals, messages, and self generated events.
         loop {
             let shc_return = tokio::select! {
@@ -170,30 +165,6 @@
                     };
                     let proposal_init: ProposalInit = first_part.try_into()?;
                     self.handle_proposal(context, height, &mut shc, proposal_init, content_receiver).await?
-=======
-        let mut current_height_messages = self.get_current_height_messages(height);
-        // If there's already a cached proposal, handle that before looping.
-        if let Some((init, proposal)) = self.get_current_proposal(height) {
-            let shc_return =
-                self.handle_proposal(context, height, &mut shc, init, proposal).await?;
-            // Handle potential tasks like validate the proposal.
-            match shc_return {
-                ShcReturn::Decision(decision) => return Ok(decision),
-                ShcReturn::Tasks(tasks) => {
-                    for task in tasks {
-                        shc_events.push(task.run());
-                    }
-                }
-            }
-        };
-
-        // No cached proposal, loop over incoming proposals, messages, cached messages, and events.
-        loop {
-            let shc_return = tokio::select! {
-                // TODO(Matan): remove report peer / continue propagation, as they are not cancel safe.
-                message = next_message(&mut current_height_messages, broadcast_channels) => {
-                    self.handle_message(context, height, &mut shc, message?).await?
->>>>>>> 64cebe24
                 },
                 Some(mut content_receiver) = proposal_receiver.next() => {
                     // Get the first message to verify the init was sent.
@@ -223,7 +194,6 @@
         }
     }
 
-<<<<<<< HEAD
     async fn start_height(
         &mut self,
         context: &mut ContextT,
@@ -252,8 +222,6 @@
         Ok(ShcReturn::Tasks(tasks))
     }
 
-=======
->>>>>>> 64cebe24
     // Handle a new proposal receiver from the network.
     async fn handle_proposal(
         &mut self,
@@ -281,7 +249,6 @@
         context: &mut ContextT,
         height: BlockNumber,
         shc: &mut SingleHeightConsensus,
-<<<<<<< HEAD
         message: Option<(
             Result<ConsensusMessage, ProtobufConversionError>,
             BroadcastedMessageMetadata,
@@ -305,10 +272,6 @@
             }
         }?;
 
-=======
-        message: ConsensusMessage,
-    ) -> Result<ShcReturn, ConsensusError> {
->>>>>>> 64cebe24
         // TODO(matan): We need to figure out an actual caching strategy under 2 constraints:
         // 1. Malicious - must be capped so a malicious peer can't DoS us.
         // 2. Parallel proposals - we may send/receive a proposal for (H+1, 0).
@@ -320,7 +283,6 @@
             }
             return Ok(ShcReturn::Tasks(Vec::new()));
         }
-<<<<<<< HEAD
 
         shc.handle_message(context, message).await
     }
@@ -341,15 +303,6 @@
                 std::cmp::Ordering::Less => {
                     entry.remove();
                 }
-=======
-        match message {
-            ConsensusMessage::Proposal(_) => Err(ConsensusError::InternalNetworkError(
-                "Proposal variant of ConsensusMessage no longer supported".to_string(),
-            )),
-            _ => {
-                let res = shc.handle_message(context, message).await?;
-                Ok(res)
->>>>>>> 64cebe24
             }
         }
     }
