--- conflicted
+++ resolved
@@ -4,16 +4,7 @@
 
 use futures::channel::mpsc;
 use futures::StreamExt;
-<<<<<<< HEAD
-use papyrus_network::network_manager::{
-    BroadcastTopicClient,
-    BroadcastTopicClientTrait,
-    BroadcastTopicServer,
-};
-use papyrus_network::utils::StreamHashMap;
-=======
 use papyrus_network::network_manager::BroadcastTopicServer;
->>>>>>> 136224af
 use papyrus_network_types::network_types::{BroadcastedMessageManager, OpaquePeerId};
 use papyrus_protobuf::consensus::{StreamMessage, StreamMessageBody};
 use papyrus_protobuf::converters::ProtobufConversionError;
@@ -24,10 +15,6 @@
 mod stream_handler_test;
 
 type PeerId = OpaquePeerId;
-<<<<<<< HEAD
-type StreamId = u64;
-=======
->>>>>>> 136224af
 type MessageId = u64;
 type StreamKey = (PeerId, u64);
 
@@ -41,21 +28,11 @@
 
 #[derive(Debug, Clone)]
 struct StreamData<T: Clone + Into<Vec<u8>> + TryFrom<Vec<u8>, Error = ProtobufConversionError>> {
-<<<<<<< HEAD
-    peer_id: PeerId,
-
-=======
->>>>>>> 136224af
     next_message_id: MessageId,
     // The message_id of the message that is marked as "fin" (the last message),
     // if None, it means we have not yet gotten to it.
     fin_message_id: Option<MessageId>,
-<<<<<<< HEAD
-    max_message_id: MessageId,
-
-=======
     max_message_id_received: MessageId,
->>>>>>> 136224af
     // The sender that corresponds to the receiver that was sent out for this stream.
     sender: mpsc::Sender<T>,
     // A buffer for messages that were received out of order.
@@ -82,29 +59,11 @@
     // An end of a channel used to send out receivers, one for each stream.
     listen_channel_sender: mpsc::Sender<mpsc::Receiver<T>>,
     // An end of a channel used to receive messages.
-<<<<<<< HEAD
-    listen_receiver: BroadcastTopicServer<StreamMessage<T>>,
-
-    // A network sender that allows sending StreamMessages to peers.
-    broadcast_sender: BroadcastTopicClient<StreamMessage<T>>,
-
-    // A receiver of receivers, one for each stream_id.
-    broadcast_channel_receiver: mpsc::Receiver<(StreamId, mpsc::Receiver<T>)>,
-
-    // A map from stream_id to a struct that contains all the information about the stream.
-    // This includes both the message buffer and some metadata (like the latest message_id).
-    listen_stream_data: HashMap<StreamKey, StreamData<T>>,
-
-    // For each stream that goes out to broadcast, there is a receiver.
-    broadcast_stream_receivers: StreamHashMap<StreamId, mpsc::Receiver<T>>,
-    broadcast_stream_number: HashMap<StreamId, MessageId>,
-=======
     receiver: BroadcastTopicServer<StreamMessage<T>>,
     // A map from stream_id to a struct that contains all the information about the stream.
     // This includes both the message buffer and some metadata (like the latest message_id).
     stream_data: HashMap<StreamKey, StreamData<T>>,
     // TODO(guyn): perhaps make input_stream_data and output_stream_data?
->>>>>>> 136224af
 }
 
 impl<T: Clone + Send + Into<Vec<u8>> + TryFrom<Vec<u8>, Error = ProtobufConversionError>>
@@ -112,15 +71,8 @@
 {
     /// Create a new StreamHandler.
     pub fn new(
-<<<<<<< HEAD
-        listen_channel_sender: mpsc::Sender<mpsc::Receiver<T>>,
-        listen_receiver: BroadcastTopicServer<StreamMessage<T>>,
-        broadcast_sender: BroadcastTopicClient<StreamMessage<T>>,
-        broadcast_channel_receiver: mpsc::Receiver<(StreamId, mpsc::Receiver<T>)>,
-=======
         sender: mpsc::Sender<mpsc::Receiver<T>>,
         receiver: BroadcastTopicServer<StreamMessage<T>>,
->>>>>>> 136224af
     ) -> Self {
         StreamHandler {
             listen_channel_sender,
@@ -179,33 +131,6 @@
             sender.try_send(content).expect("Send should succeed");
             data.next_message_id += 1;
         }
-<<<<<<< HEAD
-    }
-
-    // Send the message to the network.
-    async fn broadcast(self: &mut Self, key: StreamId, message: T) {
-        let message = StreamMessage {
-            message: StreamMessageBody::Content(message),
-            stream_id: key,
-            message_id: *self.broadcast_stream_number.get(&key).unwrap_or(&0),
-        };
-        // TODO(guyn): reconsider the "expect" here.
-        self.broadcast_sender.broadcast_message(message).await.expect("Send should succeed");
-        self.broadcast_stream_number
-            .insert(key, self.broadcast_stream_number.get(&key).unwrap_or(&0) + 1);
-    }
-
-    // Send a fin message to the network.
-    async fn broadcast_fin(self: &mut Self, key: StreamId) {
-        let message = StreamMessage {
-            message: StreamMessageBody::Fin,
-            stream_id: key,
-            message_id: *self.broadcast_stream_number.get(&key).unwrap_or(&0),
-        };
-        self.broadcast_sender.broadcast_message(message).await.expect("Send should succeed");
-        self.broadcast_stream_number.remove(&key);
-=======
->>>>>>> 136224af
     }
 
     #[instrument(skip_all, level = "warn")]
@@ -221,21 +146,12 @@
                 return;
             }
         };
-<<<<<<< HEAD
-        let peer_id = get_metadata_peer_id(metadata); // TODO(guyn): use peer_id
-        let stream_id = message.stream_id;
-        let key = (peer_id.clone(), stream_id);
-        let message_id = message.message_id;
-
-        let data = match self.listen_stream_data.entry(key.clone()) {
-=======
         let peer_id = get_metadata_peer_id(metadata);
         let stream_id = message.stream_id;
         let key = (peer_id, stream_id);
         let message_id = message.message_id;
 
         let data = match self.stream_data.entry(key.clone()) {
->>>>>>> 136224af
             Entry::Occupied(entry) => entry.into_mut(),
             Entry::Vacant(e) => {
                 // If we received a message for a stream that we have not seen before,
@@ -258,21 +174,12 @@
             StreamMessageBody::Content(_) => {}
             StreamMessageBody::Fin => {
                 data.fin_message_id = Some(message_id);
-<<<<<<< HEAD
-                if data.max_message_id > message_id {
-                    // TODO(guyn): replace warnings with more graceful error handling
-                    warn!(
-                        "Received fin message with id that is smaller than a previous message! \
-                         stream_id: {}, fin_message_id: {}, max_message_id: {}",
-                        stream_id, message_id, data.max_message_id
-=======
                 if data.max_message_id_received > message_id {
                     // TODO(guyn): replace warnings with more graceful error handling
                     warn!(
                         "Received fin message with id that is smaller than a previous message! \
                          stream_id: {}, fin_message_id: {}, max_message_id_received: {}",
                         stream_id, message_id, data.max_message_id_received
->>>>>>> 136224af
                     );
                     return;
                 }
@@ -282,16 +189,9 @@
         if message_id > data.fin_message_id.unwrap_or(u64::MAX) {
             // TODO(guyn): replace warnings with more graceful error handling
             warn!(
-<<<<<<< HEAD
-                "Received message with id that is bigger than the id of the fin message! peer_id: \
-                 {:?}, stream_id: {}, message_id: {}, fin_message_id: {}",
-                peer_id.clone(),
-                stream_id,
-=======
                 "Received message with id that is bigger than the id of the fin message! 
                 key: {:?}, message_id: {}, fin_message_id: {}",
                 key,
->>>>>>> 136224af
                 message_id,
                 data.fin_message_id.unwrap_or(u64::MAX)
             );
@@ -306,18 +206,6 @@
 
             if data.message_buffer.is_empty() && data.fin_message_id.is_some() {
                 data.sender.close_channel();
-<<<<<<< HEAD
-                self.listen_stream_data.remove(&key);
-            }
-        } else if message_id > data.next_message_id {
-            Self::store(data, message);
-        } else {
-            // TODO(guyn): replace warnings with more graceful error handling
-            warn!(
-                "Received message with id that is smaller than the next message expected! \
-                 peer_id: {:?}, stream_id: {}, message_id: {}, next_message_id: {}",
-                peer_id, stream_id, message_id, data.next_message_id
-=======
                 self.stream_data.remove(&key);
             }
         } else if message_id > data.next_message_id {
@@ -328,7 +216,6 @@
                 "Received message with id that is smaller than the next message expected! key: \
                  {:?}, message_id: {}, next_message_id: {}",
                 key, message_id, data.next_message_id
->>>>>>> 136224af
             );
             return;
         }
@@ -343,13 +230,7 @@
             warn!(
                 "Two messages with the same message_id in buffer! peer_id: {:?}, stream_id: {}, \
                  message_id: {}",
-<<<<<<< HEAD
-                data.peer_id.clone(),
-                stream_id,
-                message_id
-=======
                 peer_id, stream_id, message_id
->>>>>>> 136224af
             );
         } else {
             data.message_buffer.insert(message_id, message);
