--- conflicted
+++ resolved
@@ -14,6 +14,7 @@
 use papyrus_network::NetworkConfig;
 use serde::{Deserialize, Serialize};
 use starknet_api::block::BlockNumber;
+use starknet_api::core::ChainId;
 use starknet_api::core::ChainId;
 
 use super::types::ValidatorId;
@@ -101,11 +102,7 @@
         };
         Self {
             chain_id: ChainId::Other("0x0".to_string()),
-<<<<<<< HEAD
             validator_id: ValidatorId::from(DEFAULT_VALIDATOR_ID),
-=======
-            validator_id: ValidatorId::from(100_u32),
->>>>>>> 64cebe24
             network_topic: "consensus".to_string(),
             start_height: BlockNumber::default(),
             num_validators: 1,
