[package]
name = "starknet_sequencer_node"
version.workspace = true
edition.workspace = true
repository.workspace = true
license.workspace = true

[features]
testing = []

[lints]
workspace = true

[dependencies]
anyhow.workspace = true
clap.workspace = true
const_format.workspace = true
futures.workspace = true
papyrus_base_layer.workspace = true
papyrus_config.workspace = true
papyrus_protobuf.workspace = true
rstest.workspace = true
serde.workspace = true
serde_json.workspace = true
starknet_api.workspace = true
starknet_batcher.workspace = true
starknet_batcher_types.workspace = true
starknet_consensus_manager.workspace = true
starknet_gateway.workspace = true
starknet_gateway_types.workspace = true
starknet_http_server.workspace = true
starknet_infra_utils.workspace = true
starknet_l1_provider.workspace = true
starknet_l1_provider_types.workspace = true
starknet_mempool.workspace = true
starknet_mempool_p2p.workspace = true
starknet_mempool_p2p_types.workspace = true
starknet_mempool_types.workspace = true
starknet_monitoring_endpoint.workspace = true
starknet_sequencer_infra.workspace = true
starknet_sierra_compile.workspace = true
starknet_state_sync.workspace = true
starknet_state_sync_types.workspace = true
tokio.workspace = true
tracing.workspace = true
url.workspace = true
validator.workspace = true

[dev-dependencies]
assert_matches.workspace = true
colored.workspace = true
mempool_test_utils.workspace = true
pretty_assertions.workspace = true
<<<<<<< HEAD
serde_json.workspace = true
starknet_infra_utils.workspace = true
=======
>>>>>>> c758edcb
# Enable self with "testing" feature in tests.
starknet_sequencer_node = { workspace = true, features = ["testing"] }<|MERGE_RESOLUTION|>--- conflicted
+++ resolved
@@ -51,10 +51,6 @@
 colored.workspace = true
 mempool_test_utils.workspace = true
 pretty_assertions.workspace = true
-<<<<<<< HEAD
-serde_json.workspace = true
 starknet_infra_utils.workspace = true
-=======
->>>>>>> c758edcb
 # Enable self with "testing" feature in tests.
 starknet_sequencer_node = { workspace = true, features = ["testing"] }