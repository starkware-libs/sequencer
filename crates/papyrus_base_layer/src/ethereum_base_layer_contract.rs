use std::collections::BTreeMap;
use std::future::IntoFuture;
use std::ops::RangeInclusive;
use std::time::Duration;

use alloy::dyn_abi::SolType;
use alloy::eips::eip7840;
use alloy::network::Ethereum;
<<<<<<< HEAD
use alloy::primitives::Address as EthereumContractAddress;
=======
use alloy::primitives::Address;
>>>>>>> 13b9881b
use alloy::providers::{Provider, ProviderBuilder, RootProvider};
use alloy::rpc::json_rpc::RpcError;
use alloy::rpc::types::eth::Filter as EthEventFilter;
use alloy::sol;
use alloy::sol_types::sol_data;
use alloy::transports::TransportErrorKind;
use apollo_config::converters::deserialize_milliseconds_to_duration;
use apollo_config::dumping::{ser_param, SerializeConfig};
use apollo_config::{ParamPath, ParamPrivacyInput, SerializedParam};
use async_trait::async_trait;
use serde::{Deserialize, Serialize};
use starknet_api::block::{BlockHash, BlockHashAndNumber, BlockNumber};
use starknet_api::hash::StarkHash;
use starknet_api::StarknetApiError;
use tokio::time::error::Elapsed;
use tracing::{debug, error, instrument};
use url::Url;
use validator::Validate;

use crate::eth_events::parse_event;
use crate::{
    BaseLayerContract,
    L1BlockHash,
    L1BlockHeader,
    L1BlockNumber,
    L1BlockReference,
    L1Event,
};

pub type EthereumBaseLayerResult<T> = Result<T, EthereumBaseLayerError>;
pub type EthereumContractAddress = Address;

// Wraps the Starknet contract with a type that implements its interface, and is aware of its
// events.

#[cfg(any(test, feature = "testing"))]
// Mocked Starknet contract for testing (no governance).
sol!(
    #[sol(rpc)]
    Starknet,
    "resources/StarknetForSequencerTesting.json"
);
#[cfg(not(any(test, feature = "testing")))]
// Real Starknet contract for production.
sol!(
    #[sol(rpc)]
    Starknet,
    "resources/Starknet-0.10.3.4.json"
);

/// An interface that plays the role of the starknet L1 contract. It is able to create messages to
/// L2 from this contract, which appear on the corresponding base layer.
pub type StarknetL1Contract = Starknet::StarknetInstance<RootProvider, Ethereum>;
<<<<<<< HEAD

#[cfg(any(feature = "testing", test))]
pub struct L1ToL2MessageArgs {
    pub tx: starknet_api::transaction::L1HandlerTransaction,
    pub l1_tx_nonce: u64,
}

#[cfg(any(feature = "testing", test))]
impl StarknetL1Contract {
    /// Converts a given [L1 handler transaction](starknet_api::transaction::L1HandlerTransaction)
    /// to match the interface of the given [starknet l1 contract](StarknetL1Contract), and
    /// triggers the L1 entry point which sends the message to L2.
    pub async fn send_message_to_l2(
        &self,
        l1_to_l2_message_args: &L1ToL2MessageArgs,
    ) -> alloy::rpc::types::TransactionReceipt {
        use alloy::primitives::U256;
        const PAID_FEE_ON_L1: U256 = U256::from_be_slice(b"paid"); // Arbitrary value.

        let L1ToL2MessageArgs { tx: l1_handler, l1_tx_nonce } = l1_to_l2_message_args;
        tracing::info!("Sending message to L2 with the l1 nonce: {l1_tx_nonce}");
        let l2_contract_address =
            l1_handler.contract_address.0.key().to_hex_string().parse().unwrap();
        let l2_entry_point = l1_handler.entry_point_selector.0.to_hex_string().parse().unwrap();

        // The calldata of an L1 handler transaction consists of the L1 sender address followed by
        // the transaction payload. We remove the sender address to extract the message
        // payload.
        let payload =
            l1_handler.calldata.0[1..].iter().map(|x| x.to_hex_string().parse().unwrap()).collect();
        let msg = self.sendMessageToL2(l2_contract_address, l2_entry_point, payload);

        msg
            // Sets a non-zero fee to be paid on L1.
            .value(PAID_FEE_ON_L1)
            // Sets the nonce of the L1 handler transaction, to avoid L1 nonce collisions.
            .nonce(*l1_tx_nonce)
            // Sends the transaction to the Starknet L1 contract. For debugging purposes, replace
            // `.send()` with `.call_raw()` to retrieve detailed error messages from L1.
            .send().await.expect("Transaction submission to Starknet L1 contract failed.")
            // Waits until the transaction is received on L1 and then fetches its receipt.
            .get_receipt().await.expect("Transaction was not received on L1 or receipt retrieval failed.")
    }
}
=======
>>>>>>> 13b9881b

#[derive(Clone, Debug)]
pub struct EthereumBaseLayerContract {
    pub url: Url,
    pub config: EthereumBaseLayerConfig,
    pub contract: StarknetL1Contract,
}

impl EthereumBaseLayerContract {
    pub fn new(config: EthereumBaseLayerConfig, url: Url) -> Self {
        let contract = build_contract_instance(config.starknet_contract_address, url.clone());
        Self { url, contract, config }
    }
}

#[async_trait]
impl BaseLayerContract for EthereumBaseLayerContract {
    type Error = EthereumBaseLayerError;

    /// Get the Starknet block that is proved on the base layer at a specific L1 block number.
    #[instrument(skip(self), err)]
    async fn get_proved_block_at(
        &self,
        l1_block: L1BlockNumber,
    ) -> EthereumBaseLayerResult<BlockHashAndNumber> {
        let block_id = l1_block.into();
        let call_state_block_number = self.contract.stateBlockNumber().block(block_id);
        let call_state_block_hash = self.contract.stateBlockHash().block(block_id);

        let (state_block_number, state_block_hash) = tokio::try_join!(
            call_state_block_number.call_raw().into_future(),
            call_state_block_hash.call_raw().into_future()
        )?;

        let block_number = sol_data::Uint::<64>::abi_decode(&state_block_number)
            .inspect_err(|err| error!("{err}: {state_block_number}"))?;
        let block_hash = sol_data::FixedBytes::<32>::abi_decode(&state_block_hash)
            .inspect_err(|err| error!("{err}: {state_block_hash}"))?;
        Ok(BlockHashAndNumber {
            number: BlockNumber(block_number),
            hash: BlockHash(StarkHash::from_bytes_be(&block_hash)),
        })
    }

    /// Returns the latest proved block on Ethereum, where finality determines how many
    /// blocks back (0 = latest).
    #[instrument(skip(self), err)]
    async fn latest_proved_block(
        &self,
        finality: u64,
    ) -> EthereumBaseLayerResult<Option<BlockHashAndNumber>> {
        let ethereum_block_number = self.latest_l1_block_number(finality).await?;
        self.get_proved_block_at(ethereum_block_number).await.map(Some)
    }

    #[instrument(skip(self), err)]
    async fn events<'a>(
        &'a self,
        block_range: RangeInclusive<u64>,
        events: &'a [&'a str],
    ) -> EthereumBaseLayerResult<Vec<L1Event>> {
        let filter = EthEventFilter::new()
            .select(block_range.clone())
            .events(events)
            .address(self.config.starknet_contract_address);

        let matching_logs = tokio::time::timeout(
            self.config.timeout_millis,
            self.contract.provider().get_logs(&filter),
        )
        .await??;

        // Debugging.
        let hashes: Vec<_> = matching_logs.iter().filter_map(|log| log.transaction_hash).collect();
        debug!("Got events in {:?}, L1 tx hashes: {:?}", block_range, hashes);

        let block_header_futures = matching_logs.into_iter().map(|log| {
            let block_number = log.block_number.unwrap();
            async move {
                let header = self.get_block_header(block_number).await?.unwrap();
                parse_event(log, header.timestamp)
            }
        });

        futures::future::join_all(block_header_futures).await.into_iter().collect()
    }

    #[instrument(skip(self), err)]
    async fn latest_l1_block_number(
        &self,
        finality: u64,
    ) -> EthereumBaseLayerResult<L1BlockNumber> {
        let block_number = tokio::time::timeout(
            self.config.timeout_millis,
            self.contract.provider().get_block_number(),
        )
        .await??;
        let Some(block_number) = block_number.checked_sub(finality) else {
            return Err(EthereumBaseLayerError::LatestBlockNumberReturnedTooLow(
                block_number,
                finality,
            ));
        };
        Ok(block_number)
    }

    #[instrument(skip(self), err)]
    async fn latest_l1_block(
        &self,
        finality: u64,
    ) -> EthereumBaseLayerResult<Option<L1BlockReference>> {
        let block_number = self.latest_l1_block_number(finality).await?;
        Ok(self.l1_block_at(block_number).await?)
    }

    #[instrument(skip(self), err)]
    async fn l1_block_at(
        &self,
        block_number: L1BlockNumber,
    ) -> EthereumBaseLayerResult<Option<L1BlockReference>> {
        let block = tokio::time::timeout(
            self.config.timeout_millis,
            self.contract.provider().get_block_by_number(block_number.into()),
        )
        .await??;

        Ok(block.map(|block| L1BlockReference {
            number: block.header.number,
            hash: L1BlockHash(block.header.hash.0),
        }))
    }

    /// Query the Ethereum base layer for the header of a block.
    #[instrument(skip(self), err)]
    async fn get_block_header(
        &self,
        block_number: L1BlockNumber,
    ) -> EthereumBaseLayerResult<Option<L1BlockHeader>> {
        let block = tokio::time::timeout(
            self.config.timeout_millis,
            self.contract.provider().get_block_by_number(block_number.into()),
        )
        .await??;
        let Some(block) = block else {
            return Ok(None);
        };
        let Some(base_fee) = block.header.base_fee_per_gas else {
            return Ok(None);
        };
        let blob_fee = match block.header.excess_blob_gas {
            Some(excess_blob_gas) if self.config.prague_blob_gas_calc => {
                // Pectra update.
                eip7840::BlobParams::prague().calc_blob_fee(excess_blob_gas)
            }
            Some(excess_blob_gas) => {
                // EIP 4844 - original blob pricing.
                eip7840::BlobParams::cancun().calc_blob_fee(excess_blob_gas)
            }
            None => 0,
        };

        Ok(Some(L1BlockHeader {
            number: block.header.number,
            hash: L1BlockHash(block.header.hash.0),
            parent_hash: L1BlockHash(block.header.parent_hash.0),
            timestamp: block.header.timestamp.into(),
            base_fee_per_gas: base_fee.into(),
            blob_fee,
        }))
    }

    async fn get_url(&self) -> Result<Url, Self::Error> {
        Ok(self.url.clone())
    }

    /// Rebuilds the provider on the new url.
    async fn set_provider_url(&mut self, url: Url) -> Result<(), Self::Error> {
        self.contract = build_contract_instance(self.config.starknet_contract_address, url.clone());
        Ok(())
    }
}

#[derive(thiserror::Error, Debug)]
pub enum EthereumBaseLayerError {
    #[error(transparent)]
    Contract(#[from] alloy::contract::Error),
    #[error("{0}")]
    FeeOutOfRange(alloy::primitives::ruint::FromUintError<u128>),
    #[error("timed-out while querying the L1 base layer")]
    ProviderTimeout(#[from] Elapsed),
    #[error(transparent)]
    RpcError(#[from] RpcError<TransportErrorKind>),
    #[error("{0}")]
    StarknetApiParsingError(StarknetApiError),
    #[error(transparent)]
    TypeError(#[from] alloy::sol_types::Error),
    #[error("{0:?}")]
    UnhandledL1Event(alloy::primitives::Log),
    #[error("Block number is too low: {0}, finality: {1}")]
    LatestBlockNumberReturnedTooLow(u64, u64),
}

impl PartialEq for EthereumBaseLayerError {
    fn eq(&self, other: &Self) -> bool {
        use EthereumBaseLayerError::*;
        match (self, other) {
            (Contract(this), Contract(other)) => this.to_string() == other.to_string(),
            (FeeOutOfRange(this), FeeOutOfRange(other)) => this == other,
            (RpcError(this), RpcError(other)) => this.to_string() == other.to_string(),
            (StarknetApiParsingError(this), StarknetApiParsingError(other)) => this == other,
            (TypeError(this), TypeError(other)) => this == other,
            (UnhandledL1Event(this), UnhandledL1Event(other)) => this == other,
            _ => false,
        }
    }
}

#[derive(Clone, Debug, Deserialize, PartialEq, Serialize, Validate)]
pub struct EthereumBaseLayerConfig {
    pub starknet_contract_address: EthereumContractAddress,
    pub prague_blob_gas_calc: bool,
    #[serde(deserialize_with = "deserialize_milliseconds_to_duration")]
    pub timeout_millis: Duration,
}

impl SerializeConfig for EthereumBaseLayerConfig {
    fn dump(&self) -> BTreeMap<ParamPath, SerializedParam> {
        BTreeMap::from_iter([
            ser_param(
                "starknet_contract_address",
                &self.starknet_contract_address.to_string(),
                "Starknet contract address in ethereum.",
                ParamPrivacyInput::Public,
            ),
            ser_param(
                "prague_blob_gas_calc",
                &self.prague_blob_gas_calc,
                "If true use the blob gas calculcation from the Pectra upgrade. If false use the \
                 EIP 4844 calculation.",
                ParamPrivacyInput::Public,
            ),
            ser_param(
                "timeout_millis",
                &self.timeout_millis.as_millis(),
                "The timeout (milliseconds) for a query of the L1 base layer",
                ParamPrivacyInput::Public,
            ),
        ])
    }
}

impl Default for EthereumBaseLayerConfig {
    fn default() -> Self {
        let starknet_contract_address =
            "0xc662c410C0ECf747543f5bA90660f6ABeBD9C8c4".parse().unwrap();

        Self {
            starknet_contract_address,
            prague_blob_gas_calc: true,
            timeout_millis: Duration::from_millis(1000),
        }
    }
}

fn build_contract_instance(
    starknet_contract_address: EthereumContractAddress,
    node_url: Url,
) -> StarknetL1Contract {
    let l1_client = ProviderBuilder::default().connect_http(node_url);
    // This type is generated from `sol!` macro, and the `new` method assumes it is already
    // deployed at L1, and wraps it with a type.
    Starknet::new(starknet_contract_address, l1_client)
}<|MERGE_RESOLUTION|>--- conflicted
+++ resolved
@@ -6,11 +6,7 @@
 use alloy::dyn_abi::SolType;
 use alloy::eips::eip7840;
 use alloy::network::Ethereum;
-<<<<<<< HEAD
-use alloy::primitives::Address as EthereumContractAddress;
-=======
 use alloy::primitives::Address;
->>>>>>> 13b9881b
 use alloy::providers::{Provider, ProviderBuilder, RootProvider};
 use alloy::rpc::json_rpc::RpcError;
 use alloy::rpc::types::eth::Filter as EthEventFilter;
@@ -64,53 +60,6 @@
 /// An interface that plays the role of the starknet L1 contract. It is able to create messages to
 /// L2 from this contract, which appear on the corresponding base layer.
 pub type StarknetL1Contract = Starknet::StarknetInstance<RootProvider, Ethereum>;
-<<<<<<< HEAD
-
-#[cfg(any(feature = "testing", test))]
-pub struct L1ToL2MessageArgs {
-    pub tx: starknet_api::transaction::L1HandlerTransaction,
-    pub l1_tx_nonce: u64,
-}
-
-#[cfg(any(feature = "testing", test))]
-impl StarknetL1Contract {
-    /// Converts a given [L1 handler transaction](starknet_api::transaction::L1HandlerTransaction)
-    /// to match the interface of the given [starknet l1 contract](StarknetL1Contract), and
-    /// triggers the L1 entry point which sends the message to L2.
-    pub async fn send_message_to_l2(
-        &self,
-        l1_to_l2_message_args: &L1ToL2MessageArgs,
-    ) -> alloy::rpc::types::TransactionReceipt {
-        use alloy::primitives::U256;
-        const PAID_FEE_ON_L1: U256 = U256::from_be_slice(b"paid"); // Arbitrary value.
-
-        let L1ToL2MessageArgs { tx: l1_handler, l1_tx_nonce } = l1_to_l2_message_args;
-        tracing::info!("Sending message to L2 with the l1 nonce: {l1_tx_nonce}");
-        let l2_contract_address =
-            l1_handler.contract_address.0.key().to_hex_string().parse().unwrap();
-        let l2_entry_point = l1_handler.entry_point_selector.0.to_hex_string().parse().unwrap();
-
-        // The calldata of an L1 handler transaction consists of the L1 sender address followed by
-        // the transaction payload. We remove the sender address to extract the message
-        // payload.
-        let payload =
-            l1_handler.calldata.0[1..].iter().map(|x| x.to_hex_string().parse().unwrap()).collect();
-        let msg = self.sendMessageToL2(l2_contract_address, l2_entry_point, payload);
-
-        msg
-            // Sets a non-zero fee to be paid on L1.
-            .value(PAID_FEE_ON_L1)
-            // Sets the nonce of the L1 handler transaction, to avoid L1 nonce collisions.
-            .nonce(*l1_tx_nonce)
-            // Sends the transaction to the Starknet L1 contract. For debugging purposes, replace
-            // `.send()` with `.call_raw()` to retrieve detailed error messages from L1.
-            .send().await.expect("Transaction submission to Starknet L1 contract failed.")
-            // Waits until the transaction is received on L1 and then fetches its receipt.
-            .get_receipt().await.expect("Transaction was not received on L1 or receipt retrieval failed.")
-    }
-}
-=======
->>>>>>> 13b9881b
 
 #[derive(Clone, Debug)]
 pub struct EthereumBaseLayerContract {
