--- conflicted
+++ resolved
@@ -5,30 +5,15 @@
 use alloy::rpc::types::{Block, BlockTransactions, Header as AlloyRpcHeader};
 use pretty_assertions::assert_eq;
 use starknet_api::block::{BlockHash, BlockHashAndNumber, BlockNumber};
-<<<<<<< HEAD
 use starknet_api::felt;
-=======
-use starknet_api::core::EntryPointSelector;
-use starknet_api::transaction::L1HandlerTransaction;
-use starknet_api::{calldata, contract_address, felt};
 use url::Url;
->>>>>>> 92330998
 
 use crate::ethereum_base_layer_contract::{
     EthereumBaseLayerConfig,
     EthereumBaseLayerContract,
     Starknet,
 };
-<<<<<<< HEAD
 use crate::BaseLayerContract;
-=======
-use crate::test_utils::{
-    anvil_instance_from_url,
-    ethereum_base_layer_config_for_anvil,
-    DEFAULT_ANVIL_L1_ACCOUNT_ADDRESS,
-};
-use crate::{BaseLayerContract, L1Event};
->>>>>>> 92330998
 
 // TODO(Gilad): Use everywhere instead of relying on the confusing `#[ignore]` api to mark slow
 // tests.
@@ -124,79 +109,4 @@
     // Roughly e ** (BLOB_GAS / eip4844::BLOB_GASPRICE_UPDATE_FRACTION)
     let expected_original_blob_calc = 19;
     assert_eq!(header.blob_fee, expected_original_blob_calc);
-<<<<<<< HEAD
-=======
-}
-
-#[tokio::test]
-async fn events_from_other_contract() {
-    if !in_ci() {
-        return;
-    }
-    const EVENT_IDENTIFIERS: &[EventIdentifier] = &[LOG_MESSAGE_TO_L2_EVENT_IDENTIFIER];
-
-    let (this_config, this_url) = ethereum_base_layer_config_for_anvil(None);
-    let _anvil = anvil_instance_from_url(&this_url);
-    let this_contract = EthereumBaseLayerContract::new(this_config.clone(), this_url.clone());
-
-    // Test: get_proved_block_at_unknown_block_number.
-    // TODO(Arni): turn this into a unit test, with its own anvil instance.
-    assert!(
-        this_contract
-            .get_proved_block_at(123)
-            .await
-            .unwrap_err()
-            // This error is nested way too deep inside `alloy`.
-            .to_string()
-            .contains("BlockOutOfRangeError")
-    );
-
-    // Test: Get events from L1 contract and other instances of this L1 contract.
-    // Setup.
-
-    // Deploy the contract to the anvil instance.
-    Starknet::deploy(this_contract.contract.provider().clone()).await.unwrap();
-    // Deploy another instance of the contract to the same anvil instance.
-    let other_contract = Starknet::deploy(this_contract.contract.provider().clone()).await.unwrap();
-    assert_ne!(
-        this_contract.contract.address(),
-        other_contract.address(),
-        "The two contracts should be different."
-    );
-
-    let this_l1_handler = L1HandlerTransaction {
-        contract_address: contract_address!("0x12"),
-        entry_point_selector: EntryPointSelector(felt!("0x34")),
-        calldata: calldata!(DEFAULT_ANVIL_L1_ACCOUNT_ADDRESS, felt!("0x1"), felt!("0x2")),
-        ..Default::default()
-    };
-    let this_receipt = this_contract
-        .contract
-        .send_message_to_l2(&L1ToL2MessageArgs { tx: this_l1_handler.clone(), l1_tx_nonce: 2 })
-        .await;
-    assert!(this_receipt.status());
-    let this_block_number = this_receipt.block_number.unwrap();
-
-    let other_l1_handler = L1HandlerTransaction {
-        contract_address: contract_address!("0x56"),
-        entry_point_selector: EntryPointSelector(felt!("0x78")),
-        calldata: calldata!(DEFAULT_ANVIL_L1_ACCOUNT_ADDRESS, felt!("0x1"), felt!("0x2")),
-        ..Default::default()
-    };
-    let other_receipt = other_contract
-        .send_message_to_l2(&L1ToL2MessageArgs { tx: other_l1_handler.clone(), l1_tx_nonce: 3 })
-        .await;
-    assert!(other_receipt.status());
-    let other_block_number = other_receipt.block_number.unwrap();
-
-    let min_block_number = this_block_number.min(other_block_number).saturating_sub(1);
-    let max_block_number = this_block_number.max(other_block_number).saturating_add(1);
-
-    // Test the events.
-    let mut events =
-        this_contract.events(min_block_number..=max_block_number, EVENT_IDENTIFIERS).await.unwrap();
-
-    assert_eq!(events.len(), 1, "Expected only events from this contract.");
-    assert_matches!(events.remove(0), L1Event::LogMessageToL2 { tx, .. } if tx == this_l1_handler);
->>>>>>> 92330998
 }