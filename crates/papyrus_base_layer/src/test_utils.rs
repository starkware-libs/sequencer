--- conflicted
+++ resolved
@@ -10,6 +10,7 @@
 use tar::Archive;
 use tempfile::{tempdir, TempDir};
 use tracing::debug;
+use url::Url;
 
 use crate::ethereum_base_layer_contract::{
     EthereumBaseLayerConfig,
@@ -97,72 +98,9 @@
     ((ganache, ganache_db), SN_CONTRACT_ADDR.to_string().parse().unwrap())
 }
 
-<<<<<<< HEAD
 // FIXME: This should be part of AnvilBaseLayer, however the usage in the simulator doesn't allow
 // that, since it is coupled with a manual invocation of an anvil instance that is managed inside
 // the github workflow.
-=======
-// TODO(Arni): Make port non-optional.
-// Spin up Anvil instance, a local Ethereum node, dies when dropped.
-pub fn anvil(port: Option<u16>) -> AnvilInstance {
-    let mut anvil = Anvil::new();
-    // If the port is not set explicitly, a random ephemeral port is bound and used.
-    if let Some(port) = port {
-        anvil = anvil.port(port);
-    }
-
-    anvil.try_spawn().unwrap_or_else(|error| match error {
-        AnvilError::SpawnError(e) if e.to_string().contains("No such file or directory") => {
-            panic!(
-                "\n{}\n{}\n",
-                "Anvil binary not found!".bold().red(),
-                "Install instructions (for local development):\n
-                 cargo install --git \
-                 https://github.com/foundry-rs/foundry anvil --locked --tag=v0.3.0"
-                    .yellow()
-            )
-        }
-        _ => panic!("Failed to spawn Anvil: {}", error.to_string().red()),
-    })
-}
-
-pub fn ethereum_base_layer_config_for_anvil(port: Option<u16>) -> (EthereumBaseLayerConfig, Url) {
-    // Use the specified port if provided; otherwise, default to Anvil's default port.
-    let non_optional_port = port.unwrap_or(DEFAULT_ANVIL_PORT);
-    let endpoint = format!("http://localhost:{non_optional_port}");
-    let url = Url::parse(&endpoint).unwrap();
-    let config = EthereumBaseLayerConfig {
-        starknet_contract_address: DEFAULT_ANVIL_L1_DEPLOYED_ADDRESS.parse().unwrap(),
-        ..Default::default()
-    };
-    (config, url)
-}
-
-pub fn anvil_instance_from_url(url: &Url) -> AnvilInstance {
-    let port = url.port();
-    let anvil = anvil(port);
-    assert_eq!(url, &anvil.endpoint_url(), "Unexpected config for Anvil instance.");
-    anvil
-}
-
-pub async fn spawn_anvil_and_deploy_starknet_l1_contract(
-    config: &EthereumBaseLayerConfig,
-    url: &Url,
-) -> (AnvilInstance, StarknetL1Contract) {
-    let anvil = anvil_instance_from_url(url);
-    let starknet_l1_contract = deploy_starknet_l1_contract(config.clone(), url).await;
-    (anvil, starknet_l1_contract)
-}
-
-pub async fn deploy_starknet_l1_contract(
-    config: EthereumBaseLayerConfig,
-    url: &Url,
-) -> StarknetL1Contract {
-    let ethereum_base_layer_contract = EthereumBaseLayerContract::new(config, url.clone());
-    Starknet::deploy(ethereum_base_layer_contract.contract.provider().clone()).await.unwrap()
-}
-
->>>>>>> 92330998
 pub async fn make_block_history_on_anvil(
     sender_address: EthereumContractAddress,
     receiver_address: EthereumContractAddress,
