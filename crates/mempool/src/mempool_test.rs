--- conflicted
+++ resolved
@@ -2,20 +2,13 @@
 
 use pretty_assertions::assert_eq;
 use rstest::{fixture, rstest};
-<<<<<<< HEAD
-=======
 use starknet_api::block::GasPrice;
->>>>>>> 136224af
 use starknet_api::core::{ContractAddress, PatriciaKey};
 use starknet_api::executable_transaction::Transaction;
 use starknet_api::{contract_address, felt, invoke_tx_args, nonce, patricia_key};
 use starknet_mempool_types::errors::MempoolError;
 
-<<<<<<< HEAD
-use crate::mempool::{AccountToNonce, AddTransactionArgs, Mempool, TransactionReference};
-=======
 use crate::mempool::{Mempool, TransactionReference};
->>>>>>> 136224af
 use crate::test_utils::{add_tx, add_tx_expect_error, commit_block, get_txs_and_assert_expected};
 use crate::transaction_pool::TransactionPool;
 use crate::transaction_queue::transaction_queue_test_utils::{
@@ -41,19 +34,9 @@
         if let Some(tx_pool) = &self.tx_pool {
             assert_eq!(&mempool.tx_pool, tx_pool);
         }
-<<<<<<< HEAD
 
         if let Some(tx_queue_content) = &self.tx_queue_content {
             tx_queue_content.assert_eq(&mempool.tx_queue);
-        }
-
-        if let Some(account_nonces) = &self.account_nonces {
-            assert_eq!(&mempool.account_nonces, account_nonces);
-=======
-
-        if let Some(tx_queue_content) = &self.tx_queue_content {
-            tx_queue_content.assert_eq(&mempool.tx_queue);
->>>>>>> 136224af
         }
     }
 }
@@ -111,21 +94,8 @@
         self
     }
 
-<<<<<<< HEAD
-    fn with_account_nonces<A>(mut self, account_nonce_pairs: A) -> Self
-    where
-        A: IntoIterator<Item = (&'static str, u8)>,
-    {
-        self.account_nonces = Some(
-            account_nonce_pairs
-                .into_iter()
-                .map(|(address, nonce)| (contract_address!(address), nonce!(nonce)))
-                .collect(),
-        );
-=======
     fn with_fee_escalation_percentage(mut self, fee_escalation_percentage: u8) -> Self {
         self.fee_escalation_percentage = fee_escalation_percentage;
->>>>>>> 136224af
         self
     }
 
@@ -207,11 +177,7 @@
 }
 
 #[rstest]
-<<<<<<< HEAD
-fn test_get_txs_removes_returned_txs_from_pool() {
-=======
 fn test_get_txs_does_not_remove_returned_txs_from_pool() {
->>>>>>> 136224af
     // Setup.
     let tx_nonce_0 = tx!(tx_hash: 1, sender_address: "0x0", tx_nonce: 0);
     let tx_nonce_1 = tx!(tx_hash: 2, sender_address: "0x0", tx_nonce: 1);
@@ -227,11 +193,7 @@
     // Test and assert: all transactions are returned.
     get_txs_and_assert_expected(&mut mempool, 3, &pool_txs);
     let expected_mempool_content =
-<<<<<<< HEAD
-        MempoolContentBuilder::new().with_pool([]).with_priority_queue([]).build();
-=======
         MempoolContentBuilder::new().with_pool(pool_txs).with_priority_queue([]).build();
->>>>>>> 136224af
     expected_mempool_content.assert_eq(&mempool);
 }
 
@@ -440,40 +402,14 @@
 #[rstest]
 fn test_add_tx_lower_than_queued_nonce() {
     // Setup.
-<<<<<<< HEAD
-    let valid_input =
-        add_tx_input!(tx_hash: 1, sender_address: "0x0", tx_nonce: 1, account_nonce: 1);
-    let lower_nonce_input =
-        add_tx_input!(tx_hash: 2, sender_address: "0x0", tx_nonce: 0, account_nonce: 0);
-
-    let AddTransactionArgs { tx: valid_input_tx, .. } = valid_input;
-    let queue_txs = [TransactionReference::new(&valid_input_tx)];
-    let pool_txs = [valid_input_tx];
-    let account_nonces = [("0x0", 1)];
-    let expected_mempool_content = MempoolContentBuilder::new()
-        .with_pool(pool_txs.clone())
-        .with_priority_queue(queue_txs)
-        .with_account_nonces(account_nonces)
-        .build();
-
-=======
     let tx = tx!(tx_hash: 1, sender_address: "0x0", tx_nonce: 1);
     let queue_txs = [TransactionReference::new(&tx)];
     let pool_txs = [tx];
->>>>>>> 136224af
     let mut mempool = MempoolContentBuilder::new()
         .with_pool(pool_txs.clone())
         .with_priority_queue(queue_txs)
         .build_into_mempool();
 
-<<<<<<< HEAD
-    // Test and assert the original transaction remains.
-    add_tx_expect_error(
-        &mut mempool,
-        &lower_nonce_input,
-        MempoolError::DuplicateNonce { address: contract_address!("0x0"), nonce: nonce!(0) },
-    );
-=======
     // Test and assert: original transaction remains.
     for tx_nonce in [0, 1] {
         let invalid_input =
@@ -490,7 +426,6 @@
 
     let expected_mempool_content =
         MempoolContentBuilder::new().with_pool(pool_txs).with_priority_queue(queue_txs).build();
->>>>>>> 136224af
     expected_mempool_content.assert_eq(&mempool);
 }
 
@@ -606,15 +541,9 @@
 
     // Then, fill it.
     add_tx(&mut mempool, &tx_input_nonce_2);
-<<<<<<< HEAD
-    let expected_queue_txs = [&tx_input_nonce_1.tx].map(TransactionReference::new);
-    let expected_mempool_content =
-        MempoolContentBuilder::new().with_priority_queue(expected_queue_txs).build();
-=======
     let expected_mempool_content = MempoolContentBuilder::new()
         .with_priority_queue([TransactionReference::new(&tx_input_nonce_1.tx)])
         .build();
->>>>>>> 136224af
     expected_mempool_content.assert_eq(&mempool);
 }
 
@@ -754,12 +683,8 @@
 
     // Test.
     let nonces = [("0x0", 3), ("0x1", 2)];
-<<<<<<< HEAD
-    commit_block(&mut mempool, nonces);
-=======
     let tx_hashes = [1, 4];
     commit_block(&mut mempool, nonces, tx_hashes);
->>>>>>> 136224af
 
     // Assert.
     let pool_txs =
@@ -790,13 +715,6 @@
         .build_into_mempool();
 
     // Test.
-<<<<<<< HEAD
-    let nonces = [("0x0", 3), ("0x1", 3)];
-    commit_block(&mut mempool, nonces);
-
-    // Assert.
-    let expected_mempool_content = MempoolContentBuilder::new().with_priority_queue([]).build();
-=======
     let nonces = [("0x0", 3), ("0x1", 1)];
     let tx_hashes = [1, 4];
     commit_block(&mut mempool, nonces, tx_hashes);
@@ -805,7 +723,6 @@
     let expected_queue_txs = [TransactionReference::new(&tx_address_0_nonce_4)];
     let expected_mempool_content =
         MempoolContentBuilder::new().with_priority_queue(expected_queue_txs).build();
->>>>>>> 136224af
     expected_mempool_content.assert_eq(&mempool);
 }
 
@@ -835,150 +752,6 @@
         ("0x1", 0), // A hole, missing nonce 1 for address "0x1".
         ("0x2", 1),
     ];
-<<<<<<< HEAD
-    commit_block(&mut mempool, nonces);
-
-    // Assert.
-    let expected_queue_txs = [&tx_address_0_nonce_6].map(TransactionReference::new);
-    let expected_mempool_content =
-        MempoolContentBuilder::new().with_priority_queue(expected_queue_txs).build();
-    expected_mempool_content.assert_eq(&mempool);
-}
-
-// `account_nonces` tests.
-
-#[rstest]
-fn test_account_nonce_does_not_decrease_in_add_tx() {
-    // Setup.
-    let input_with_lower_account_nonce = add_tx_input!(tx_nonce: 0, account_nonce: 0);
-    let account_nonces = [("0x0", 2)];
-    let mut mempool =
-        MempoolContentBuilder::new().with_account_nonces(account_nonces).build_into_mempool();
-
-    // Test: receives a transaction with a lower account nonce.
-    add_tx(&mut mempool, &input_with_lower_account_nonce);
-
-    // Assert: the account nonce is not updated.
-    let expected_mempool_content =
-        MempoolContentBuilder::new().with_account_nonces(account_nonces).build();
-    expected_mempool_content.assert_eq(&mempool);
-}
-
-#[rstest]
-fn test_account_nonces_update_in_commit_block() {
-    // Setup.
-    let pool_txs = [tx!(tx_nonce: 2)];
-    let mut mempool = MempoolContentBuilder::new()
-        .with_pool(pool_txs)
-        .with_account_nonces([("0x0", 0)])
-        .build_into_mempool();
-
-    // Test: update through a commit block.
-    let nonces = [("0x0", 0)];
-    commit_block(&mut mempool, nonces);
-
-    // Assert.
-    let expected_account_nonces = [("0x0", 1)]; // Account nonce advanced.
-    let expected_mempool_content =
-        MempoolContentBuilder::new().with_account_nonces(expected_account_nonces).build();
-    expected_mempool_content.assert_eq(&mempool);
-}
-
-#[rstest]
-fn test_account_nonce_does_not_decrease_in_commit_block() {
-    // Setup.
-    let account_nonces = [("0x0", 2)];
-    let pool_txs = [tx!(tx_nonce: 3)];
-    let mut mempool = MempoolContentBuilder::new()
-        .with_pool(pool_txs)
-        .with_account_nonces(account_nonces)
-        .build_into_mempool();
-
-    // Test: commits state change of a lower account nonce.
-    let nonces = [("0x0", 0)];
-    commit_block(&mut mempool, nonces);
-
-    // Assert: the account nonce is not updated.
-    let expected_mempool_content =
-        MempoolContentBuilder::new().with_account_nonces(account_nonces).build();
-    expected_mempool_content.assert_eq(&mempool);
-}
-
-#[rstest]
-fn test_account_nonces_removal_in_commit_block(mut mempool: Mempool) {
-    // Test: commit block returns information about account that is not in the mempool.
-    let nonces = [("0x0", 0)];
-    commit_block(&mut mempool, nonces);
-
-    // Assert: account is not added to the mempool.
-    let expected_mempool_content = MempoolContentBuilder::new().with_account_nonces([]).build();
-    expected_mempool_content.assert_eq(&mempool);
-}
-
-// Flow tests.
-
-#[rstest]
-fn test_flow_commit_block_fills_nonce_gap() {
-    // Setup.
-    let tx_nonce_3 = tx!(tx_hash: 1, sender_address: "0x0", tx_nonce: 3);
-    let tx_input_nonce_4 =
-        add_tx_input!(tx_hash: 2, sender_address: "0x0", tx_nonce: 4, account_nonce: 5);
-    let tx_nonce_5 = tx!(tx_hash: 3, sender_address: "0x0", tx_nonce: 5);
-
-    let queued_txs = [TransactionReference::new(&tx_nonce_3)];
-    let pool_txs = [tx_nonce_3, tx_nonce_5.clone()];
-    let mut mempool = MempoolContentBuilder::new()
-        .with_pool(pool_txs)
-        .with_priority_queue(queued_txs)
-        .build_into_mempool();
-
-    // Test.
-    let nonces = [("0x0", 4)];
-    commit_block(&mut mempool, nonces);
-
-    // Assert: hole was indeed closed.
-    let expected_queue_txs = [&tx_nonce_5].map(TransactionReference::new);
-    let expected_mempool_content =
-        MempoolContentBuilder::new().with_priority_queue(expected_queue_txs).build();
-    expected_mempool_content.assert_eq(&mempool);
-
-    add_tx_expect_error(
-        &mut mempool,
-        &tx_input_nonce_4,
-        MempoolError::DuplicateNonce { address: contract_address!("0x0"), nonce: nonce!(4) },
-    );
-}
-
-#[rstest]
-fn test_flow_send_same_nonce_tx_after_previous_not_included() {
-    // Setup.
-    let tx_nonce_3 = tx!(tip: 10, tx_hash: 1, sender_address: "0x0", tx_nonce: 3);
-    let tx_input_nonce_4 =
-        add_tx_input!(tip: 11, tx_hash: 2, sender_address: "0x0", tx_nonce: 4, account_nonce: 4);
-    let tx_nonce_5 = tx!(tip: 12, tx_hash: 3, sender_address: "0x0", tx_nonce: 5);
-
-    let queue_txs = [TransactionReference::new(&tx_nonce_3)];
-    let pool_txs = [&tx_nonce_3, &tx_input_nonce_4.tx, &tx_nonce_5].map(|tx| tx.clone());
-    let mut mempool = MempoolContentBuilder::new()
-        .with_pool(pool_txs)
-        .with_priority_queue(queue_txs)
-        .build_into_mempool();
-
-    // Test.
-    get_txs_and_assert_expected(&mut mempool, 2, &[tx_nonce_3, tx_input_nonce_4.tx.clone()]);
-
-    let nonces = [("0x0", 3)]; // Transaction with nonce 4 is not included in the block.
-    commit_block(&mut mempool, nonces);
-
-    add_tx(&mut mempool, &tx_input_nonce_4);
-
-    get_txs_and_assert_expected(&mut mempool, 1, &[tx_input_nonce_4.tx]);
-
-    // Assert.
-    let expected_queue_txs = [TransactionReference::new(&tx_nonce_5)];
-    let expected_mempool_content =
-        MempoolContentBuilder::new().with_priority_queue(expected_queue_txs).build();
-=======
     let tx_hashes = [
         1, 2, // Hashes known to mempool.
         5, 6, // Hashes unknown to mempool, from a different node.
@@ -992,6 +765,5 @@
         .with_pool(expected_pool_txs)
         .with_priority_queue(expected_queue_txs)
         .build();
->>>>>>> 136224af
     expected_mempool_content.assert_eq(&mempool);
 }