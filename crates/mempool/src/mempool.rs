--- conflicted
+++ resolved
@@ -86,10 +86,6 @@
         self.validate_input(&args)?;
 
         let AddTransactionArgs { tx, account_state } = args;
-<<<<<<< HEAD
-        self.tx_pool.insert(tx)?;
-        self.align_to_account_state(account_state);
-=======
         self.handle_fee_escalation(&tx)?;
         self.tx_pool.insert(tx)?;
 
@@ -101,32 +97,17 @@
                 self.align_to_account_state(account_state);
             }
         }
->>>>>>> 136224af
 
         Ok(())
     }
 
     /// Update the mempool's internal state according to the committed block (resolves nonce gaps,
     /// updates account balances).
-<<<<<<< HEAD
-    // TODO: the part about resolving nonce gaps is incorrect if we delete txs in get_txs and then
-    // push back.
-=======
->>>>>>> 136224af
     pub fn commit_block(&mut self, args: CommitBlockArgs) -> MempoolResult<()> {
         for (&address, &nonce) in &args.nonces {
             let next_nonce = nonce.try_increment().map_err(|_| MempoolError::FeltOutOfRange)?;
             let account_state = AccountState { address, nonce: next_nonce };
             self.align_to_account_state(account_state);
-<<<<<<< HEAD
-        }
-
-        // Rewind nonces of addresses that were not included in block.
-        let addresses_not_included_in_block =
-            self.mempool_state.keys().filter(|&key| !args.nonces.contains_key(key));
-        for address in addresses_not_included_in_block {
-            self.tx_queue.remove(*address);
-=======
         }
 
         // Hard-delete: finally, remove committed transactions from the mempool.
@@ -150,7 +131,6 @@
                 .next()
                 .expect("Address {address} should appear in transaction pool.");
             self.tx_queue.insert(*tx_reference);
->>>>>>> 136224af
         }
 
         // Commit: clear block creation staged state.
