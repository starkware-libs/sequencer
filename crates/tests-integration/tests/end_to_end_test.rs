use blockifier::test_utils::contracts::FeatureContract;
use blockifier::test_utils::CairoVersion;
use mempool_test_utils::starknet_api_test_utils::MultiAccountTransactionGenerator;
use pretty_assertions::assert_eq;
use rstest::{fixture, rstest};
use starknet_api::transaction::TransactionHash;
use starknet_mempool_integration_tests::integration_test_setup::IntegrationTestSetup;

#[fixture]
fn tx_generator() -> MultiAccountTransactionGenerator {
    MultiAccountTransactionGenerator::new()
}

#[rstest]
#[tokio::test]
async fn test_end_to_end(mut tx_generator: MultiAccountTransactionGenerator) {
    // Setup.
    for account in [
        FeatureContract::AccountWithoutValidations(CairoVersion::Cairo1),
        FeatureContract::AccountWithoutValidations(CairoVersion::Cairo0),
    ] {
        tx_generator.register_account_for_flow_test(account);
    }

    let mock_running_system = IntegrationTestSetup::new_from_tx_generator(&tx_generator).await;

    let account0_invoke_nonce1 = tx_generator.account_with_id(0).generate_invoke_with_tip(1);
<<<<<<< HEAD
    let account0_invoke_nonce2 = tx_generator.account_with_id(0).generate_invoke_with_tip(1);
    let account1_invoke_nonce1 = tx_generator.account_with_id(1).generate_invoke_with_tip(1);
=======
    let account0_invoke_nonce2 = tx_generator.account_with_id(0).generate_invoke_with_tip(2);
    let account1_invoke_nonce1 = tx_generator.account_with_id(1).generate_invoke_with_tip(3);
>>>>>>> 136224af

    let account0_invoke_nonce1_tx_hash =
        mock_running_system.assert_add_tx_success(&account0_invoke_nonce1).await;

    let account1_invoke_nonce1_tx_hash =
        mock_running_system.assert_add_tx_success(&account1_invoke_nonce1).await;

    let account0_invoke_nonce2_tx_hash =
        mock_running_system.assert_add_tx_success(&account0_invoke_nonce2).await;

    // Test.
    let mempool_txs = mock_running_system.get_txs(4).await;

    // Assert.
<<<<<<< HEAD
=======
    // account1_invoke_nonce1 precedes account0_invoke_nonce1 as its nonce is lower, despite the
    // higher tip of the latter. account1_invoke_nonce1 precedes account0_invoke_nonce1 as it
    // offers a higher tip, regardless of the nonce. Hence the expected tx order, regardless of
    // tx hashes, is: account1_invoke_nonce1, account0_invoke_nonce1, and account0_invoke_nonce2.
>>>>>>> 136224af
    let expected_tx_hashes_from_get_txs = [
        account1_invoke_nonce1_tx_hash,
        account0_invoke_nonce1_tx_hash,
        account0_invoke_nonce2_tx_hash,
    ];
    let actual_tx_hashes: Vec<TransactionHash> =
        mempool_txs.iter().map(|tx| tx.tx_hash()).collect();
    assert_eq!(expected_tx_hashes_from_get_txs, *actual_tx_hashes);
}<|MERGE_RESOLUTION|>--- conflicted
+++ resolved
@@ -25,13 +25,8 @@
     let mock_running_system = IntegrationTestSetup::new_from_tx_generator(&tx_generator).await;
 
     let account0_invoke_nonce1 = tx_generator.account_with_id(0).generate_invoke_with_tip(1);
-<<<<<<< HEAD
-    let account0_invoke_nonce2 = tx_generator.account_with_id(0).generate_invoke_with_tip(1);
-    let account1_invoke_nonce1 = tx_generator.account_with_id(1).generate_invoke_with_tip(1);
-=======
     let account0_invoke_nonce2 = tx_generator.account_with_id(0).generate_invoke_with_tip(2);
     let account1_invoke_nonce1 = tx_generator.account_with_id(1).generate_invoke_with_tip(3);
->>>>>>> 136224af
 
     let account0_invoke_nonce1_tx_hash =
         mock_running_system.assert_add_tx_success(&account0_invoke_nonce1).await;
@@ -46,13 +41,10 @@
     let mempool_txs = mock_running_system.get_txs(4).await;
 
     // Assert.
-<<<<<<< HEAD
-=======
     // account1_invoke_nonce1 precedes account0_invoke_nonce1 as its nonce is lower, despite the
     // higher tip of the latter. account1_invoke_nonce1 precedes account0_invoke_nonce1 as it
     // offers a higher tip, regardless of the nonce. Hence the expected tx order, regardless of
     // tx hashes, is: account1_invoke_nonce1, account0_invoke_nonce1, and account0_invoke_nonce2.
->>>>>>> 136224af
     let expected_tx_hashes_from_get_txs = [
         account1_invoke_nonce1_tx_hash,
         account0_invoke_nonce1_tx_hash,
