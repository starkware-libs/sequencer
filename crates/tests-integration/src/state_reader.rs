use std::net::SocketAddr;
use std::sync::Arc;

use assert_matches::assert_matches;
use blockifier::abi::abi_utils::get_fee_token_var_address;
use blockifier::context::{BlockContext, ChainInfo};
use blockifier::test_utils::contracts::FeatureContract;
use blockifier::test_utils::{
    CairoVersion,
    BALANCE,
    CURRENT_BLOCK_TIMESTAMP,
    DEFAULT_ETH_L1_GAS_PRICE,
    DEFAULT_STRK_L1_GAS_PRICE,
    DEFAULT_STRK_L2_GAS_PRICE,
    TEST_SEQUENCER_ADDRESS,
};
use blockifier::transaction::objects::FeeType;
use cairo_lang_starknet_classes::casm_contract_class::CasmContractClass;
use indexmap::IndexMap;
use mempool_test_utils::starknet_api_test_utils::Contract;
use papyrus_common::pending_classes::PendingClasses;
use papyrus_rpc::{run_server, RpcConfig};
use papyrus_storage::body::BodyStorageWriter;
use papyrus_storage::class::ClassStorageWriter;
use papyrus_storage::compiled_class::CasmStorageWriter;
use papyrus_storage::header::HeaderStorageWriter;
use papyrus_storage::state::StateStorageWriter;
use papyrus_storage::test_utils::{get_test_storage, get_test_storage_with_config_by_scope};
use papyrus_storage::{StorageConfig, StorageReader, StorageWriter};
use starknet_api::block::{
    BlockBody,
    BlockHeader,
    BlockHeaderWithoutHash,
    BlockNumber,
    BlockTimestamp,
    GasPricePerToken,
};
use starknet_api::core::{
    ClassHash,
    ContractAddress,
    Nonce,
    PatriciaKey,
    SequencerContractAddress,
};
use starknet_api::deprecated_contract_class::ContractClass as DeprecatedContractClass;
use starknet_api::state::{StorageKey, ThinStateDiff};
use starknet_api::transaction::Fee;
use starknet_api::{contract_address, felt, patricia_key};
use starknet_client::reader::PendingData;
use starknet_types_core::felt::Felt;
use strum::IntoEnumIterator;
use tempfile::TempDir;
use tokio::sync::RwLock;

use crate::integration_test_utils::get_available_socket;

type ContractClassesMap =
    (Vec<(ClassHash, DeprecatedContractClass)>, Vec<(ClassHash, CasmContractClass)>);

pub struct StorageTestSetup {
    pub rpc_storage_reader: StorageReader,
    pub rpc_storage_handle: TempDir,
    pub batcher_storage_config: StorageConfig,
    pub batcher_storage_handle: TempDir,
}

impl StorageTestSetup {
    pub fn new(test_defined_accounts: Vec<Contract>) -> Self {
        let ((rpc_storage_reader, mut rpc_storage_writer), rpc_storage_file_handle) =
            get_test_storage();
        create_test_state(&mut rpc_storage_writer, test_defined_accounts.clone());
        let ((_, mut batcher_storage_writer), batcher_storage_config, batcher_storage_file_handle) =
            get_test_storage_with_config_by_scope(papyrus_storage::StorageScope::StateOnly);
        create_test_state(&mut batcher_storage_writer, test_defined_accounts);
        Self {
            rpc_storage_reader,
            rpc_storage_handle: rpc_storage_file_handle,
            batcher_storage_config,
            batcher_storage_handle: batcher_storage_file_handle,
        }
    }
}

/// A variable number of identical accounts and test contracts are initialized and funded.
<<<<<<< HEAD
pub async fn spawn_test_rpc_state_reader(
    test_defined_accounts: Vec<Contract>,
) -> (SocketAddr, TempDir) {
=======
fn create_test_state(storage_writer: &mut StorageWriter, test_defined_accounts: Vec<Contract>) {
>>>>>>> 136224af
    let block_context = BlockContext::create_for_testing();

    let into_contract = |contract: FeatureContract| Contract {
        contract,
        sender_address: contract.get_instance_address(0),
    };
    let default_test_contracts = [
        FeatureContract::TestContract(CairoVersion::Cairo0),
        FeatureContract::TestContract(CairoVersion::Cairo1),
    ]
    .into_iter()
    .map(into_contract)
    .collect();

    let erc20_contract = FeatureContract::ERC20(CairoVersion::Cairo0);
    let erc20_contract = into_contract(erc20_contract);

<<<<<<< HEAD
    let (storage_reader, storage_path) = initialize_papyrus_test_state(
=======
    initialize_papyrus_test_state(
        storage_writer,
>>>>>>> 136224af
        block_context.chain_info(),
        test_defined_accounts,
        default_test_contracts,
        erc20_contract,
    );
<<<<<<< HEAD
    (run_papyrus_rpc_server(storage_reader).await, storage_path)
=======
>>>>>>> 136224af
}

fn initialize_papyrus_test_state(
    storage_writer: &mut StorageWriter,
    chain_info: &ChainInfo,
    test_defined_accounts: Vec<Contract>,
    default_test_contracts: Vec<Contract>,
    erc20_contract: Contract,
<<<<<<< HEAD
) -> (StorageReader, TempDir) {
=======
) {
>>>>>>> 136224af
    let state_diff = prepare_state_diff(
        chain_info,
        &test_defined_accounts,
        &default_test_contracts,
        &erc20_contract,
    );

    let contract_classes_to_retrieve =
        test_defined_accounts.into_iter().chain(default_test_contracts).chain([erc20_contract]);
    let (cairo0_contract_classes, cairo1_contract_classes) =
        prepare_compiled_contract_classes(contract_classes_to_retrieve);

    write_state_to_papyrus_storage(
        storage_writer,
        state_diff,
        &cairo0_contract_classes,
        &cairo1_contract_classes,
    )
}

fn prepare_state_diff(
    chain_info: &ChainInfo,
    test_defined_accounts: &[Contract],
    default_test_contracts: &[Contract],
    erc20_contract: &Contract,
) -> ThinStateDiff {
    let mut state_diff_builder = ThinStateDiffBuilder::new(chain_info);

    // Setup the common test contracts that are used by default in all test invokes.
    // TODO(batcher): this does nothing until we actually start excuting stuff in the batcher.
    state_diff_builder.set_contracts(default_test_contracts).declare().deploy();

    // Declare and deploy and the ERC20 contract, so that transfers from it can be made.
    state_diff_builder.set_contracts(std::slice::from_ref(erc20_contract)).declare().deploy();

    // TODO(deploy_account_support): once we have batcher with execution, replace with:
    // ```
    // state_diff_builder.set_contracts(accounts_defined_in_the_test).declare().fund();
    // ```
    // or use declare txs and transfers for both.
    state_diff_builder.inject_accounts_into_state(test_defined_accounts);

    state_diff_builder.build()
}

fn prepare_compiled_contract_classes(
    contract_classes_to_retrieve: impl Iterator<Item = Contract>,
) -> ContractClassesMap {
    let mut cairo0_contract_classes = Vec::new();
    let mut cairo1_contract_classes = Vec::new();
    for contract in contract_classes_to_retrieve {
        match contract.cairo_version() {
            CairoVersion::Cairo0 => {
                cairo0_contract_classes.push((
                    contract.class_hash(),
                    serde_json::from_str(&contract.raw_class()).unwrap(),
                ));
            }
            CairoVersion::Cairo1 => {
                cairo1_contract_classes.push((
                    contract.class_hash(),
                    serde_json::from_str(&contract.raw_class()).unwrap(),
                ));
            }
        }
    }

    (cairo0_contract_classes, cairo1_contract_classes)
}

fn write_state_to_papyrus_storage(
    storage_writer: &mut StorageWriter,
    state_diff: ThinStateDiff,
    cairo0_contract_classes: &[(ClassHash, DeprecatedContractClass)],
    cairo1_contract_classes: &[(ClassHash, CasmContractClass)],
<<<<<<< HEAD
) -> (StorageReader, TempDir) {
=======
) {
>>>>>>> 136224af
    let block_number = BlockNumber(0);
    let block_header = test_block_header(block_number);
    let cairo0_contract_classes: Vec<_> =
        cairo0_contract_classes.iter().map(|(hash, contract)| (*hash, contract)).collect();

<<<<<<< HEAD
    let ((storage_reader, mut storage_writer), storage_path) = get_test_storage();
=======
>>>>>>> 136224af
    let mut write_txn = storage_writer.begin_rw_txn().unwrap();

    for (class_hash, casm) in cairo1_contract_classes {
        write_txn = write_txn.append_casm(class_hash, casm).unwrap();
    }
    write_txn
        .append_header(block_number, &block_header)
        .unwrap()
        .append_body(block_number, BlockBody::default())
        .unwrap()
        .append_state_diff(block_number, state_diff)
        .unwrap()
        .append_classes(block_number, &[], &cairo0_contract_classes)
        .unwrap()
        .commit()
        .unwrap();
<<<<<<< HEAD

    (storage_reader, storage_path)
=======
>>>>>>> 136224af
}

fn test_block_header(block_number: BlockNumber) -> BlockHeader {
    BlockHeader {
        block_header_without_hash: BlockHeaderWithoutHash {
            block_number,
            sequencer: SequencerContractAddress(contract_address!(TEST_SEQUENCER_ADDRESS)),
            l1_gas_price: GasPricePerToken {
                price_in_wei: DEFAULT_ETH_L1_GAS_PRICE.into(),
                price_in_fri: DEFAULT_STRK_L1_GAS_PRICE.into(),
            },
            l1_data_gas_price: GasPricePerToken {
                price_in_wei: DEFAULT_ETH_L1_GAS_PRICE.into(),
                price_in_fri: DEFAULT_STRK_L1_GAS_PRICE.into(),
            },
            l2_gas_price: GasPricePerToken {
                price_in_wei: DEFAULT_ETH_L1_GAS_PRICE.into(),
                price_in_fri: DEFAULT_STRK_L2_GAS_PRICE.into(),
            },
            l2_gas_price: GasPricePerToken {
                price_in_wei: GasPrice(DEFAULT_ETH_L1_GAS_PRICE),
                price_in_fri: GasPrice(DEFAULT_STRK_L2_GAS_PRICE),
            },
            timestamp: BlockTimestamp(CURRENT_BLOCK_TIMESTAMP),
            ..Default::default()
        },
        ..Default::default()
    }
}

<<<<<<< HEAD
async fn run_papyrus_rpc_server(storage_reader: StorageReader) -> SocketAddr {
=======
/// Spawns a papyrus rpc server for given state reader.
/// Returns the address of the rpc server.
pub async fn spawn_test_rpc_state_reader(storage_reader: StorageReader) -> SocketAddr {
>>>>>>> 136224af
    let rpc_config = RpcConfig {
        server_address: get_available_socket().await.to_string(),
        ..Default::default()
    };
    let (addr, handle) = run_server(
        &rpc_config,
        Arc::new(RwLock::new(None)),
        Arc::new(RwLock::new(PendingData::default())),
        Arc::new(RwLock::new(PendingClasses::default())),
        storage_reader,
        "NODE VERSION",
    )
    .await
    .unwrap();
    // Spawn the server handle to keep the server running, otherwise the server will stop once the
    // handler is out of scope.
    tokio::spawn(handle.stopped());
    addr
}

/// Constructs a thin state diff from lists of contracts, where each contract can be declared,
/// deployed, and in case it is an account, funded.
#[derive(Default)]
struct ThinStateDiffBuilder<'a> {
    contracts: &'a [Contract],
    deprecated_declared_classes: Vec<ClassHash>,
    declared_classes: IndexMap<ClassHash, starknet_api::core::CompiledClassHash>,
    deployed_contracts: IndexMap<ContractAddress, ClassHash>,
    storage_diffs: IndexMap<ContractAddress, IndexMap<StorageKey, Felt>>,
    // TODO(deploy_account_support): delete field once we have batcher with execution.
    nonces: IndexMap<ContractAddress, Nonce>,
    chain_info: ChainInfo,
    initial_account_balance: Felt,
}

impl<'a> ThinStateDiffBuilder<'a> {
    fn new(chain_info: &ChainInfo) -> Self {
<<<<<<< HEAD
        const TEST_INITIAL_ACCOUNT_BALANCE: u128 = BALANCE;
=======
        const TEST_INITIAL_ACCOUNT_BALANCE: Fee = BALANCE;
>>>>>>> 136224af
        let erc20 = FeatureContract::ERC20(CairoVersion::Cairo0);
        let erc20_class_hash = erc20.get_class_hash();

        let deployed_contracts: IndexMap<ContractAddress, ClassHash> = FeeType::iter()
            .map(|fee_type| (chain_info.fee_token_address(&fee_type), erc20_class_hash))
            .collect();

        Self {
            chain_info: chain_info.clone(),
<<<<<<< HEAD
            initial_account_balance: felt!(TEST_INITIAL_ACCOUNT_BALANCE),
=======
            initial_account_balance: felt!(TEST_INITIAL_ACCOUNT_BALANCE.0),
>>>>>>> 136224af
            deployed_contracts,
            ..Default::default()
        }
    }

    fn set_contracts(&mut self, contracts: &'a [Contract]) -> &mut Self {
        self.contracts = contracts;
        self
    }

    fn declare(&mut self) -> &mut Self {
        for contract in self.contracts {
            match contract.cairo_version() {
                CairoVersion::Cairo0 => {
                    self.deprecated_declared_classes.push(contract.class_hash())
                }
                CairoVersion::Cairo1 => {
                    self.declared_classes.insert(contract.class_hash(), Default::default());
                }
            }
        }
        self
    }

    fn deploy(&mut self) -> &mut Self {
        for contract in self.contracts {
            self.deployed_contracts.insert(contract.sender_address, contract.class_hash());
        }
        self
    }

    /// Only applies for contracts that are accounts, for non-accounts only declare and deploy work.
    fn fund(&mut self) -> &mut Self {
        for account in self.contracts {
            assert_matches!(
                account.contract,
                FeatureContract::AccountWithLongValidate(_)
                    | FeatureContract::AccountWithoutValidations(_)
                    | FeatureContract::FaultyAccount(_),
                "Only Accounts can be funded, {account:?} is not an account",
            );

            let fee_token_address = get_fee_token_var_address(account.sender_address);
            for fee_type in FeeType::iter() {
                self.storage_diffs
                    .entry(self.chain_info.fee_token_address(&fee_type))
                    .or_default()
                    .insert(fee_token_address, self.initial_account_balance);
            }
        }

        self
    }

    // TODO(deploy_account_support): delete method once we have batcher with execution.
    fn inject_accounts_into_state(&mut self, accounts_defined_in_the_test: &'a [Contract]) {
        self.set_contracts(accounts_defined_in_the_test).declare().deploy().fund();

        // Set nonces as 1 in the state so that subsequent invokes can pass validation.
        self.nonces = self
            .deployed_contracts
            .iter()
            .map(|(&address, _)| (address, Nonce(Felt::ONE)))
            .collect();
    }

    fn build(self) -> ThinStateDiff {
        ThinStateDiff {
            storage_diffs: self.storage_diffs,
            deployed_contracts: self.deployed_contracts,
            declared_classes: self.declared_classes,
            deprecated_declared_classes: self.deprecated_declared_classes,
            nonces: self.nonces,
            ..Default::default()
        }
    }
}<|MERGE_RESOLUTION|>--- conflicted
+++ resolved
@@ -82,13 +82,7 @@
 }
 
 /// A variable number of identical accounts and test contracts are initialized and funded.
-<<<<<<< HEAD
-pub async fn spawn_test_rpc_state_reader(
-    test_defined_accounts: Vec<Contract>,
-) -> (SocketAddr, TempDir) {
-=======
 fn create_test_state(storage_writer: &mut StorageWriter, test_defined_accounts: Vec<Contract>) {
->>>>>>> 136224af
     let block_context = BlockContext::create_for_testing();
 
     let into_contract = |contract: FeatureContract| Contract {
@@ -106,21 +100,13 @@
     let erc20_contract = FeatureContract::ERC20(CairoVersion::Cairo0);
     let erc20_contract = into_contract(erc20_contract);
 
-<<<<<<< HEAD
-    let (storage_reader, storage_path) = initialize_papyrus_test_state(
-=======
     initialize_papyrus_test_state(
         storage_writer,
->>>>>>> 136224af
         block_context.chain_info(),
         test_defined_accounts,
         default_test_contracts,
         erc20_contract,
     );
-<<<<<<< HEAD
-    (run_papyrus_rpc_server(storage_reader).await, storage_path)
-=======
->>>>>>> 136224af
 }
 
 fn initialize_papyrus_test_state(
@@ -129,11 +115,7 @@
     test_defined_accounts: Vec<Contract>,
     default_test_contracts: Vec<Contract>,
     erc20_contract: Contract,
-<<<<<<< HEAD
-) -> (StorageReader, TempDir) {
-=======
 ) {
->>>>>>> 136224af
     let state_diff = prepare_state_diff(
         chain_info,
         &test_defined_accounts,
@@ -209,20 +191,12 @@
     state_diff: ThinStateDiff,
     cairo0_contract_classes: &[(ClassHash, DeprecatedContractClass)],
     cairo1_contract_classes: &[(ClassHash, CasmContractClass)],
-<<<<<<< HEAD
-) -> (StorageReader, TempDir) {
-=======
 ) {
->>>>>>> 136224af
     let block_number = BlockNumber(0);
     let block_header = test_block_header(block_number);
     let cairo0_contract_classes: Vec<_> =
         cairo0_contract_classes.iter().map(|(hash, contract)| (*hash, contract)).collect();
 
-<<<<<<< HEAD
-    let ((storage_reader, mut storage_writer), storage_path) = get_test_storage();
-=======
->>>>>>> 136224af
     let mut write_txn = storage_writer.begin_rw_txn().unwrap();
 
     for (class_hash, casm) in cairo1_contract_classes {
@@ -239,11 +213,6 @@
         .unwrap()
         .commit()
         .unwrap();
-<<<<<<< HEAD
-
-    (storage_reader, storage_path)
-=======
->>>>>>> 136224af
 }
 
 fn test_block_header(block_number: BlockNumber) -> BlockHeader {
@@ -274,13 +243,9 @@
     }
 }
 
-<<<<<<< HEAD
-async fn run_papyrus_rpc_server(storage_reader: StorageReader) -> SocketAddr {
-=======
 /// Spawns a papyrus rpc server for given state reader.
 /// Returns the address of the rpc server.
 pub async fn spawn_test_rpc_state_reader(storage_reader: StorageReader) -> SocketAddr {
->>>>>>> 136224af
     let rpc_config = RpcConfig {
         server_address: get_available_socket().await.to_string(),
         ..Default::default()
@@ -318,11 +283,7 @@
 
 impl<'a> ThinStateDiffBuilder<'a> {
     fn new(chain_info: &ChainInfo) -> Self {
-<<<<<<< HEAD
-        const TEST_INITIAL_ACCOUNT_BALANCE: u128 = BALANCE;
-=======
         const TEST_INITIAL_ACCOUNT_BALANCE: Fee = BALANCE;
->>>>>>> 136224af
         let erc20 = FeatureContract::ERC20(CairoVersion::Cairo0);
         let erc20_class_hash = erc20.get_class_hash();
 
@@ -332,11 +293,7 @@
 
         Self {
             chain_info: chain_info.clone(),
-<<<<<<< HEAD
-            initial_account_balance: felt!(TEST_INITIAL_ACCOUNT_BALANCE),
-=======
             initial_account_balance: felt!(TEST_INITIAL_ACCOUNT_BALANCE.0),
->>>>>>> 136224af
             deployed_contracts,
             ..Default::default()
         }
