use std::net::SocketAddr;

use mempool_test_utils::starknet_api_test_utils::MultiAccountTransactionGenerator;
use starknet_api::executable_transaction::Transaction;
use starknet_api::rpc_transaction::RpcTransaction;
use starknet_api::transaction::TransactionHash;
use starknet_gateway_types::errors::GatewaySpecError;
use starknet_http_server::config::HttpServerConfig;
use starknet_mempool_infra::trace_util::configure_tracing;
<<<<<<< HEAD
use starknet_mempool_node::servers::get_server_future;
use starknet_mempool_node::utils::create_node_modules;
=======
use starknet_mempool_node::servers::run_component_servers;
use starknet_mempool_node::utils::create_node_modules;
use starknet_mempool_types::communication::SharedMempoolClient;
>>>>>>> 136224af
use starknet_task_executor::tokio_executor::TokioExecutor;
use tempfile::TempDir;
use tokio::runtime::Handle;
use tokio::task::JoinHandle;

use crate::integration_test_utils::{create_config, HttpTestClient};
use crate::state_reader::{spawn_test_rpc_state_reader, StorageTestSetup};

pub struct IntegrationTestSetup {
    pub task_executor: TokioExecutor,
<<<<<<< HEAD
    pub http_test_client: HttpTestClient,

    pub batcher_storage_file_handle: TempDir,
    pub batcher: MockBatcher,

    pub gateway_storage_file_handle: TempDir,
    pub gateway_handle: JoinHandle<Result<(), ComponentServerError>>,

    pub http_server_handle: JoinHandle<Result<(), ComponentServerError>>,
    pub mempool_handle: JoinHandle<Result<(), ComponentServerError>>,
=======

    // Client for adding transactions to the sequencer node.
    pub add_tx_http_client: HttpTestClient,

    // Handlers for the storage files, maintained so the files are not deleted.
    pub batcher_storage_file_handle: TempDir,
    pub rpc_storage_file_handle: TempDir,

    // TODO(Arni): Replace with a batcher server handle and a batcher client.
    pub mempool_client: SharedMempoolClient,

    // Handle of the sequencer node.
    pub sequencer_node_handle: JoinHandle<Result<(), anyhow::Error>>,
>>>>>>> 136224af
}

impl IntegrationTestSetup {
    pub async fn new_from_tx_generator(tx_generator: &MultiAccountTransactionGenerator) -> Self {
        let handle = Handle::current();
        let task_executor = TokioExecutor::new(handle);

        // Configure and start tracing.
        configure_tracing();

        let accounts = tx_generator.accounts();
        let storage_for_test = StorageTestSetup::new(accounts);

        // Spawn a papyrus rpc server for a papyrus storage reader.
<<<<<<< HEAD
        let (rpc_server_addr, gateway_storage_file_handle) =
            spawn_test_rpc_state_reader(tx_generator.accounts()).await;

        // Derive the configuration for the mempool node.
        let (config, batcher_storage_file_handle) =
            create_config(rpc_server_addr, &gateway_storage_file_handle).await;
=======
        let rpc_server_addr =
            spawn_test_rpc_state_reader(storage_for_test.rpc_storage_reader).await;

        // Derive the configuration for the mempool node.
        let config = create_config(rpc_server_addr, storage_for_test.batcher_storage_config).await;
>>>>>>> 136224af

        let (clients, servers) = create_node_modules(&config);

        let HttpServerConfig { ip, port } = config.http_server_config;
<<<<<<< HEAD
        let http_test_client = HttpTestClient::new(SocketAddr::from((ip, port)));

        let gateway_future = get_server_future("Gateway", true, servers.local_servers.gateway);
        let gateway_handle = task_executor.spawn_with_handle(gateway_future);

        let http_server_future =
            get_server_future("HttpServer", true, servers.wrapper_servers.http_server);
        let http_server_handle = task_executor.spawn_with_handle(http_server_future);
=======
        let add_tx_http_client = HttpTestClient::new(SocketAddr::from((ip, port)));

        // Build and run the sequencer node.
        let sequencer_node_future = run_component_servers(servers);
        let sequencer_node_handle = task_executor.spawn_with_handle(sequencer_node_future);
>>>>>>> 136224af

        // Wait for server to spin up.
        // TODO(Gilad): Replace with a persistent Client with a built-in retry to protect against CI
        // flakiness.
        tokio::time::sleep(std::time::Duration::from_millis(100)).await;

<<<<<<< HEAD
        // Build Batcher.
        let batcher = MockBatcher::new(clients.get_mempool_client().unwrap());

        // Build and run mempool.
        let mempool_future = get_server_future("Mempool", true, servers.local_servers.mempool);
        let mempool_handle = task_executor.spawn_with_handle(mempool_future);

        Self {
            task_executor,
            http_test_client,
            batcher_storage_file_handle,
            batcher,
            gateway_storage_file_handle,
            gateway_handle,
            http_server_handle,
            mempool_handle,
=======
        Self {
            task_executor,
            add_tx_http_client,
            batcher_storage_file_handle: storage_for_test.batcher_storage_handle,
            mempool_client: clients.get_mempool_client().unwrap().clone(),
            rpc_storage_file_handle: storage_for_test.rpc_storage_handle,
            sequencer_node_handle,
>>>>>>> 136224af
        }
    }

    pub async fn assert_add_tx_success(&self, tx: &RpcTransaction) -> TransactionHash {
        self.add_tx_http_client.assert_add_tx_success(tx).await
    }

    pub async fn assert_add_tx_error(&self, tx: &RpcTransaction) -> GatewaySpecError {
        self.add_tx_http_client.assert_add_tx_error(tx).await
    }

    pub async fn get_txs(&self, n_txs: usize) -> Vec<Transaction> {
        self.mempool_client.get_txs(n_txs).await.unwrap()
    }
}<|MERGE_RESOLUTION|>--- conflicted
+++ resolved
@@ -7,14 +7,9 @@
 use starknet_gateway_types::errors::GatewaySpecError;
 use starknet_http_server::config::HttpServerConfig;
 use starknet_mempool_infra::trace_util::configure_tracing;
-<<<<<<< HEAD
-use starknet_mempool_node::servers::get_server_future;
-use starknet_mempool_node::utils::create_node_modules;
-=======
 use starknet_mempool_node::servers::run_component_servers;
 use starknet_mempool_node::utils::create_node_modules;
 use starknet_mempool_types::communication::SharedMempoolClient;
->>>>>>> 136224af
 use starknet_task_executor::tokio_executor::TokioExecutor;
 use tempfile::TempDir;
 use tokio::runtime::Handle;
@@ -25,18 +20,6 @@
 
 pub struct IntegrationTestSetup {
     pub task_executor: TokioExecutor,
-<<<<<<< HEAD
-    pub http_test_client: HttpTestClient,
-
-    pub batcher_storage_file_handle: TempDir,
-    pub batcher: MockBatcher,
-
-    pub gateway_storage_file_handle: TempDir,
-    pub gateway_handle: JoinHandle<Result<(), ComponentServerError>>,
-
-    pub http_server_handle: JoinHandle<Result<(), ComponentServerError>>,
-    pub mempool_handle: JoinHandle<Result<(), ComponentServerError>>,
-=======
 
     // Client for adding transactions to the sequencer node.
     pub add_tx_http_client: HttpTestClient,
@@ -50,7 +33,6 @@
 
     // Handle of the sequencer node.
     pub sequencer_node_handle: JoinHandle<Result<(), anyhow::Error>>,
->>>>>>> 136224af
 }
 
 impl IntegrationTestSetup {
@@ -65,64 +47,26 @@
         let storage_for_test = StorageTestSetup::new(accounts);
 
         // Spawn a papyrus rpc server for a papyrus storage reader.
-<<<<<<< HEAD
-        let (rpc_server_addr, gateway_storage_file_handle) =
-            spawn_test_rpc_state_reader(tx_generator.accounts()).await;
-
-        // Derive the configuration for the mempool node.
-        let (config, batcher_storage_file_handle) =
-            create_config(rpc_server_addr, &gateway_storage_file_handle).await;
-=======
         let rpc_server_addr =
             spawn_test_rpc_state_reader(storage_for_test.rpc_storage_reader).await;
 
         // Derive the configuration for the mempool node.
         let config = create_config(rpc_server_addr, storage_for_test.batcher_storage_config).await;
->>>>>>> 136224af
 
         let (clients, servers) = create_node_modules(&config);
 
         let HttpServerConfig { ip, port } = config.http_server_config;
-<<<<<<< HEAD
-        let http_test_client = HttpTestClient::new(SocketAddr::from((ip, port)));
-
-        let gateway_future = get_server_future("Gateway", true, servers.local_servers.gateway);
-        let gateway_handle = task_executor.spawn_with_handle(gateway_future);
-
-        let http_server_future =
-            get_server_future("HttpServer", true, servers.wrapper_servers.http_server);
-        let http_server_handle = task_executor.spawn_with_handle(http_server_future);
-=======
         let add_tx_http_client = HttpTestClient::new(SocketAddr::from((ip, port)));
 
         // Build and run the sequencer node.
         let sequencer_node_future = run_component_servers(servers);
         let sequencer_node_handle = task_executor.spawn_with_handle(sequencer_node_future);
->>>>>>> 136224af
 
         // Wait for server to spin up.
         // TODO(Gilad): Replace with a persistent Client with a built-in retry to protect against CI
         // flakiness.
         tokio::time::sleep(std::time::Duration::from_millis(100)).await;
 
-<<<<<<< HEAD
-        // Build Batcher.
-        let batcher = MockBatcher::new(clients.get_mempool_client().unwrap());
-
-        // Build and run mempool.
-        let mempool_future = get_server_future("Mempool", true, servers.local_servers.mempool);
-        let mempool_handle = task_executor.spawn_with_handle(mempool_future);
-
-        Self {
-            task_executor,
-            http_test_client,
-            batcher_storage_file_handle,
-            batcher,
-            gateway_storage_file_handle,
-            gateway_handle,
-            http_server_handle,
-            mempool_handle,
-=======
         Self {
             task_executor,
             add_tx_http_client,
@@ -130,7 +74,6 @@
             mempool_client: clients.get_mempool_client().unwrap().clone(),
             rpc_storage_file_handle: storage_for_test.rpc_storage_handle,
             sequencer_node_handle,
->>>>>>> 136224af
         }
     }
 
