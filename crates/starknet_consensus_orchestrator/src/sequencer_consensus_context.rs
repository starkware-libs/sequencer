//! Implementation of the ConsensusContext interface for running the sequencer.
//!
//! It connects to the Batcher who is responsible for building/validating blocks.
#[cfg(test)]
#[path = "sequencer_consensus_context_test.rs"]
mod sequencer_consensus_context_test;

use std::collections::{BTreeMap, HashMap};
use std::sync::{Arc, Mutex};
use std::time::Duration;

use async_trait::async_trait;
use blockifier::test_utils::l1_handler;
use futures::channel::{mpsc, oneshot};
use futures::{FutureExt, SinkExt, StreamExt};
use papyrus_network::network_manager::{BroadcastTopicClient, BroadcastTopicClientTrait};
use papyrus_protobuf::consensus::{
    HeightAndRound,
    ProposalFin,
    ProposalInit,
    ProposalPart,
    TransactionBatch,
    Vote,
    DEFAULT_VALIDATOR_ID,
};
use papyrus_protobuf::protobuf::transaction;
use starknet_api::block::{
    BlockHash,
    BlockHashAndNumber,
    BlockHeaderWithoutHash,
    BlockInfo,
    BlockNumber,
    BlockTimestamp,
    GasPrice,
    GasPricePerToken,
    GasPriceVector,
    GasPrices,
    NonzeroGasPrice,
};
use starknet_api::consensus_transaction::{ConsensusTransaction, InternalConsensusTransaction};
use starknet_api::core::{ChainId, ContractAddress, SequencerContractAddress};
use starknet_api::executable_transaction::{self, Transaction as ExecutableTransaction};
use starknet_api::transaction::TransactionHash;
use starknet_batcher_types::batcher_types::{
    DecisionReachedInput,
    DecisionReachedResponse,
    GetProposalContent,
    GetProposalContentInput,
    ProposalId,
    ProposalStatus,
    ProposeBlockInput,
    SendProposalContent,
    SendProposalContentInput,
    StartHeightInput,
    ValidateBlockInput,
};
use starknet_batcher_types::communication::BatcherClient;
use starknet_class_manager_types::transaction_converter::{self, TransactionConverterTrait};
use starknet_class_manager_types::ClassManagerClient;
use starknet_consensus::types::{
    ConsensusContext,
    ConsensusError,
    ProposalContentId,
    Round,
    ValidatorId,
};
use starknet_state_sync_types::communication::SharedStateSyncClient;
use starknet_state_sync_types::state_sync_types::SyncBlock;
use tokio::task::JoinHandle;
use tokio_util::sync::CancellationToken;
use tokio_util::task::AbortOnDropHandle;
use tracing::{debug, error_span, info, instrument, trace, warn, Instrument};

use crate::cende::{BlobParameters, CendeContext};
use crate::fee_market::calculate_next_base_gas_price;
use crate::versioned_constants::VersionedConstants;

// TODO(Dan, Matan): Remove this once and replace with real gas prices.
const TEMPORARY_GAS_PRICES: GasPrices = GasPrices {
    eth_gas_prices: GasPriceVector {
        l1_gas_price: NonzeroGasPrice::MIN,
        l1_data_gas_price: NonzeroGasPrice::MIN,
        l2_gas_price: NonzeroGasPrice::MIN,
    },
    strk_gas_prices: GasPriceVector {
        l1_gas_price: NonzeroGasPrice::MIN,
        l1_data_gas_price: NonzeroGasPrice::MIN,
        l2_gas_price: NonzeroGasPrice::MIN,
    },
};

// {height: {proposal_id: (content, [proposal_ids])}}
// Note that multiple proposals IDs can be associated with the same content, but we only need to
// store one of them.
type HeightToIdToContent = BTreeMap<
    BlockNumber,
    HashMap<ProposalContentId, (Vec<InternalConsensusTransaction>, ProposalId)>,
>;
type ValidationParams = (BlockNumber, ValidatorId, Duration, mpsc::Receiver<ProposalPart>);

const CHANNEL_SIZE: usize = 100;

enum HandledProposalPart {
    Continue,
    Invalid,
    Finished(ProposalContentId, ProposalFin),
    Failed(String),
}

// Safety margin to make sure that the batcher completes building the proposal with enough time for
// the Fin to be checked by validators.
//
// TODO(Guy): Move this to the context config.
const BUILD_PROPOSAL_MARGIN: Duration = Duration::from_millis(1000);
// When validating a proposal the Context is responsible for timeout handling. The Batcher though
// has a timeout as a defensive measure to make sure the proposal doesn't live forever if the
// Context crashes or has a bug.
const VALIDATE_PROPOSAL_MARGIN: Duration = Duration::from_secs(10);

pub struct SequencerConsensusContext {
    state_sync_client: SharedStateSyncClient,
    batcher: Arc<dyn BatcherClient>,
    validators: Vec<ValidatorId>,
    // Proposal building/validating returns immediately, leaving the actual processing to a spawned
    // task. The spawned task processes the proposal asynchronously and updates the
    // valid_proposals map upon completion, ensuring consistency across tasks.
    valid_proposals: Arc<Mutex<HeightToIdToContent>>,
    // Used to generate unique proposal IDs across the lifetime of the context.
    // TODO(matan): Consider robustness in case consensus can restart without the Batcher
    // restarting.
    proposal_id: u64,
    current_height: Option<BlockNumber>,
    current_round: Round,
    // The active proposal refers to the proposal being validated at the current height/round.
    // Building proposals are not tracked as active, as consensus can't move on to the next
    // height/round until building is done. Context only works on proposals for the
    // current round.
    active_proposal: Option<(CancellationToken, JoinHandle<()>)>,
    // Stores proposals for future rounds until the round is reached.
    queued_proposals:
        BTreeMap<Round, (ValidationParams, oneshot::Sender<(ProposalContentId, ProposalFin)>)>,
    outbound_proposal_sender: mpsc::Sender<(HeightAndRound, mpsc::Receiver<ProposalPart>)>,
    // Used to broadcast votes to other consensus nodes.
    vote_broadcast_client: BroadcastTopicClient<Vote>,
    // Used to convert Transaction to ExecutableTransaction.
    chain_id: ChainId,
    cende_ambassador: Arc<dyn CendeContext>,
    // The next block's l2 gas price, calculated based on EIP-1559, used for building and
    // validating proposals.
    l2_gas_price: u64,
    transaction_converter: Arc<dyn TransactionConverterTrait>,
}

impl SequencerConsensusContext {
    pub fn new(
        state_sync_client: SharedStateSyncClient,
        batcher: Arc<dyn BatcherClient>,
        outbound_proposal_sender: mpsc::Sender<(HeightAndRound, mpsc::Receiver<ProposalPart>)>,
        vote_broadcast_client: BroadcastTopicClient<Vote>,
        num_validators: u64,
        chain_id: ChainId,
        cende_ambassador: Arc<dyn CendeContext>,
        transaction_converter: Arc<dyn TransactionConverterTrait>,
    ) -> Self {
        Self {
            state_sync_client,
            batcher,
            outbound_proposal_sender,
            vote_broadcast_client,
            // TODO(Matan): Set the actual validator IDs (contract addresses).
            validators: (0..num_validators)
                .map(|i| ValidatorId::from(DEFAULT_VALIDATOR_ID + i))
                .collect(),
            valid_proposals: Arc::new(Mutex::new(HeightToIdToContent::new())),
            proposal_id: 0,
            current_height: None,
            current_round: 0,
            active_proposal: None,
            queued_proposals: BTreeMap::new(),
            chain_id,
            cende_ambassador,
            l2_gas_price: VersionedConstants::latest_constants().min_gas_price,
            transaction_converter,
        }
    }

    fn gas_prices(&self) -> GasPrices {
        GasPrices {
            strk_gas_prices: GasPriceVector {
                l2_gas_price: NonzeroGasPrice::new(self.l2_gas_price.into())
                    .expect("Failed to convert l2_gas_price to NonzeroGasPrice, should not be 0."),
                ..TEMPORARY_GAS_PRICES.strk_gas_prices
            },
            ..TEMPORARY_GAS_PRICES
        }
    }
}

#[async_trait]
impl ConsensusContext for SequencerConsensusContext {
    type ProposalPart = ProposalPart;

    #[instrument(skip_all)]
    async fn build_proposal(
        &mut self,
        proposal_init: ProposalInit,
        timeout: Duration,
    ) -> oneshot::Receiver<ProposalContentId> {
        let cende_write_success = AbortOnDropHandle::new(
            self.cende_ambassador.write_prev_height_blob(proposal_init.height),
        );
        // Handles interrupting an active proposal from a previous height/round
        self.set_height_and_round(proposal_init.height, proposal_init.round).await;

        let (fin_sender, fin_receiver) = oneshot::channel();
        let batcher = Arc::clone(&self.batcher);
        let valid_proposals = Arc::clone(&self.valid_proposals);
        let proposal_id = ProposalId(self.proposal_id);
        self.proposal_id += 1;
        assert!(timeout > BUILD_PROPOSAL_MARGIN);
        let (proposal_sender, proposal_receiver) = mpsc::channel(CHANNEL_SIZE);
        let stream_id = HeightAndRound(proposal_init.height.0, proposal_init.round);
        self.outbound_proposal_sender
            .send((stream_id, proposal_receiver))
            .await
            .expect("Failed to send proposal receiver");
        let gas_prices = self.gas_prices();
        let transaction_converter = Arc::clone(&self.transaction_converter);

        info!(?proposal_init, ?timeout, %proposal_id, "Building proposal");
        let handle = tokio::spawn(
            async move {
                build_proposal(
                    timeout,
                    proposal_init,
                    proposal_sender,
                    fin_sender,
                    batcher,
                    valid_proposals,
                    proposal_id,
                    cende_write_success,
                    gas_prices,
                    transaction_converter,
                )
                .await;
            }
            .instrument(
                error_span!("consensus_build_proposal", %proposal_id, round=proposal_init.round),
            ),
        );
        assert!(self.active_proposal.is_none());
        // The cancellation token is unused by the spawned build.
        self.active_proposal = Some((CancellationToken::new(), handle));

        fin_receiver
    }

    // Note: this function does not receive ProposalInit.
    // That part is consumed by the caller, so it can know the height/round.
    #[instrument(skip_all)]
    async fn validate_proposal(
        &mut self,
        proposal_init: ProposalInit,
        timeout: Duration,
        content_receiver: mpsc::Receiver<Self::ProposalPart>,
    ) -> oneshot::Receiver<(ProposalContentId, ProposalFin)> {
        assert_eq!(Some(proposal_init.height), self.current_height);
        let (fin_sender, fin_receiver) = oneshot::channel();
        match proposal_init.round.cmp(&self.current_round) {
            std::cmp::Ordering::Less => {
                trace!("Dropping proposal from past round");
                fin_receiver
            }
            std::cmp::Ordering::Greater => {
                trace!("Queueing proposal for future round.");
                self.queued_proposals.insert(
                    proposal_init.round,
                    (
                        (proposal_init.height, proposal_init.proposer, timeout, content_receiver),
                        fin_sender,
                    ),
                );
                fin_receiver
            }
            std::cmp::Ordering::Equal => {
                self.validate_current_round_proposal(
                    proposal_init.height,
                    proposal_init.proposer,
                    timeout,
                    content_receiver,
                    fin_sender,
                )
                .await;
                fin_receiver
            }
        }
    }

    async fn repropose(&mut self, id: ProposalContentId, init: ProposalInit) {
        info!(?id, ?init, "Reproposing.");
        let height = init.height;
        let (_transactions, _) = self
            .valid_proposals
            .lock()
            .expect("Lock on active proposals was poisoned due to a previous panic")
            .get(&height)
            .unwrap_or_else(|| panic!("No proposals found for height {height}"))
            .get(&id)
            .unwrap_or_else(|| panic!("No proposal found for height {height} and id {id}"));
        // TODO(guyn): Stream the TXs to the network.
    }

    async fn validators(&self, _height: BlockNumber) -> Vec<ValidatorId> {
        self.validators.clone()
    }

    fn proposer(&self, height: BlockNumber, round: Round) -> ValidatorId {
        let height: usize = height.0.try_into().expect("Cannot convert to usize");
        let round: usize = round.try_into().expect("Cannot convert to usize");
        *self
            .validators
            .get((height + round) % self.validators.len())
            .expect("There should be at least one validator")
    }

    async fn broadcast(&mut self, message: Vote) -> Result<(), ConsensusError> {
        trace!("Broadcasting message: {message:?}");
        self.vote_broadcast_client.broadcast_message(message).await?;
        Ok(())
    }

    async fn decision_reached(
        &mut self,
        block: ProposalContentId,
        precommits: Vec<Vote>,
    ) -> Result<(), ConsensusError> {
        let height = precommits[0].height;
        info!("Finished consensus for height: {height}. Agreed on block: {:#064x}", block.0);

        self.interrupt_active_proposal().await;
        let proposal_id;
        let transactions;
        {
            let mut proposals = self
                .valid_proposals
                .lock()
                .expect("Lock on active proposals was poisoned due to a previous panic");
            (transactions, proposal_id) =
                proposals.get(&BlockNumber(height)).unwrap().get(&block).unwrap().clone();

            proposals.retain(|&h, _| h > BlockNumber(height));
        }
        // TODO(dvir): return from the batcher's 'decision_reached' function the relevant data to
        // build a blob.
        let DecisionReachedResponse { state_diff, l2_gas_used, central_objects } = self
            .batcher
            .decision_reached(DecisionReachedInput { proposal_id })
            .await
            .expect("Failed to get state diff.");

        let transaction_hashes =
            transactions.iter().map(|tx| tx.tx_hash()).collect::<Vec<TransactionHash>>();
        // TODO(Asmaa/Eitan): update with the correct values.
        let l1_gas_price =
            GasPricePerToken { price_in_fri: GasPrice(1), price_in_wei: GasPrice(1) };
        let l1_data_gas_price =
            GasPricePerToken { price_in_fri: GasPrice(1), price_in_wei: GasPrice(1) };
        let l2_gas_price =
            GasPricePerToken { price_in_fri: GasPrice(1), price_in_wei: GasPrice(1) };
        let sequencer = SequencerContractAddress(ContractAddress::from(123_u128));
        let block_header_without_hash = BlockHeaderWithoutHash {
            block_number: BlockNumber(height),
            l1_gas_price,
            l1_data_gas_price,
            l2_gas_price,
            sequencer,
            ..Default::default()
        };
        let sync_block = SyncBlock {
            state_diff: state_diff.clone(),
            transaction_hashes,
            block_header_without_hash,
        };
        let state_sync_client = self.state_sync_client.clone();
        // `add_new_block` returns immediately, it doesn't wait for sync to fully process the block.
        state_sync_client.add_new_block(sync_block).await.expect("Failed to add new block.");

        // TODO(dvir): pass here real `BlobParameters` info.
        // TODO(dvir): when passing here the correct `BlobParameters`, also test that
        // `prepare_blob_for_next_height` is called with the correct parameters.

        // TODO(alonl): Figure out which tx type should be sent to cende
        let mut exe_txs = vec![];
        for tx in transactions {
            let executable_tx = match tx {
                InternalConsensusTransaction::RpcTransaction(internal_rpc_tx) => {
                    executable_transaction::Transaction::Account(
                        self.transaction_converter
                            .convert_internal_rpc_tx_to_executable_tx(internal_rpc_tx)
                            .await
                            .expect("Failed to convert tx"),
                    )
                }
                InternalConsensusTransaction::L1Handler(l1_handler) => {
                    executable_transaction::Transaction::L1Handler(l1_handler)
                }
            };
            exe_txs.push(executable_tx);
        }
        self.cende_ambassador
            .prepare_blob_for_next_height(BlobParameters {
                // TODO(dvir): use the real `BlockInfo` when consensus will save it.
                block_info: BlockInfo { block_number: BlockNumber(height), ..Default::default() },
                state_diff,
<<<<<<< HEAD
                transactions: exe_txs,
                // TODO(Yael): add the execution_infos to DecisionReachedResponse.
                execution_infos: Default::default(),
=======
                transactions,
                execution_infos: central_objects.execution_infos,
                bouncer_weights: central_objects.bouncer_weights,
>>>>>>> 6590c169
            })
            .await;

        self.l2_gas_price = calculate_next_base_gas_price(
            self.l2_gas_price,
            l2_gas_used.0,
            VersionedConstants::latest_constants().max_block_size / 2,
        );

        Ok(())
    }

    async fn try_sync(&mut self, height: BlockNumber) -> bool {
        let sync_block = self.state_sync_client.get_block(height).await;
        if let Ok(Some(sync_block)) = sync_block {
            self.interrupt_active_proposal().await;
            self.batcher.add_sync_block(sync_block).await.unwrap();
            return true;
        }
        false
    }

    async fn set_height_and_round(&mut self, height: BlockNumber, round: Round) {
        if self.current_height.map(|h| height > h).unwrap_or(true) {
            self.current_height = Some(height);
            assert_eq!(round, 0);
            self.current_round = round;
            self.queued_proposals.clear();
            // The Batcher must be told when we begin to work on a new height. The implicit model is
            // that consensus works on a given height until it is done (either a decision is reached
            // or sync causes us to move on) and then moves on to a different height, never to
            // return to the old height.
            self.batcher
                .start_height(StartHeightInput { height })
                .await
                .expect("Batcher should be ready to start the next height");
            return;
        }
        assert_eq!(Some(height), self.current_height);
        if round == self.current_round {
            return;
        }
        assert!(round > self.current_round);
        self.interrupt_active_proposal().await;
        self.current_round = round;
        let mut to_process = None;
        while let Some(entry) = self.queued_proposals.first_entry() {
            match self.current_round.cmp(entry.key()) {
                std::cmp::Ordering::Less => {
                    entry.remove();
                }
                std::cmp::Ordering::Equal => {
                    to_process = Some(entry.remove());
                    break;
                }
                std::cmp::Ordering::Greater => return,
            }
        }
        // Validate the proposal for the current round if exists.
        let Some(((height, validator, timeout, content), fin_sender)) = to_process else {
            return;
        };
        self.validate_current_round_proposal(height, validator, timeout, content, fin_sender).await;
    }
}

impl SequencerConsensusContext {
    async fn validate_current_round_proposal(
        &mut self,
        height: BlockNumber,
        proposer: ValidatorId,
        timeout: Duration,
        content_receiver: mpsc::Receiver<ProposalPart>,
        fin_sender: oneshot::Sender<(ProposalContentId, ProposalFin)>,
    ) {
        let cancel_token = CancellationToken::new();
        let cancel_token_clone = cancel_token.clone();
        let batcher = Arc::clone(&self.batcher);
        let valid_proposals = Arc::clone(&self.valid_proposals);
        let chain_id = self.chain_id.clone();
        let proposal_id = ProposalId(self.proposal_id);
        self.proposal_id += 1;
        let gas_prices = self.gas_prices();
        let transaction_converter = Arc::clone(&self.transaction_converter);

        info!(?timeout, %proposal_id, %proposer, round=self.current_round, "Validating proposal.");

        let handle = tokio::spawn(
            async move {
                validate_proposal(
                    chain_id,
                    proposal_id,
                    batcher.as_ref(),
                    height,
                    proposer,
                    timeout,
                    valid_proposals,
                    content_receiver,
                    fin_sender,
                    cancel_token_clone,
                    gas_prices,
                    transaction_converter,
                )
                .await
            }
            .instrument(
                error_span!("consensus_validate_proposal", %proposal_id, round=self.current_round),
            ),
        );
        self.active_proposal = Some((cancel_token, handle));
    }

    async fn interrupt_active_proposal(&mut self) {
        if let Some((token, handle)) = self.active_proposal.take() {
            token.cancel();
            handle.await.expect("Proposal task failed");
        }
    }
}

// Handles building a new proposal without blocking consensus:
#[allow(clippy::too_many_arguments)]
async fn build_proposal(
    timeout: Duration,
    proposal_init: ProposalInit,
    mut proposal_sender: mpsc::Sender<ProposalPart>,
    fin_sender: oneshot::Sender<ProposalContentId>,
    batcher: Arc<dyn BatcherClient>,
    valid_proposals: Arc<Mutex<HeightToIdToContent>>,
    proposal_id: ProposalId,
    cende_write_success: AbortOnDropHandle<bool>,
    gas_prices: GasPrices,
    transaction_converter: Arc<dyn TransactionConverterTrait>,
) {
    initialize_build(proposal_id, &proposal_init, timeout, batcher.as_ref(), gas_prices).await;
    proposal_sender
        .send(ProposalPart::Init(proposal_init))
        .await
        .expect("Failed to send proposal init");

    let Some((proposal_content_id, content)) = get_proposal_content(
        proposal_id,
        batcher.as_ref(),
        proposal_sender,
        cende_write_success,
        transaction_converter,
    )
    .await
    else {
        return;
    };

    // Update valid_proposals before sending fin to avoid a race condition
    // with `repropose` being called before `valid_proposals` is updated.
    let mut valid_proposals = valid_proposals.lock().expect("Lock was poisoned");
    valid_proposals
        .entry(proposal_init.height)
        .or_default()
        .insert(proposal_content_id, (content, proposal_id));
    if fin_sender.send(proposal_content_id).is_err() {
        // Consensus may exit early (e.g. sync).
        warn!("Failed to send proposal content id");
    }
}

async fn initialize_build(
    proposal_id: ProposalId,
    proposal_init: &ProposalInit,
    timeout: Duration,
    batcher: &dyn BatcherClient,
    gas_prices: GasPrices,
) {
    let batcher_timeout = chrono::Duration::from_std(timeout - BUILD_PROPOSAL_MARGIN)
        .expect("Can't convert timeout to chrono::Duration");
    let now = chrono::Utc::now();
    let build_proposal_input = ProposeBlockInput {
        proposal_id,
        deadline: now + batcher_timeout,
        // TODO(Matan): This is not part of Milestone 1.
        retrospective_block_hash: Some(BlockHashAndNumber {
            number: BlockNumber::default(),
            hash: BlockHash::default(),
        }),
        // TODO(Dan, Matan): Fill block info.
        block_info: BlockInfo {
            block_number: proposal_init.height,
            gas_prices,
            block_timestamp: BlockTimestamp(
                now.timestamp().try_into().expect("Failed to convert timestamp"),
            ),
            use_kzg_da: true,
            sequencer_address: proposal_init.proposer,
        },
    };
    // TODO(Matan): Should we be returning an error?
    // I think this implies defining an error type in this crate and moving the trait definition
    // here also.
    debug!("Initiating build proposal: {build_proposal_input:?}");
    batcher.propose_block(build_proposal_input).await.expect("Failed to initiate proposal build");
}

// 1. Receive chunks of content from the batcher.
// 2. Forward these to the stream handler to be streamed out to the network.
// 3. Once finished, receive the commitment from the batcher.
async fn get_proposal_content(
    proposal_id: ProposalId,
    batcher: &dyn BatcherClient,
    mut proposal_sender: mpsc::Sender<ProposalPart>,
    cende_write_success: AbortOnDropHandle<bool>,
    transaction_converter: Arc<dyn TransactionConverterTrait>,
) -> Option<(ProposalContentId, Vec<InternalConsensusTransaction>)> {
    let mut content = Vec::new();
    loop {
        // We currently want one part of the node failing to cause all components to fail. If this
        // changes, we can simply return None and consider this as a failed proposal which consensus
        // should support.
        let response = batcher
            .get_proposal_content(GetProposalContentInput { proposal_id })
            .await
            .expect("Failed to get proposal content");

        match response.content {
            GetProposalContent::Txs(txs) => {
                content.extend_from_slice(&txs[..]);
                // TODO(matan): Make sure this isn't too large for a single proto message.
                debug!(
                    hashes = ?txs.iter().map(|tx| tx.tx_hash()).collect::<Vec<TransactionHash>>(),
                    "Sending transaction batch with {} txs.",
                    txs.len()
                );
                let transactions = futures::stream::iter(txs)
                    .then(|tx| {
                        transaction_converter.convert_internal_consensus_tx_to_consensus_tx(tx)
                    })
                    .map(|conversion_result| conversion_result.expect("Failed to convert tx"))
                    .collect::<Vec<ConsensusTransaction>>()
                    .await;
                trace!(?transactions, "Sending transaction batch with {} txs.", transactions.len());

                // convert to ConsensusTransaction
                proposal_sender
                    .send(ProposalPart::Transactions(TransactionBatch { transactions }))
                    .await
                    .expect("Failed to broadcast proposal content");
            }
            GetProposalContent::Finished(id) => {
                let proposal_content_id = BlockHash(id.state_diff_commitment.0.0);
                info!(?proposal_content_id, num_txs = content.len(), "Finished building proposal",);

                // If the blob writing operation to Aerospike doesn't return a success status, we
                // can't finish the proposal.
                match cende_write_success.now_or_never() {
                    Some(Ok(true)) => {
                        debug!("Writing blob to Aerospike completed.");
                    }
                    Some(Ok(false)) => {
                        warn!("Writing blob to Aerospike failed.");
                        return None;
                    }
                    Some(Err(e)) => {
                        warn!("Writing blob to Aerospike failed. Error: {e:?}");
                        return None;
                    }
                    None => {
                        warn!("Writing blob to Aerospike didn't return in time.");
                        return None;
                    }
                }

                proposal_sender
                    .send(ProposalPart::Fin(ProposalFin { proposal_content_id }))
                    .await
                    .expect("Failed to broadcast proposal fin");
                return Some((proposal_content_id, content));
            }
        }
    }
}

// TODO(Arni): Remove the clippy when switch to ProposalInit.
#[allow(clippy::too_many_arguments)]
async fn validate_proposal(
    chain_id: ChainId,
    proposal_id: ProposalId,
    batcher: &dyn BatcherClient,
    height: BlockNumber,
    proposer: ValidatorId,
    timeout: Duration,
    valid_proposals: Arc<Mutex<HeightToIdToContent>>,
    mut content_receiver: mpsc::Receiver<ProposalPart>,
    fin_sender: oneshot::Sender<(ProposalContentId, ProposalFin)>,
    cancel_token: CancellationToken,
    gas_prices: GasPrices,
    transaction_converter: Arc<dyn TransactionConverterTrait>,
) {
    initiate_validation(batcher, proposal_id, height, proposer, timeout, gas_prices).await;

    let mut content = Vec::new();
    let deadline = tokio::time::Instant::now() + timeout;
    let (built_block, received_fin) = loop {
        tokio::select! {
            _ = cancel_token.cancelled() => {
                warn!("Proposal interrupted");
                batcher_abort_proposal(batcher, proposal_id).await;
                return;
            }
            _ = tokio::time::sleep_until(deadline) => {
                warn!("Validation timed out.");
                batcher_abort_proposal(batcher, proposal_id).await;
                return;
            }
            proposal_part = content_receiver.next() => {
                match handle_proposal_part(
                    proposal_id,
                    batcher,
                    proposal_part,
                    &mut content,
                    chain_id.clone(),
                    Arc::clone(&transaction_converter),
                ).await {
                    HandledProposalPart::Finished(built_block, received_fin) => {
                        break (built_block, received_fin);
                    }
                    HandledProposalPart::Continue => {continue;}
                    HandledProposalPart::Invalid => {
                        warn!("Invalid proposal.");
                        // No need to abort since the Batcher is the source of this info.
                        return;
                    }
                    HandledProposalPart::Failed(fail_reason) => {
                        warn!("Failed to handle proposal part. {fail_reason}");
                        batcher_abort_proposal(batcher, proposal_id).await;
                        return;
                    }
                }
            }
        }
    };

    // Update valid_proposals before sending fin to avoid a race condition
    // with `get_proposal` being called before `valid_proposals` is updated.
    // TODO(Matan): Consider validating the ProposalFin signature here.
    let mut valid_proposals = valid_proposals.lock().unwrap();
    // let content = futures::stream::iter(content)
    //     .then(|tx| transaction_converter.convert_consensus_tx_to_internal_consensus_tx(tx))
    //     .map(|conversion_result| conversion_result.expect("Failed to convert tx"))
    //     .collect::<Vec<InternalConsensusTransaction>>()
    //     .await;
    valid_proposals.entry(height).or_default().insert(built_block, (content, proposal_id));
    if fin_sender.send((built_block, received_fin)).is_err() {
        // Consensus may exit early (e.g. sync).
        warn!("Failed to send proposal content ids");
    }
}

async fn initiate_validation(
    batcher: &dyn BatcherClient,
    proposal_id: ProposalId,
    height: BlockNumber,
    proposer: ValidatorId,
    timeout: Duration,
    gas_prices: GasPrices,
) {
    // Initiate the validation.
    let chrono_timeout = chrono::Duration::from_std(timeout + VALIDATE_PROPOSAL_MARGIN)
        .expect("Can't convert timeout to chrono::Duration");
    let now = chrono::Utc::now();
    let input = ValidateBlockInput {
        proposal_id,
        deadline: now + chrono_timeout,
        // TODO(Matan 3/11/2024): Add the real value of the retrospective block hash.
        retrospective_block_hash: Some(BlockHashAndNumber {
            number: BlockNumber::default(),
            hash: BlockHash::default(),
        }),
        // TODO(Dan, Matan): Fill block info.
        block_info: BlockInfo {
            block_number: height,
            gas_prices,
            block_timestamp: BlockTimestamp(
                now.timestamp().try_into().expect("Failed to convert timestamp"),
            ),
            use_kzg_da: true,
            sequencer_address: proposer,
        },
    };
    debug!("Initiating validate proposal: input={input:?}");
    batcher.validate_block(input).await.expect("Failed to initiate proposal validation");
}

// Handles receiving a proposal from another node without blocking consensus:
// 1. Receives the proposal part from the network.
// 2. Pass this to the batcher.
// 3. Once finished, receive the commitment from the batcher.
async fn handle_proposal_part(
    proposal_id: ProposalId,
    batcher: &dyn BatcherClient,
    proposal_part: Option<ProposalPart>,
    content: &mut Vec<InternalConsensusTransaction>,
    chain_id: ChainId,
    transaction_converter: Arc<dyn TransactionConverterTrait>,
) -> HandledProposalPart {
    match proposal_part {
        None => HandledProposalPart::Failed("Failed to receive proposal content".to_string()),
        Some(ProposalPart::Transactions(TransactionBatch { transactions: txs })) => {
            debug!("Received transaction batch with {} txs", txs.len());
            let internal_txs: Vec<InternalConsensusTransaction> = futures::stream::iter(txs)
                .then(|tx| transaction_converter.convert_consensus_tx_to_internal_consensus_tx(tx))
                .map(|conversion_result| conversion_result.expect("Failed to convert tx"))
                .collect::<Vec<InternalConsensusTransaction>>()
                .await;
            content.extend_from_slice(&internal_txs[..]);
            let input = SendProposalContentInput {
                proposal_id,
                content: SendProposalContent::Txs(internal_txs),
            };
            let response = batcher.send_proposal_content(input).await.unwrap_or_else(|e| {
                panic!("Failed to send proposal content to batcher: {proposal_id:?}. {e:?}")
            });
            match response.response {
                ProposalStatus::Processing => HandledProposalPart::Continue,
                ProposalStatus::InvalidProposal => HandledProposalPart::Invalid,
                status => panic!("Unexpected status: for {proposal_id:?}, {status:?}"),
            }
        }
        Some(ProposalPart::Fin(ProposalFin { proposal_content_id: id })) => {
            // Output this along with the ID from batcher, to compare them.
            let input =
                SendProposalContentInput { proposal_id, content: SendProposalContent::Finish };
            let response = batcher.send_proposal_content(input).await.unwrap_or_else(|e| {
                panic!("Failed to send Fin to batcher: {proposal_id:?}. {e:?}")
            });
            let response_id = match response.response {
                ProposalStatus::Finished(id) => id,
                ProposalStatus::InvalidProposal => {
                    return HandledProposalPart::Failed("Invalid proposal".to_string());
                }
                status => panic!("Unexpected status: for {proposal_id:?}, {status:?}"),
            };
            let batcher_block_id = BlockHash(response_id.state_diff_commitment.0.0);
            info!(
                network_block_id = ?id,
                ?batcher_block_id,
                num_txs = %content.len(),
                "Finished validating proposal."
            );
            HandledProposalPart::Finished(batcher_block_id, ProposalFin { proposal_content_id: id })
        }
        // TODO(Asmaa): Handle invalid proposal part by aborting the proposal, not the node.
        _ => panic!("Invalid proposal part: {:?}", proposal_part),
    }
}

async fn batcher_abort_proposal(batcher: &dyn BatcherClient, proposal_id: ProposalId) {
    let input = SendProposalContentInput { proposal_id, content: SendProposalContent::Abort };
    batcher
        .send_proposal_content(input)
        .await
        .unwrap_or_else(|e| panic!("Failed to send Abort to batcher: {proposal_id:?}. {e:?}"));
}<|MERGE_RESOLUTION|>--- conflicted
+++ resolved
@@ -412,15 +412,9 @@
                 // TODO(dvir): use the real `BlockInfo` when consensus will save it.
                 block_info: BlockInfo { block_number: BlockNumber(height), ..Default::default() },
                 state_diff,
-<<<<<<< HEAD
                 transactions: exe_txs,
-                // TODO(Yael): add the execution_infos to DecisionReachedResponse.
-                execution_infos: Default::default(),
-=======
-                transactions,
                 execution_infos: central_objects.execution_infos,
                 bouncer_weights: central_objects.bouncer_weights,
->>>>>>> 6590c169
             })
             .await;
 
