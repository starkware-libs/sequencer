use futures::channel::mpsc::{Receiver, SendError, Sender};
use futures::channel::oneshot;
use futures::future::{ready, Ready};
use futures::sink::With;
use futures::stream::Map;
use futures::{FutureExt, SinkExt, StreamExt};
use libp2p::gossipsub::SubscriptionError;
use libp2p::PeerId;

use super::{
    BroadcastTopicClient,
    BroadcastedMessageManager,
    GenericReceiver,
    ReportReceiver,
    ServerQueryManager,
    ServerResponsesSender,
    SqmrClientPayload,
    SqmrClientSender,
    SqmrServerReceiver,
};
use crate::network_manager::{BroadcastReceivedMessagesConverterFn, BroadcastTopicChannels};
use crate::sqmr::Bytes;

pub fn mock_register_sqmr_protocol_client<Query, Response>(
    buffer_size: usize,
    // TODO(eitan): wrap second type with a struct to make it more readable
) -> (SqmrClientSender<Query, Response>, GenericReceiver<MockClientResponsesManager<Query, Response>>)
where
    Query: Send + 'static + TryFrom<Bytes>,
    Response: TryFrom<Bytes> + Send + 'static,
    <Response as TryFrom<Bytes>>::Error: Send + 'static,
    Bytes: From<Query> + From<Response>,
{
    let (sender, receiver) = futures::channel::mpsc::channel(buffer_size);
    let sender = Box::new(sender);
    let receiver = receiver.map(|payload: SqmrClientPayload| {
        MockClientResponsesManager::<Query, Response>::from(payload)
    });
    let receiver = Box::new(receiver);
    (SqmrClientSender::new(sender, buffer_size), receiver)
}

pub fn mock_register_sqmr_protocol_server<Query, Response>(
    buffer_size: usize,
    // TODO(eitan): wrap second type with a struct and make the function
    // create_test_server_query_manager a method of that struct to remove the need to make the
    // channel
) -> (SqmrServerReceiver<Query, Response>, Sender<ServerQueryManager<Query, Response>>)
where
    Query: TryFrom<Bytes> + Send + 'static,
    Response: Send + 'static,
    <Query as TryFrom<Bytes>>::Error: Send + 'static,
{
    let (sender, receiver) = futures::channel::mpsc::channel(buffer_size);
    let receiver = Box::new(receiver);
    (SqmrServerReceiver { receiver }, sender)
}

pub fn create_test_server_query_manager<Query, Response>(
    query: Query,
    // TODO: wrap the second and third types with a struct to make them more readable
) -> (ServerQueryManager<Query, Response>, ReportReceiver, GenericReceiver<Response>)
where
    Query: TryFrom<Bytes>,
    Response: Send + 'static,
{
    let (report_sender, report_receiver) = oneshot::channel::<()>();
    let (responses_sender, responses_receiver) = futures::channel::mpsc::channel::<Response>(1);
    let responses_sender = ServerResponsesSender { sender: Box::new(responses_sender) };
    let responses_receiver = Box::new(responses_receiver);
    (
        ServerQueryManager { query: Ok(query), report_sender, responses_sender },
        report_receiver,
        responses_receiver,
    )
}

const CHANNEL_BUFFER_SIZE: usize = 10000;

pub fn mock_register_broadcast_topic<T>() -> Result<TestSubscriberChannels<T>, SubscriptionError>
where
    T: TryFrom<Bytes> + 'static,
    Bytes: From<T>,
{
    let (messages_to_broadcast_sender, mock_messages_to_broadcast_receiver) =
        futures::channel::mpsc::channel(CHANNEL_BUFFER_SIZE);
    let (mock_broadcasted_messages_sender, broadcasted_messages_receiver) =
        futures::channel::mpsc::channel(CHANNEL_BUFFER_SIZE);

    let messages_to_broadcast_fn: fn(T) -> Ready<Result<Bytes, SendError>> =
        |x| ready(Ok(Bytes::from(x)));
    let messages_to_broadcast_sender = messages_to_broadcast_sender.with(messages_to_broadcast_fn);

    let broadcasted_messages_fn: BroadcastReceivedMessagesConverterFn<T> =
        |(x, report_sender)| (T::try_from(x), report_sender);
    let broadcasted_messages_receiver = broadcasted_messages_receiver.map(broadcasted_messages_fn);

    let (reported_messages_sender, mock_reported_messages_receiver) =
        futures::channel::mpsc::channel(CHANNEL_BUFFER_SIZE);
    let reported_messages_fn: fn(BroadcastedMessageManager) -> Ready<Result<PeerId, SendError>> =
        |broadcasted_message_manager| {
            ready(Ok(broadcasted_message_manager.originator_id.private_get_peer_id()))
        };
    let reported_messages_sender = reported_messages_sender.with(reported_messages_fn);

    let (continue_propagation_sender, mock_continue_propagation_receiver) =
        futures::channel::mpsc::channel(CHANNEL_BUFFER_SIZE);

    let subscriber_channels = BroadcastTopicChannels {
        broadcasted_messages_receiver,
<<<<<<< HEAD
        broadcast_topic_client: BroadcastTopicClient {
            messages_to_broadcast_sender,
            reported_messages_sender,
            continue_propagation_sender,
        },
=======
        broadcast_topic_client: BroadcastTopicClient::new(
            messages_to_broadcast_sender,
            reported_messages_sender,
            continue_propagation_sender,
        ),
>>>>>>> 136224af
    };

    let mock_broadcasted_messages_fn: MockBroadcastedMessagesFn<T> =
        |(x, report_call_back)| ready(Ok((Bytes::from(x), report_call_back)));
    let mock_broadcasted_messages_sender =
        mock_broadcasted_messages_sender.with(mock_broadcasted_messages_fn);

    let mock_messages_to_broadcast_fn: fn(Bytes) -> T = |x| match T::try_from(x) {
        Ok(result) => result,
        Err(_) => {
            panic!("Failed to convert Bytes that we received from conversion to bytes");
        }
    };
    let mock_messages_to_broadcast_receiver =
        mock_messages_to_broadcast_receiver.map(mock_messages_to_broadcast_fn);

    let mock_network = BroadcastNetworkMock {
        broadcasted_messages_sender: mock_broadcasted_messages_sender,
        messages_to_broadcast_receiver: mock_messages_to_broadcast_receiver,
        reported_messages_receiver: mock_reported_messages_receiver,
        continue_propagation_receiver: mock_continue_propagation_receiver,
    };

    Ok(TestSubscriberChannels { subscriber_channels, mock_network })
}

pub struct MockClientResponsesManager<Query: TryFrom<Bytes>, Response: TryFrom<Bytes>> {
    query: Result<Query, <Query as TryFrom<Bytes>>::Error>,
    report_receiver: ReportReceiver,
    responses_sender: ServerResponsesSender<Response>,
}

impl<Query: TryFrom<Bytes>, Response: TryFrom<Bytes>> MockClientResponsesManager<Query, Response> {
    pub fn query(&self) -> &Result<Query, <Query as TryFrom<Bytes>>::Error> {
        &self.query
    }

    pub async fn assert_reported(self) {
        self.report_receiver.now_or_never().unwrap().unwrap();
    }

    pub async fn send_response(&mut self, response: Response) -> Result<(), SendError> {
        self.responses_sender.sender.send(response).await
    }
}

impl<Query, Response> From<SqmrClientPayload> for MockClientResponsesManager<Query, Response>
where
    Query: TryFrom<Bytes>,
    Response: TryFrom<Bytes> + Send + 'static,
    <Response as TryFrom<Bytes>>::Error: Send + 'static,
    Bytes: From<Response>,
{
    fn from(payload: SqmrClientPayload) -> Self {
        let SqmrClientPayload { query, report_receiver, responses_sender } = payload;
        let query = Query::try_from(query);
        let responses_sender =
            Box::new(responses_sender.with(|response: Response| ready(Ok(Bytes::from(response)))));
        Self {
            query,
            report_receiver,
            responses_sender: ServerResponsesSender { sender: responses_sender },
        }
    }
}

pub type MockBroadcastedMessagesSender<T> = With<
    Sender<(Bytes, BroadcastedMessageManager)>,
    (Bytes, BroadcastedMessageManager),
    (T, BroadcastedMessageManager),
    Ready<Result<(Bytes, BroadcastedMessageManager), SendError>>,
    MockBroadcastedMessagesFn<T>,
>;

pub(crate) type MockBroadcastedMessagesFn<T> =
    fn(
        (T, BroadcastedMessageManager),
    ) -> Ready<Result<(Bytes, BroadcastedMessageManager), SendError>>;

pub type MockMessagesToBroadcastReceiver<T> = Map<Receiver<Bytes>, fn(Bytes) -> T>;

pub struct BroadcastNetworkMock<T: TryFrom<Bytes>> {
    pub broadcasted_messages_sender: MockBroadcastedMessagesSender<T>,
    pub messages_to_broadcast_receiver: MockMessagesToBroadcastReceiver<T>,
    pub reported_messages_receiver: Receiver<PeerId>,
    pub continue_propagation_receiver: Receiver<BroadcastedMessageManager>,
}

pub struct TestSubscriberChannels<T: TryFrom<Bytes>> {
    pub subscriber_channels: BroadcastTopicChannels<T>,
    pub mock_network: BroadcastNetworkMock<T>,
}<|MERGE_RESOLUTION|>--- conflicted
+++ resolved
@@ -108,19 +108,11 @@
 
     let subscriber_channels = BroadcastTopicChannels {
         broadcasted_messages_receiver,
-<<<<<<< HEAD
-        broadcast_topic_client: BroadcastTopicClient {
-            messages_to_broadcast_sender,
-            reported_messages_sender,
-            continue_propagation_sender,
-        },
-=======
         broadcast_topic_client: BroadcastTopicClient::new(
             messages_to_broadcast_sender,
             reported_messages_sender,
             continue_propagation_sender,
         ),
->>>>>>> 136224af
     };
 
     let mock_broadcasted_messages_fn: MockBroadcastedMessagesFn<T> =
