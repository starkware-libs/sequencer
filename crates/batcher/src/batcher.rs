use std::collections::HashMap;
use std::sync::Arc;

<<<<<<< HEAD
#[cfg(test)]
use mockall::automock;
=======
use blockifier::blockifier::config::TransactionExecutorConfig;
use blockifier::bouncer::BouncerConfig;
use blockifier::context::ChainInfo;
use blockifier::state::global_cache::GlobalContractCache;
use blockifier::versioned_constants::VersionedConstantsOverrides;
#[cfg(test)]
use mockall::automock;
use papyrus_storage::state::StateStorageReader;
use starknet_api::block::BlockNumber;
use starknet_api::core::ContractAddress;
use starknet_api::executable_transaction::Transaction;
use starknet_batcher_types::batcher_types::{
    BatcherResult,
    BuildProposalInput,
    GetProposalContent,
    GetProposalContentInput,
    GetProposalContentResponse,
    ProposalId,
    StartHeightInput,
};
use starknet_batcher_types::errors::BatcherError;
>>>>>>> 136224af
use starknet_mempool_infra::component_definitions::ComponentStarter;
use starknet_mempool_types::communication::SharedMempoolClient;
use tracing::{error, instrument};

use crate::block_builder::{BlockBuilderFactory, ExecutionConfig};
use crate::config::BatcherConfig;
use crate::proposal_manager::{
    BuildProposalError,
    ProposalManager,
    ProposalManagerTrait,
    StartHeightError,
};

struct Proposal {
    content_stream: OutputStream,
}

pub struct Batcher {
    pub config: BatcherConfig,
    pub storage: Arc<dyn BatcherStorageReaderTrait>,
    proposal_manager: Box<dyn ProposalManagerTrait>,
    proposals: HashMap<ProposalId, Proposal>,
}

impl Batcher {
    pub(crate) fn new(
        config: BatcherConfig,
        storage: Arc<dyn BatcherStorageReaderTrait>,
        proposal_manager: Box<dyn ProposalManagerTrait>,
    ) -> Self {
        Self {
            config: config.clone(),
            storage: storage.clone(),
            proposal_manager,
            proposals: HashMap::new(),
        }
    }

    pub fn start_height(&mut self, input: StartHeightInput) -> BatcherResult<()> {
        self.proposals.clear();
        self.proposal_manager.start_height(input.height).map_err(BatcherError::from)
    }

    #[instrument(skip(self), err)]
    pub async fn build_proposal(
        &mut self,
        build_proposal_input: BuildProposalInput,
    ) -> BatcherResult<()> {
        let proposal_id = build_proposal_input.proposal_id;
        let deadline =
            tokio::time::Instant::from_std(build_proposal_input.deadline_as_instant().map_err(
                |_| BatcherError::TimeToDeadlineError { deadline: build_proposal_input.deadline },
            )?);

        let (tx_sender, tx_receiver) = tokio::sync::mpsc::unbounded_channel();

        self.proposal_manager
            .build_block_proposal(
                build_proposal_input.proposal_id,
                build_proposal_input.retrospective_block_hash,
                deadline,
                tx_sender,
            )
            .await
            .map_err(BatcherError::from)?;

        let content_stream = tx_receiver;
        self.proposals.insert(proposal_id, Proposal { content_stream });
        Ok(())
    }

    pub async fn get_proposal_content(
        &mut self,
        get_proposal_content_input: GetProposalContentInput,
    ) -> BatcherResult<GetProposalContentResponse> {
        let proposal_id = get_proposal_content_input.proposal_id;
        let proposal = self
            .proposals
            .get_mut(&proposal_id)
            .ok_or(BatcherError::ProposalNotFound { proposal_id })?;

        let mut txs = Vec::new();
        if proposal
            .content_stream
            .recv_many(&mut txs, self.config.outstream_content_buffer_size)
            .await
            == 0
        {
            // TODO: send `Finished` and then exhausted.
            return Err(BatcherError::StreamExhausted);
        }

        Ok(GetProposalContentResponse { content: GetProposalContent::Txs(txs) })
    }
}

pub fn create_batcher(config: BatcherConfig, mempool_client: SharedMempoolClient) -> Batcher {
    let (storage_reader, _storage_writer) = papyrus_storage::open_storage(config.storage.clone())
        .expect("Failed to open batcher's storage");

<<<<<<< HEAD
=======
    // TODO(Arni): use real config - add as part of batcher config.
    let execution_config = ExecutionConfig {
        chain_info: ChainInfo::default(),
        execute_config: TransactionExecutorConfig::default(),
        bouncer_config: BouncerConfig::empty(),
        sequencer_address: ContractAddress::default(),
        use_kzg_da: true,
        tx_chunk_size: 100,
        versioned_constants_overrides: VersionedConstantsOverrides {
            validate_max_n_steps: 1000000,
            max_recursion_depth: 50,
            invoke_tx_max_n_steps: 4000000,
        },
    };
    let cache_size = 100;

    let block_builder_factory = Arc::new(BlockBuilderFactory {
        execution_config,
        storage_reader: storage_reader.clone(),
        global_class_hash_to_class: GlobalContractCache::new(cache_size),
    });
    let storage_reader = Arc::new(storage_reader);
    let proposal_manager = Box::new(ProposalManager::new(
        config.proposal_manager.clone(),
        mempool_client.clone(),
        block_builder_factory,
        storage_reader.clone(),
    ));
    Batcher::new(config, storage_reader, proposal_manager)
}

>>>>>>> 136224af
#[cfg_attr(test, automock)]
pub trait BatcherStorageReaderTrait: Send + Sync {
    fn height(&self) -> papyrus_storage::StorageResult<BlockNumber>;
}

impl BatcherStorageReaderTrait for papyrus_storage::StorageReader {
    fn height(&self) -> papyrus_storage::StorageResult<BlockNumber> {
        self.begin_ro_txn()?.get_state_marker()
    }
}

// TODO: Make this work with streams.
type OutputStream = tokio::sync::mpsc::UnboundedReceiver<Transaction>;

impl From<StartHeightError> for BatcherError {
    fn from(err: StartHeightError) -> Self {
        match err {
            StartHeightError::AlreadyWorkingOnHeight { active_height, new_height } => {
                BatcherError::AlreadyWorkingOnHeight { active_height, new_height }
            }
            StartHeightError::HeightAlreadyPassed { storage_height, requested_height } => {
                BatcherError::HeightAlreadyPassed { storage_height, requested_height }
            }
            StartHeightError::StorageError(err) => {
                error!("{}", err);
                BatcherError::InternalError
            }
            StartHeightError::StorageNotSynced { storage_height, requested_height } => {
                BatcherError::StorageNotSynced { storage_height, requested_height }
            }
        }
    }
}

impl From<BuildProposalError> for BatcherError {
    fn from(err: BuildProposalError) -> Self {
        match err {
            BuildProposalError::AlreadyGeneratingProposal {
                current_generating_proposal_id,
                new_proposal_id,
            } => BatcherError::ServerBusy {
                active_proposal_id: current_generating_proposal_id,
                new_proposal_id,
            },
            BuildProposalError::BlockBuilderError(..) => BatcherError::InternalError,
            BuildProposalError::MempoolError(..) => BatcherError::InternalError,
            BuildProposalError::NoActiveHeight => BatcherError::NoActiveHeight,
            BuildProposalError::ProposalAlreadyExists { proposal_id } => {
                BatcherError::ProposalAlreadyExists { proposal_id }
            }
        }
    }
}

<<<<<<< HEAD
impl BatcherStorageReaderTrait for papyrus_storage::StorageReader {}
=======
>>>>>>> 136224af
impl ComponentStarter for Batcher {}<|MERGE_RESOLUTION|>--- conflicted
+++ resolved
@@ -1,10 +1,6 @@
 use std::collections::HashMap;
 use std::sync::Arc;
 
-<<<<<<< HEAD
-#[cfg(test)]
-use mockall::automock;
-=======
 use blockifier::blockifier::config::TransactionExecutorConfig;
 use blockifier::bouncer::BouncerConfig;
 use blockifier::context::ChainInfo;
@@ -26,7 +22,6 @@
     StartHeightInput,
 };
 use starknet_batcher_types::errors::BatcherError;
->>>>>>> 136224af
 use starknet_mempool_infra::component_definitions::ComponentStarter;
 use starknet_mempool_types::communication::SharedMempoolClient;
 use tracing::{error, instrument};
@@ -127,8 +122,6 @@
     let (storage_reader, _storage_writer) = papyrus_storage::open_storage(config.storage.clone())
         .expect("Failed to open batcher's storage");
 
-<<<<<<< HEAD
-=======
     // TODO(Arni): use real config - add as part of batcher config.
     let execution_config = ExecutionConfig {
         chain_info: ChainInfo::default(),
@@ -160,7 +153,6 @@
     Batcher::new(config, storage_reader, proposal_manager)
 }
 
->>>>>>> 136224af
 #[cfg_attr(test, automock)]
 pub trait BatcherStorageReaderTrait: Send + Sync {
     fn height(&self) -> papyrus_storage::StorageResult<BlockNumber>;
@@ -215,8 +207,4 @@
     }
 }
 
-<<<<<<< HEAD
-impl BatcherStorageReaderTrait for papyrus_storage::StorageReader {}
-=======
->>>>>>> 136224af
 impl ComponentStarter for Batcher {}