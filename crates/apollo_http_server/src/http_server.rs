--- conflicted
+++ resolved
@@ -188,12 +188,6 @@
     tx: RpcTransaction,
 ) -> HttpServerResult<Json<GatewayOutput>> {
     let gateway_input: GatewayInput = GatewayInput { rpc_tx: tx, message_metadata: None };
-<<<<<<< HEAD
-    let add_tx_result = app_state.gateway_client.add_tx(gateway_input).await.map_err(|e| {
-        debug!("Error while adding transaction: {}", e);
-        HttpServerError::from(Box::new(e))
-    });
-=======
     // Wrap the gateway client interaction with a tokio::spawn as it is NOT cancel-safe.
     // Even if the current task is cancelled, e.g., when a request is dropped while still being
     // processed, the inner task will continue to run.
@@ -203,9 +197,8 @@
             .expect("Should be able to get add_tx result")
             .map_err(|e| {
                 debug!("Error while adding transaction: {}", e);
-                HttpServerError::from(e)
+                HttpServerError::from(Box::new(e))
             });
->>>>>>> ece35efc
 
     let region =
         headers.get(CLIENT_REGION_HEADER).and_then(|region| region.to_str().ok()).unwrap_or("N/A");
