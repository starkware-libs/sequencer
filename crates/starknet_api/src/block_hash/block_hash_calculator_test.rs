use rstest::rstest;
use starknet_types_core::felt::Felt;

use super::concat_counts;
use crate::block::{
    BlockHash,
    BlockHeaderWithoutHash,
    BlockNumber,
    BlockTimestamp,
    GasPricePerToken,
};
use crate::block_hash::block_hash_calculator::{
    calculate_block_commitments,
    calculate_block_hash,
    BlockHashVersion,
    BlockHeaderCommitments,
    TransactionHashingData,
};
use crate::block_hash::test_utils::{get_state_diff, get_transaction_output};
use crate::core::{
    ContractAddress,
    EventCommitment,
    GlobalRoot,
    PatriciaKey,
    ReceiptCommitment,
    SequencerContractAddress,
    StateDiffCommitment,
    TransactionCommitment,
};
use crate::data_availability::L1DataAvailabilityMode;
use crate::felt;
use crate::hash::PoseidonHash;
use crate::transaction::{TransactionHash, TransactionSignature};

/// Macro to test if changing any field in the header or commitments
/// results a change in the block hash.
/// The macro clones the original header and commitments, modifies each specified field,
/// and asserts that the block hash changes as a result.
macro_rules! test_hash_changes {
    (
        BlockHeaderWithoutHash { $($header_field:ident: $header_value:expr),* },
        BlockHeaderCommitments { $($commitments_field:ident: $commitments_value:expr),* }
    ) => {
        {
            let header = BlockHeaderWithoutHash {
                l1_da_mode: L1DataAvailabilityMode::Blob,
                starknet_version: BlockHashVersion::VO_13_3.into(),
                $($header_field: $header_value),*
            };
            let commitments = BlockHeaderCommitments {
                $($commitments_field: $commitments_value),*
            };
            let original_hash = calculate_block_hash(header.clone(), commitments.clone()).unwrap();

            $(
                // Test changing the field in the header.
                let mut modified_header = header.clone();
                modified_header.$header_field = Default::default();
                let new_hash = calculate_block_hash(modified_header, commitments.clone()).unwrap();
                assert_ne!(original_hash, new_hash, concat!("Hash should change when ", stringify!($header_field), " is modified"));
            )*

            $(
                // Test changing the field in the commitments.
                let mut modified_commitments = commitments.clone();
                modified_commitments.$commitments_field = Default::default();
                let new_hash = calculate_block_hash(header.clone(), modified_commitments).unwrap();
                assert_ne!(original_hash, new_hash, concat!("Hash should change when ", stringify!($commitments_field), " is modified"));
            )*
        }
    };
}

#[rstest]
fn test_block_hash_regression(
    #[values(BlockHashVersion::VO_13_2, BlockHashVersion::VO_13_3)]
    block_hash_version: BlockHashVersion,
) {
    let block_header = BlockHeaderWithoutHash {
        block_number: BlockNumber(1_u64),
        state_root: GlobalRoot(Felt::from(2_u8)),
        sequencer: SequencerContractAddress(ContractAddress(PatriciaKey::from(3_u8))),
        timestamp: BlockTimestamp(4),
        l1_da_mode: L1DataAvailabilityMode::Blob,
        l1_gas_price: GasPricePerToken { price_in_fri: 6_u8.into(), price_in_wei: 7_u8.into() },
        l1_data_gas_price: GasPricePerToken {
            price_in_fri: 10_u8.into(),
            price_in_wei: 9_u8.into(),
        },
        l2_gas_price: GasPricePerToken { price_in_fri: 11_u8.into(), price_in_wei: 12_u8.into() },
        starknet_version: block_hash_version.clone().into(),
        parent_hash: BlockHash(Felt::from(11_u8)),
    };
    let transactions_data = vec![TransactionHashingData {
        transaction_signature: TransactionSignature(vec![Felt::TWO, Felt::THREE]),
        transaction_output: get_transaction_output(),
        transaction_hash: TransactionHash(Felt::ONE),
    }];

    let state_diff = get_state_diff();
    let block_commitments = calculate_block_commitments(
        &transactions_data,
        &state_diff,
        block_header.l1_da_mode,
        &block_hash_version.to_owned().into(),
    );

    let expected_hash = match block_hash_version {
        BlockHashVersion::VO_13_2 => {
            felt!("0xe248d6ce583f8fa48d1d401d4beb9ceced3733e38d8eacb0d8d3669a7d901c")
        }
        BlockHashVersion::VO_13_3 => {
<<<<<<< HEAD
            felt!("0x65b653f5bc0939cdc39f98230affc8fbd1a01ea801e025271a4cfba912ba59a")
=======
            felt!("0x566c0aaa2bb5fbd7957224108f089100d58f1d8767dd2b53698e27efbf2a28b")
>>>>>>> 136224af
        }
    };

    assert_eq!(
        BlockHash(expected_hash),
        calculate_block_hash(block_header, block_commitments).unwrap()
    );
}

#[test]
fn l2_gas_price_pre_v0_13_3() {
    let block_header = {
        |l2_gas_price: u8| BlockHeaderWithoutHash {
            l2_gas_price: GasPricePerToken {
                price_in_fri: l2_gas_price.into(),
                price_in_wei: l2_gas_price.into(),
            },
            starknet_version: BlockHashVersion::VO_13_2.into(),
            ..Default::default()
        }
    };

    assert_eq!(
        calculate_block_hash(block_header(1), BlockHeaderCommitments::default()),
        calculate_block_hash(block_header(2), BlockHeaderCommitments::default())
    );
}

#[test]
fn concat_counts_test() {
    let concated = concat_counts(4, 3, 2, L1DataAvailabilityMode::Blob);
    let expected_felt = felt!("0x0000000000000004000000000000000300000000000000028000000000000000");
    assert_eq!(concated, expected_felt)
}

/// Test that if one of the input to block hash changes, the hash changes.
#[test]
fn change_field_of_hash_input() {
    // Set non-default values for the header and the commitments fields. Test that changing any of
    // these fields changes the hash.
    test_hash_changes!(
        BlockHeaderWithoutHash {
            parent_hash: BlockHash(Felt::ONE),
            block_number: BlockNumber(1),
            l1_gas_price: GasPricePerToken { price_in_fri: 1_u8.into(), price_in_wei: 1_u8.into() },
            l1_data_gas_price: GasPricePerToken {
                price_in_fri: 1_u8.into(),
                price_in_wei: 1_u8.into(),
            },
            l2_gas_price: GasPricePerToken { price_in_fri: 1_u8.into(), price_in_wei: 1_u8.into() },
            state_root: GlobalRoot(Felt::ONE),
            sequencer: SequencerContractAddress(ContractAddress::from(1_u128)),
            timestamp: BlockTimestamp(1)
        },
        BlockHeaderCommitments {
            transaction_commitment: TransactionCommitment(Felt::ONE),
            event_commitment: EventCommitment(Felt::ONE),
            receipt_commitment: ReceiptCommitment(Felt::ONE),
            state_diff_commitment: StateDiffCommitment(PoseidonHash(Felt::ONE)),
            concatenated_counts: Felt::ONE
        }
    );
    // TODO(Aviv, 10/06/2024): add tests that changes the first hash input, and the const zero.
}<|MERGE_RESOLUTION|>--- conflicted
+++ resolved
@@ -110,11 +110,7 @@
             felt!("0xe248d6ce583f8fa48d1d401d4beb9ceced3733e38d8eacb0d8d3669a7d901c")
         }
         BlockHashVersion::VO_13_3 => {
-<<<<<<< HEAD
-            felt!("0x65b653f5bc0939cdc39f98230affc8fbd1a01ea801e025271a4cfba912ba59a")
-=======
             felt!("0x566c0aaa2bb5fbd7957224108f089100d58f1d8767dd2b53698e27efbf2a28b")
->>>>>>> 136224af
         }
     };
 
