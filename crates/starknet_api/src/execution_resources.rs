use std::collections::HashMap;

use serde::{Deserialize, Serialize};
use starknet_types_core::felt::Felt;
use strum_macros::EnumIter;

<<<<<<< HEAD
#[derive(
    derive_more::Add,
    derive_more::AddAssign,
    derive_more::Sum,
=======
use crate::block::{GasPrice, GasPriceVector, NonzeroGasPrice};
use crate::transaction::{Fee, Resource};

#[cfg_attr(
    any(test, feature = "testing"),
    derive(derive_more::Add, derive_more::Sum, derive_more::AddAssign)
)]
#[derive(
>>>>>>> 136224af
    derive_more::Display,
    Clone,
    Copy,
    Debug,
    Default,
    Eq,
    PartialEq,
    PartialOrd,
<<<<<<< HEAD
    Serialize,
    Deserialize,
)]
pub struct GasAmount(pub u128);
=======
    Ord,
    Serialize,
    Deserialize,
    Hash,
)]
pub struct GasAmount(pub u64);

impl From<GasAmount> for Felt {
    fn from(gas_amount: GasAmount) -> Self {
        Self::from(gas_amount.0)
    }
}
>>>>>>> 136224af

macro_rules! impl_from_uint_for_gas_amount {
    ($($uint:ty),*) => {
        $(
            impl From<$uint> for GasAmount {
                fn from(value: $uint) -> Self {
<<<<<<< HEAD
                    Self(u128::from(value))
                }
            }
        )*
    };
}

impl_from_uint_for_gas_amount!(u8, u16, u32, u64, u128);

#[derive(Debug, Default, Deserialize, Serialize, Clone, Eq, PartialEq)]
=======
                    Self(u64::from(value))
                }
            }
        )*
    };
}

impl_from_uint_for_gas_amount!(u8, u16, u32, u64);

impl GasAmount {
    pub const ZERO: Self = Self(0);
    pub const MAX: Self = Self(u64::MAX);

    pub fn checked_add(self, rhs: Self) -> Option<Self> {
        self.0.checked_add(rhs.0).map(Self)
    }

    pub const fn nonzero_saturating_mul(self, rhs: NonzeroGasPrice) -> Fee {
        rhs.saturating_mul(self)
    }

    pub const fn saturating_mul(self, rhs: GasPrice) -> Fee {
        rhs.saturating_mul(self)
    }

    pub fn checked_mul(self, rhs: GasPrice) -> Option<Fee> {
        rhs.checked_mul(self)
    }
}

#[cfg_attr(
    any(test, feature = "testing"),
    derive(derive_more::Add, derive_more::Sum, derive_more::AddAssign)
)]
#[derive(Clone, Copy, Debug, Default, Eq, PartialEq, Deserialize, Serialize)]
>>>>>>> 136224af
pub struct GasVector {
    pub l1_gas: GasAmount,
    pub l1_data_gas: GasAmount,
    #[serde(default)]
    pub l2_gas: GasAmount,
}

impl GasVector {
    pub const ZERO: GasVector =
        GasVector { l1_gas: GasAmount(0), l1_data_gas: GasAmount(0), l2_gas: GasAmount(0) };

    pub fn from_l1_gas(l1_gas: GasAmount) -> Self {
        Self { l1_gas, ..Default::default() }
    }

    pub fn from_l1_data_gas(l1_data_gas: GasAmount) -> Self {
        Self { l1_data_gas, ..Default::default() }
    }

    pub fn from_l2_gas(l2_gas: GasAmount) -> Self {
        Self { l2_gas, ..Default::default() }
    }

    pub fn checked_add(self, rhs: Self) -> Option<Self> {
        match (
            self.l1_gas.checked_add(rhs.l1_gas),
            self.l1_data_gas.checked_add(rhs.l1_data_gas),
            self.l2_gas.checked_add(rhs.l2_gas),
        ) {
            (Some(l1_gas), Some(l1_data_gas), Some(l2_gas)) => {
                Some(Self { l1_gas, l1_data_gas, l2_gas })
            }
            _ => None,
        }
    }

    /// Computes the cost (in fee token units) of the gas vector (panicking on overflow).
    pub fn cost(&self, gas_prices: &GasPriceVector) -> Fee {
        let mut sum = Fee(0);
        for (gas, price, resource) in [
            (self.l1_gas, gas_prices.l1_gas_price, Resource::L1Gas),
            (self.l1_data_gas, gas_prices.l1_data_gas_price, Resource::L1DataGas),
            (self.l2_gas, gas_prices.l2_gas_price, Resource::L2Gas),
        ] {
            let cost = gas.checked_mul(price.get()).unwrap_or_else(|| {
                panic!(
                    "{} cost overflowed: multiplication of gas amount ({}) by price per unit ({}) \
                     resulted in overflow.",
                    resource, gas, price
                )
            });
            sum = sum.checked_add(cost).unwrap_or_else(|| {
                panic!(
                    "Total cost overflowed: addition of current sum ({}) and cost of {} ({}) \
                     resulted in overflow.",
                    sum, resource, cost
                )
            });
        }
        sum
    }

    /// Compute l1_gas estimation from gas_vector using the following formula:
    /// One byte of data costs either 1 data gas (in blob mode) or 16 gas (in calldata
    /// mode). For gas price GP and data gas price DGP, the discount for using blobs
    /// would be DGP / (16 * GP).
    /// X non-data-related gas consumption and Y bytes of data, in non-blob mode, would
    /// cost (X + 16*Y) units of gas. Applying the discount ratio to the data-related
    /// summand, we get total_gas = (X + Y * DGP / GP).
    /// If this function is called with kzg_flag==false, then l1_data_gas==0, and this discount
    /// function does nothing.
    /// Panics on overflow.
    pub fn to_discounted_l1_gas(&self, gas_prices: &GasPriceVector) -> GasAmount {
        let l1_data_gas_fee = self
            .l1_data_gas
            .checked_mul(gas_prices.l1_data_gas_price.into())
            .unwrap_or_else(|| {
                panic!(
                    "Discounted L1 gas cost overflowed: multiplication of L1 data gas ({}) by L1 \
                     data gas price ({}) resulted in overflow.",
                    self.l1_data_gas, gas_prices.l1_data_gas_price
                );
            });
        let l1_data_gas_in_l1_gas_units =
            l1_data_gas_fee.checked_div_ceil(gas_prices.l1_gas_price).unwrap_or_else(|| {
                panic!(
                    "Discounted L1 gas cost overflowed: division of L1 data fee ({}) by regular \
                     L1 gas price ({}) resulted in overflow.",
                    l1_data_gas_fee, gas_prices.l1_gas_price
                );
            });
        self.l1_gas.checked_add(l1_data_gas_in_l1_gas_units).unwrap_or_else(|| {
            panic!(
                "Overflow while computing discounted L1 gas: L1 gas ({}) + L1 data gas in L1 gas \
                 units ({}) resulted in overflow.",
                self.l1_gas, l1_data_gas_in_l1_gas_units
            )
        })
    }
}

/// The execution resources used by a transaction.
#[derive(Debug, Default, Deserialize, Serialize, Clone, Eq, PartialEq)]
pub struct ExecutionResources {
    pub steps: u64,
    pub builtin_instance_counter: HashMap<Builtin, u64>,
    pub memory_holes: u64,
    pub da_gas_consumed: GasVector,
    pub gas_consumed: GasVector,
}

#[derive(Clone, Debug, Deserialize, EnumIter, Eq, Hash, PartialEq, Serialize)]
pub enum Builtin {
    #[serde(rename = "range_check_builtin_applications")]
    RangeCheck,
    #[serde(rename = "pedersen_builtin_applications")]
    Pedersen,
    #[serde(rename = "poseidon_builtin_applications")]
    Poseidon,
    #[serde(rename = "ec_op_builtin_applications")]
    EcOp,
    #[serde(rename = "ecdsa_builtin_applications")]
    Ecdsa,
    #[serde(rename = "bitwise_builtin_applications")]
    Bitwise,
    #[serde(rename = "keccak_builtin_applications")]
    Keccak,
    #[serde(rename = "segment_arena_builtin")]
    SegmentArena,
    #[serde(rename = "add_mod_builtin")]
    AddMod,
    #[serde(rename = "mul_mod_builtin")]
    MulMod,
    #[serde(rename = "range_check96_builtin")]
    RangeCheck96,
}

const RANGE_CHACK_BUILTIN_NAME: &str = "range_check";
const PEDERSEN_BUILTIN_NAME: &str = "pedersen";
const POSEIDON_BUILTIN_NAME: &str = "poseidon";
const EC_OP_BUILTIN_NAME: &str = "ec_op";
const ECDSA_BUILTIN_NAME: &str = "ecdsa";
const BITWISE_BUILTIN_NAME: &str = "bitwise";
const KECCAK_BUILTIN_NAME: &str = "keccak";
const SEGMENT_ARENA_BUILTIN_NAME: &str = "segment_arena";
const ADD_MOD_BUILTIN_NAME: &str = "add_mod";
const MUL_MOD_BUILTIN_NAME: &str = "mul_mod";
const RANGE_CHECK96_BUILTIN_NAME: &str = "range_check96";

impl Builtin {
    pub fn name(&self) -> &'static str {
        match self {
            Builtin::RangeCheck => RANGE_CHACK_BUILTIN_NAME,
            Builtin::Pedersen => PEDERSEN_BUILTIN_NAME,
            Builtin::Poseidon => POSEIDON_BUILTIN_NAME,
            Builtin::EcOp => EC_OP_BUILTIN_NAME,
            Builtin::Ecdsa => ECDSA_BUILTIN_NAME,
            Builtin::Bitwise => BITWISE_BUILTIN_NAME,
            Builtin::Keccak => KECCAK_BUILTIN_NAME,
            Builtin::SegmentArena => SEGMENT_ARENA_BUILTIN_NAME,
            Builtin::AddMod => ADD_MOD_BUILTIN_NAME,
            Builtin::MulMod => MUL_MOD_BUILTIN_NAME,
            Builtin::RangeCheck96 => RANGE_CHECK96_BUILTIN_NAME,
        }
    }
}<|MERGE_RESOLUTION|>--- conflicted
+++ resolved
@@ -4,12 +4,6 @@
 use starknet_types_core::felt::Felt;
 use strum_macros::EnumIter;
 
-<<<<<<< HEAD
-#[derive(
-    derive_more::Add,
-    derive_more::AddAssign,
-    derive_more::Sum,
-=======
 use crate::block::{GasPrice, GasPriceVector, NonzeroGasPrice};
 use crate::transaction::{Fee, Resource};
 
@@ -18,7 +12,6 @@
     derive(derive_more::Add, derive_more::Sum, derive_more::AddAssign)
 )]
 #[derive(
->>>>>>> 136224af
     derive_more::Display,
     Clone,
     Copy,
@@ -27,12 +20,6 @@
     Eq,
     PartialEq,
     PartialOrd,
-<<<<<<< HEAD
-    Serialize,
-    Deserialize,
-)]
-pub struct GasAmount(pub u128);
-=======
     Ord,
     Serialize,
     Deserialize,
@@ -45,25 +32,12 @@
         Self::from(gas_amount.0)
     }
 }
->>>>>>> 136224af
 
 macro_rules! impl_from_uint_for_gas_amount {
     ($($uint:ty),*) => {
         $(
             impl From<$uint> for GasAmount {
                 fn from(value: $uint) -> Self {
-<<<<<<< HEAD
-                    Self(u128::from(value))
-                }
-            }
-        )*
-    };
-}
-
-impl_from_uint_for_gas_amount!(u8, u16, u32, u64, u128);
-
-#[derive(Debug, Default, Deserialize, Serialize, Clone, Eq, PartialEq)]
-=======
                     Self(u64::from(value))
                 }
             }
@@ -99,7 +73,6 @@
     derive(derive_more::Add, derive_more::Sum, derive_more::AddAssign)
 )]
 #[derive(Clone, Copy, Debug, Default, Eq, PartialEq, Deserialize, Serialize)]
->>>>>>> 136224af
 pub struct GasVector {
     pub l1_gas: GasAmount,
     pub l1_data_gas: GasAmount,
