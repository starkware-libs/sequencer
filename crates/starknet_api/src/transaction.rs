use std::collections::BTreeMap;
use std::fmt::Display;
use std::sync::Arc;

use derive_more::{Display, From};
use num_bigint::BigUint;
use serde::{Deserialize, Deserializer, Serialize, Serializer};
use starknet_types_core::felt::Felt;
use strum_macros::EnumIter;

use crate::block::{BlockHash, BlockNumber, GasPrice, NonzeroGasPrice};
use crate::core::{
    ChainId,
    ClassHash,
    CompiledClassHash,
    ContractAddress,
    EntryPointSelector,
    EthAddress,
    Nonce,
};
use crate::data_availability::DataAvailabilityMode;
use crate::execution_resources::{ExecutionResources, GasAmount};
use crate::hash::StarkHash;
use crate::serde_utils::PrefixedBytesAsHex;
use crate::transaction_hash::{
    get_declare_transaction_v0_hash,
    get_declare_transaction_v1_hash,
    get_declare_transaction_v2_hash,
    get_declare_transaction_v3_hash,
    get_deploy_account_transaction_v1_hash,
    get_deploy_account_transaction_v3_hash,
    get_deploy_transaction_hash,
    get_invoke_transaction_v0_hash,
    get_invoke_transaction_v1_hash,
    get_invoke_transaction_v3_hash,
    get_l1_handler_transaction_hash,
};
use crate::StarknetApiError;

#[cfg(test)]
#[path = "transaction_test.rs"]
mod transaction_test;

// TODO(Noa, 14/11/2023): Replace QUERY_VERSION_BASE_BIT with a lazy calculation.
//      pub static QUERY_VERSION_BASE: Lazy<Felt> = ...
pub const QUERY_VERSION_BASE_BIT: u32 = 128;

pub trait TransactionHasher {
    fn calculate_transaction_hash(
        &self,
        chain_id: &ChainId,
        transaction_version: &TransactionVersion,
    ) -> Result<TransactionHash, StarknetApiError>;
}

#[derive(Debug, Clone, Eq, PartialEq, Deserialize, Serialize)]
pub struct FullTransaction {
    pub transaction: Transaction,
    pub transaction_output: TransactionOutput,
    pub transaction_hash: TransactionHash,
}

/// A transaction.
#[derive(Debug, Clone, Eq, PartialEq, Hash, Deserialize, Serialize, PartialOrd, Ord)]
pub enum Transaction {
    /// A declare transaction.
    Declare(DeclareTransaction),
    /// A deploy transaction.
    Deploy(DeployTransaction),
    /// A deploy account transaction.
    DeployAccount(DeployAccountTransaction),
    /// An invoke transaction.
    Invoke(InvokeTransaction),
    /// An L1 handler transaction.
    L1Handler(L1HandlerTransaction),
}

impl Transaction {
    pub fn version(&self) -> TransactionVersion {
        match self {
            Transaction::Declare(tx) => tx.version(),
            Transaction::Deploy(tx) => tx.version,
            Transaction::DeployAccount(tx) => tx.version(),
            Transaction::Invoke(tx) => tx.version(),
            Transaction::L1Handler(tx) => tx.version,
        }
    }

    pub fn calculate_transaction_hash(
        &self,
        chain_id: &ChainId,
    ) -> Result<TransactionHash, StarknetApiError> {
        let transaction_version = &self.version();
        match self {
            Transaction::Declare(tx) => {
                tx.calculate_transaction_hash(chain_id, transaction_version)
            }
            Transaction::Deploy(tx) => tx.calculate_transaction_hash(chain_id, transaction_version),
            Transaction::DeployAccount(tx) => {
                tx.calculate_transaction_hash(chain_id, transaction_version)
            }
            Transaction::Invoke(tx) => tx.calculate_transaction_hash(chain_id, transaction_version),
            Transaction::L1Handler(tx) => {
                tx.calculate_transaction_hash(chain_id, transaction_version)
            }
        }
    }
}

#[derive(Copy, Clone, Debug, Eq, PartialEq, Default)]
pub struct TransactionOptions {
    /// Transaction that shouldn't be broadcasted to StarkNet. For example, users that want to
    /// test the execution result of a transaction without the risk of it being rebroadcasted (the
    /// signature will be different while the execution remain the same). Using this flag will
    /// modify the transaction version by setting the 128-th bit to 1.
    pub only_query: bool,
}

macro_rules! implement_v3_tx_getters {
    ($(($field:ident, $field_type:ty)),*) => {
        $(pub fn $field(&self) -> $field_type {
            match self {
                Self::V3(tx) => tx.$field.clone(),
                _ => panic!("{:?} do not support the field {}; they are only available for V3 transactions.", self.version(), stringify!($field)),
            }
        })*
    };
}

/// A transaction output.
#[derive(Debug, Clone, Eq, PartialEq, Deserialize, Serialize)]
pub enum TransactionOutput {
    /// A declare transaction output.
    Declare(DeclareTransactionOutput),
    /// A deploy transaction output.
    Deploy(DeployTransactionOutput),
    /// A deploy account transaction output.
    DeployAccount(DeployAccountTransactionOutput),
    /// An invoke transaction output.
    Invoke(InvokeTransactionOutput),
    /// An L1 handler transaction output.
    L1Handler(L1HandlerTransactionOutput),
}

impl TransactionOutput {
    pub fn actual_fee(&self) -> Fee {
        match self {
            TransactionOutput::Declare(output) => output.actual_fee,
            TransactionOutput::Deploy(output) => output.actual_fee,
            TransactionOutput::DeployAccount(output) => output.actual_fee,
            TransactionOutput::Invoke(output) => output.actual_fee,
            TransactionOutput::L1Handler(output) => output.actual_fee,
        }
    }

    pub fn events(&self) -> &[Event] {
        match self {
            TransactionOutput::Declare(output) => &output.events,
            TransactionOutput::Deploy(output) => &output.events,
            TransactionOutput::DeployAccount(output) => &output.events,
            TransactionOutput::Invoke(output) => &output.events,
            TransactionOutput::L1Handler(output) => &output.events,
        }
    }

    pub fn execution_status(&self) -> &TransactionExecutionStatus {
        match self {
            TransactionOutput::Declare(output) => &output.execution_status,
            TransactionOutput::Deploy(output) => &output.execution_status,
            TransactionOutput::DeployAccount(output) => &output.execution_status,
            TransactionOutput::Invoke(output) => &output.execution_status,
            TransactionOutput::L1Handler(output) => &output.execution_status,
        }
    }

    pub fn execution_resources(&self) -> &ExecutionResources {
        match self {
            TransactionOutput::Declare(output) => &output.execution_resources,
            TransactionOutput::Deploy(output) => &output.execution_resources,
            TransactionOutput::DeployAccount(output) => &output.execution_resources,
            TransactionOutput::Invoke(output) => &output.execution_resources,
            TransactionOutput::L1Handler(output) => &output.execution_resources,
        }
    }

    pub fn messages_sent(&self) -> &Vec<MessageToL1> {
        match self {
            TransactionOutput::Declare(output) => &output.messages_sent,
            TransactionOutput::Deploy(output) => &output.messages_sent,
            TransactionOutput::DeployAccount(output) => &output.messages_sent,
            TransactionOutput::Invoke(output) => &output.messages_sent,
            TransactionOutput::L1Handler(output) => &output.messages_sent,
        }
    }
}

/// A declare V0 or V1 transaction (same schema but different version).
#[derive(Debug, Clone, Default, Eq, PartialEq, Hash, Deserialize, Serialize, PartialOrd, Ord)]
pub struct DeclareTransactionV0V1 {
    pub max_fee: Fee,
    pub signature: TransactionSignature,
    pub nonce: Nonce,
    pub class_hash: ClassHash,
    pub sender_address: ContractAddress,
}

impl TransactionHasher for DeclareTransactionV0V1 {
    fn calculate_transaction_hash(
        &self,
        chain_id: &ChainId,
        transaction_version: &TransactionVersion,
    ) -> Result<TransactionHash, StarknetApiError> {
        if *transaction_version == TransactionVersion::ZERO {
            return get_declare_transaction_v0_hash(self, chain_id, transaction_version);
        }
        if *transaction_version == TransactionVersion::ONE {
            return get_declare_transaction_v1_hash(self, chain_id, transaction_version);
        }
        panic!("Illegal transaction version.");
    }
}

/// A declare V2 transaction.
#[derive(Debug, Clone, Default, Eq, PartialEq, Hash, Deserialize, Serialize, PartialOrd, Ord)]
pub struct DeclareTransactionV2 {
    pub max_fee: Fee,
    pub signature: TransactionSignature,
    pub nonce: Nonce,
    pub class_hash: ClassHash,
    pub compiled_class_hash: CompiledClassHash,
    pub sender_address: ContractAddress,
}

impl TransactionHasher for DeclareTransactionV2 {
    fn calculate_transaction_hash(
        &self,
        chain_id: &ChainId,
        transaction_version: &TransactionVersion,
    ) -> Result<TransactionHash, StarknetApiError> {
        get_declare_transaction_v2_hash(self, chain_id, transaction_version)
    }
}

/// A declare V3 transaction.
#[derive(Clone, Debug, Deserialize, Eq, Hash, Ord, PartialEq, PartialOrd, Serialize)]
pub struct DeclareTransactionV3 {
    pub resource_bounds: ValidResourceBounds,
    pub tip: Tip,
    pub signature: TransactionSignature,
    pub nonce: Nonce,
    pub class_hash: ClassHash,
    pub compiled_class_hash: CompiledClassHash,
    pub sender_address: ContractAddress,
    pub nonce_data_availability_mode: DataAvailabilityMode,
    pub fee_data_availability_mode: DataAvailabilityMode,
    pub paymaster_data: PaymasterData,
    pub account_deployment_data: AccountDeploymentData,
}

impl TransactionHasher for DeclareTransactionV3 {
    fn calculate_transaction_hash(
        &self,
        chain_id: &ChainId,
        transaction_version: &TransactionVersion,
    ) -> Result<TransactionHash, StarknetApiError> {
        get_declare_transaction_v3_hash(self, chain_id, transaction_version)
    }
}

#[derive(Debug, Clone, Eq, PartialEq, Hash, Deserialize, Serialize, PartialOrd, Ord)]
pub enum DeclareTransaction {
    V0(DeclareTransactionV0V1),
    V1(DeclareTransactionV0V1),
    V2(DeclareTransactionV2),
    V3(DeclareTransactionV3),
}

macro_rules! implement_declare_tx_getters {
    ($(($field:ident, $field_type:ty)),*) => {
        $(pub fn $field(&self) -> $field_type {
            match self {
                Self::V0(tx) => tx.$field.clone(),
                Self::V1(tx) => tx.$field.clone(),
                Self::V2(tx) => tx.$field.clone(),
                Self::V3(tx) => tx.$field.clone(),
            }
        })*
    };
}

impl DeclareTransaction {
    implement_declare_tx_getters!(
        (class_hash, ClassHash),
        (nonce, Nonce),
        (sender_address, ContractAddress),
        (signature, TransactionSignature)
    );

    implement_v3_tx_getters!(
        (resource_bounds, ValidResourceBounds),
        (tip, Tip),
        (nonce_data_availability_mode, DataAvailabilityMode),
        (fee_data_availability_mode, DataAvailabilityMode),
        (paymaster_data, PaymasterData),
        (account_deployment_data, AccountDeploymentData)
    );

    pub fn compiled_class_hash(&self) -> CompiledClassHash {
        match self {
            DeclareTransaction::V0(_) | DeclareTransaction::V1(_) => {
<<<<<<< HEAD
                panic!("Cairo0 DeclareTransaction (V0, V1) doesn't have compiled_class_hash.")
=======
                panic!("Cairo0 DeclareTransaction (V0, V1) doesn't have compiled class hash.")
>>>>>>> 136224af
            }
            DeclareTransaction::V2(tx) => tx.compiled_class_hash,
            DeclareTransaction::V3(tx) => tx.compiled_class_hash,
        }
    }

    pub fn version(&self) -> TransactionVersion {
        match self {
            DeclareTransaction::V0(_) => TransactionVersion::ZERO,
            DeclareTransaction::V1(_) => TransactionVersion::ONE,
            DeclareTransaction::V2(_) => TransactionVersion::TWO,
            DeclareTransaction::V3(_) => TransactionVersion::THREE,
        }
    }
}

impl TransactionHasher for DeclareTransaction {
    fn calculate_transaction_hash(
        &self,
        chain_id: &ChainId,
        transaction_version: &TransactionVersion,
    ) -> Result<TransactionHash, StarknetApiError> {
        match self {
            DeclareTransaction::V0(tx) => {
                tx.calculate_transaction_hash(chain_id, transaction_version)
            }
            DeclareTransaction::V1(tx) => {
                tx.calculate_transaction_hash(chain_id, transaction_version)
            }
            DeclareTransaction::V2(tx) => {
                tx.calculate_transaction_hash(chain_id, transaction_version)
            }
            DeclareTransaction::V3(tx) => {
                tx.calculate_transaction_hash(chain_id, transaction_version)
            }
        }
    }
}

/// A deploy account V1 transaction.
#[derive(Debug, Clone, Default, Eq, PartialEq, Hash, Deserialize, Serialize, PartialOrd, Ord)]
pub struct DeployAccountTransactionV1 {
    pub max_fee: Fee,
    pub signature: TransactionSignature,
    pub nonce: Nonce,
    pub class_hash: ClassHash,
    pub contract_address_salt: ContractAddressSalt,
    pub constructor_calldata: Calldata,
}

impl TransactionHasher for DeployAccountTransactionV1 {
    fn calculate_transaction_hash(
        &self,
        chain_id: &ChainId,
        transaction_version: &TransactionVersion,
    ) -> Result<TransactionHash, StarknetApiError> {
        get_deploy_account_transaction_v1_hash(self, chain_id, transaction_version)
    }
}

/// A deploy account V3 transaction.
#[derive(Debug, Clone, Eq, PartialEq, Hash, Deserialize, Serialize, PartialOrd, Ord)]
pub struct DeployAccountTransactionV3 {
    pub resource_bounds: ValidResourceBounds,
    pub tip: Tip,
    pub signature: TransactionSignature,
    pub nonce: Nonce,
    pub class_hash: ClassHash,
    pub contract_address_salt: ContractAddressSalt,
    pub constructor_calldata: Calldata,
    pub nonce_data_availability_mode: DataAvailabilityMode,
    pub fee_data_availability_mode: DataAvailabilityMode,
    pub paymaster_data: PaymasterData,
}

impl TransactionHasher for DeployAccountTransactionV3 {
    fn calculate_transaction_hash(
        &self,
        chain_id: &ChainId,
        transaction_version: &TransactionVersion,
    ) -> Result<TransactionHash, StarknetApiError> {
        get_deploy_account_transaction_v3_hash(self, chain_id, transaction_version)
    }
}

#[derive(Debug, Clone, Eq, PartialEq, Hash, Deserialize, Serialize, PartialOrd, Ord, From)]
pub enum DeployAccountTransaction {
    V1(DeployAccountTransactionV1),
    V3(DeployAccountTransactionV3),
}

macro_rules! implement_deploy_account_tx_getters {
    ($(($field:ident, $field_type:ty)),*) => {
        $(
            pub fn $field(&self) -> $field_type {
                match self {
                    Self::V1(tx) => tx.$field.clone(),
                    Self::V3(tx) => tx.$field.clone(),
                }
            }
        )*
    };
}

impl DeployAccountTransaction {
    implement_deploy_account_tx_getters!(
        (class_hash, ClassHash),
        (constructor_calldata, Calldata),
        (contract_address_salt, ContractAddressSalt),
        (nonce, Nonce),
        (signature, TransactionSignature)
    );

    implement_v3_tx_getters!(
        (resource_bounds, ValidResourceBounds),
        (tip, Tip),
        (nonce_data_availability_mode, DataAvailabilityMode),
        (fee_data_availability_mode, DataAvailabilityMode),
        (paymaster_data, PaymasterData)
    );

    pub fn version(&self) -> TransactionVersion {
        match self {
            DeployAccountTransaction::V1(_) => TransactionVersion::ONE,
            DeployAccountTransaction::V3(_) => TransactionVersion::THREE,
        }
    }
}

impl TransactionHasher for DeployAccountTransaction {
    fn calculate_transaction_hash(
        &self,
        chain_id: &ChainId,
        transaction_version: &TransactionVersion,
    ) -> Result<TransactionHash, StarknetApiError> {
        match self {
            DeployAccountTransaction::V1(tx) => {
                tx.calculate_transaction_hash(chain_id, transaction_version)
            }
            DeployAccountTransaction::V3(tx) => {
                tx.calculate_transaction_hash(chain_id, transaction_version)
            }
        }
    }
}

/// A deploy transaction.
#[derive(Debug, Clone, Default, Eq, PartialEq, Hash, Deserialize, Serialize, PartialOrd, Ord)]
pub struct DeployTransaction {
    pub version: TransactionVersion,
    pub class_hash: ClassHash,
    pub contract_address_salt: ContractAddressSalt,
    pub constructor_calldata: Calldata,
}

impl TransactionHasher for DeployTransaction {
    fn calculate_transaction_hash(
        &self,
        chain_id: &ChainId,
        transaction_version: &TransactionVersion,
    ) -> Result<TransactionHash, StarknetApiError> {
        get_deploy_transaction_hash(self, chain_id, transaction_version)
    }
}

/// An invoke V0 transaction.
#[derive(Debug, Clone, Default, Eq, PartialEq, Hash, Deserialize, Serialize, PartialOrd, Ord)]
pub struct InvokeTransactionV0 {
    pub max_fee: Fee,
    pub signature: TransactionSignature,
    pub contract_address: ContractAddress,
    pub entry_point_selector: EntryPointSelector,
    pub calldata: Calldata,
}

impl TransactionHasher for InvokeTransactionV0 {
    fn calculate_transaction_hash(
        &self,
        chain_id: &ChainId,
        transaction_version: &TransactionVersion,
    ) -> Result<TransactionHash, StarknetApiError> {
        get_invoke_transaction_v0_hash(self, chain_id, transaction_version)
    }
}

/// An invoke V1 transaction.
#[derive(Debug, Clone, Default, Eq, PartialEq, Hash, Deserialize, Serialize, PartialOrd, Ord)]
pub struct InvokeTransactionV1 {
    pub max_fee: Fee,
    pub signature: TransactionSignature,
    pub nonce: Nonce,
    pub sender_address: ContractAddress,
    pub calldata: Calldata,
}

impl TransactionHasher for InvokeTransactionV1 {
    fn calculate_transaction_hash(
        &self,
        chain_id: &ChainId,
        transaction_version: &TransactionVersion,
    ) -> Result<TransactionHash, StarknetApiError> {
        get_invoke_transaction_v1_hash(self, chain_id, transaction_version)
    }
}

/// An invoke V3 transaction.
#[derive(Debug, Clone, Eq, PartialEq, Hash, Deserialize, Serialize, PartialOrd, Ord)]
pub struct InvokeTransactionV3 {
    pub resource_bounds: ValidResourceBounds,
    pub tip: Tip,
    pub signature: TransactionSignature,
    pub nonce: Nonce,
    pub sender_address: ContractAddress,
    pub calldata: Calldata,
    pub nonce_data_availability_mode: DataAvailabilityMode,
    pub fee_data_availability_mode: DataAvailabilityMode,
    pub paymaster_data: PaymasterData,
    pub account_deployment_data: AccountDeploymentData,
}

impl TransactionHasher for InvokeTransactionV3 {
    fn calculate_transaction_hash(
        &self,
        chain_id: &ChainId,
        transaction_version: &TransactionVersion,
    ) -> Result<TransactionHash, StarknetApiError> {
        get_invoke_transaction_v3_hash(self, chain_id, transaction_version)
    }
}

#[derive(Debug, Clone, Eq, PartialEq, Hash, Deserialize, Serialize, PartialOrd, Ord, From)]
pub enum InvokeTransaction {
    V0(InvokeTransactionV0),
    V1(InvokeTransactionV1),
    V3(InvokeTransactionV3),
}

macro_rules! implement_invoke_tx_getters {
    ($(($field:ident, $field_type:ty)),*) => {
        $(pub fn $field(&self) -> $field_type {
            match self {
                Self::V0(tx) => tx.$field.clone(),
                Self::V1(tx) => tx.$field.clone(),
                Self::V3(tx) => tx.$field.clone(),
            }
        })*
    };
}

impl InvokeTransaction {
    implement_invoke_tx_getters!((calldata, Calldata), (signature, TransactionSignature));

    implement_v3_tx_getters!(
        (resource_bounds, ValidResourceBounds),
        (tip, Tip),
        (nonce_data_availability_mode, DataAvailabilityMode),
        (fee_data_availability_mode, DataAvailabilityMode),
        (paymaster_data, PaymasterData),
        (account_deployment_data, AccountDeploymentData)
    );

    pub fn nonce(&self) -> Nonce {
        match self {
            Self::V0(_) => Nonce::default(),
            Self::V1(tx) => tx.nonce,
            Self::V3(tx) => tx.nonce,
        }
    }

    pub fn sender_address(&self) -> ContractAddress {
        match self {
            Self::V0(tx) => tx.contract_address,
            Self::V1(tx) => tx.sender_address,
            Self::V3(tx) => tx.sender_address,
        }
    }

    pub fn version(&self) -> TransactionVersion {
        match self {
            InvokeTransaction::V0(_) => TransactionVersion::ZERO,
            InvokeTransaction::V1(_) => TransactionVersion::ONE,
            InvokeTransaction::V3(_) => TransactionVersion::THREE,
        }
    }
}

impl TransactionHasher for InvokeTransaction {
    fn calculate_transaction_hash(
        &self,
        chain_id: &ChainId,
        transaction_version: &TransactionVersion,
    ) -> Result<TransactionHash, StarknetApiError> {
        match self {
            InvokeTransaction::V0(tx) => {
                tx.calculate_transaction_hash(chain_id, transaction_version)
            }
            InvokeTransaction::V1(tx) => {
                tx.calculate_transaction_hash(chain_id, transaction_version)
            }
            InvokeTransaction::V3(tx) => {
                tx.calculate_transaction_hash(chain_id, transaction_version)
            }
        }
    }
}

/// An L1 handler transaction.
#[derive(Debug, Clone, Default, Eq, PartialEq, Hash, Deserialize, Serialize, PartialOrd, Ord)]
pub struct L1HandlerTransaction {
    pub version: TransactionVersion,
    pub nonce: Nonce,
    pub contract_address: ContractAddress,
    pub entry_point_selector: EntryPointSelector,
    pub calldata: Calldata,
}

impl TransactionHasher for L1HandlerTransaction {
    fn calculate_transaction_hash(
        &self,
        chain_id: &ChainId,
        transaction_version: &TransactionVersion,
    ) -> Result<TransactionHash, StarknetApiError> {
        get_l1_handler_transaction_hash(self, chain_id, transaction_version)
    }
}

/// A declare transaction output.
#[derive(Debug, Clone, Default, Eq, PartialEq, Deserialize, Serialize)]
pub struct DeclareTransactionOutput {
    pub actual_fee: Fee,
    pub messages_sent: Vec<MessageToL1>,
    pub events: Vec<Event>,
    #[serde(flatten)]
    pub execution_status: TransactionExecutionStatus,
    pub execution_resources: ExecutionResources,
}

/// A deploy-account transaction output.
#[derive(Debug, Clone, Default, Eq, PartialEq, Deserialize, Serialize)]
pub struct DeployAccountTransactionOutput {
    pub actual_fee: Fee,
    pub messages_sent: Vec<MessageToL1>,
    pub events: Vec<Event>,
    pub contract_address: ContractAddress,
    #[serde(flatten)]
    pub execution_status: TransactionExecutionStatus,
    pub execution_resources: ExecutionResources,
}

/// A deploy transaction output.
#[derive(Debug, Clone, Default, Eq, PartialEq, Deserialize, Serialize)]
pub struct DeployTransactionOutput {
    pub actual_fee: Fee,
    pub messages_sent: Vec<MessageToL1>,
    pub events: Vec<Event>,
    pub contract_address: ContractAddress,
    #[serde(flatten)]
    pub execution_status: TransactionExecutionStatus,
    pub execution_resources: ExecutionResources,
}

/// An invoke transaction output.
#[derive(Debug, Clone, Default, Eq, PartialEq, Deserialize, Serialize)]
pub struct InvokeTransactionOutput {
    pub actual_fee: Fee,
    pub messages_sent: Vec<MessageToL1>,
    pub events: Vec<Event>,
    #[serde(flatten)]
    pub execution_status: TransactionExecutionStatus,
    pub execution_resources: ExecutionResources,
}

/// An L1 handler transaction output.
#[derive(Debug, Clone, Default, Eq, PartialEq, Deserialize, Serialize)]
pub struct L1HandlerTransactionOutput {
    pub actual_fee: Fee,
    pub messages_sent: Vec<MessageToL1>,
    pub events: Vec<Event>,
    #[serde(flatten)]
    pub execution_status: TransactionExecutionStatus,
    pub execution_resources: ExecutionResources,
}

/// A transaction receipt.
#[derive(Debug, Clone, Eq, PartialEq, Deserialize, Serialize)]
pub struct TransactionReceipt {
    pub transaction_hash: TransactionHash,
    pub block_hash: BlockHash,
    pub block_number: BlockNumber,
    #[serde(flatten)]
    pub output: TransactionOutput,
}

/// Transaction execution status.
#[derive(Debug, Clone, Eq, PartialEq, Hash, Deserialize, Serialize, PartialOrd, Ord, Default)]
#[serde(tag = "execution_status")]
pub enum TransactionExecutionStatus {
    #[serde(rename = "SUCCEEDED")]
    #[default]
    // Succeeded is the default variant because old versions of Starknet don't have an execution
    // status and every transaction is considered succeeded
    Succeeded,
    #[serde(rename = "REVERTED")]
    Reverted(RevertedTransactionExecutionStatus),
}

/// A reverted transaction execution status.
#[derive(Debug, Clone, Eq, PartialEq, Hash, Deserialize, Serialize, PartialOrd, Ord)]
pub struct RevertedTransactionExecutionStatus {
    // TODO: Validate it's an ASCII string.
    pub revert_reason: String,
}

/// A fee.
#[cfg_attr(any(test, feature = "testing"), derive(derive_more::Add, derive_more::Deref))]
#[derive(
    Debug,
    Copy,
    Clone,
    Default,
    Display,
    Eq,
    PartialEq,
    Hash,
    Deserialize,
    Serialize,
    PartialOrd,
    Ord,
)]
#[serde(from = "PrefixedBytesAsHex<16_usize>", into = "PrefixedBytesAsHex<16_usize>")]
pub struct Fee(pub u128);

impl Fee {
    pub fn checked_add(self, rhs: Fee) -> Option<Fee> {
        self.0.checked_add(rhs.0).map(Fee)
    }

    pub fn saturating_add(self, rhs: Self) -> Self {
        Self(self.0.saturating_add(rhs.0))
    }

    pub fn checked_div_ceil(self, rhs: NonzeroGasPrice) -> Option<GasAmount> {
        self.checked_div(rhs).map(|value| {
            if value
                .checked_mul(rhs.into())
                .expect("Multiplying by denominator of floor division cannot overflow.")
                < self
            {
                (value.0 + 1).into()
            } else {
                value
            }
        })
    }

    pub fn checked_div(self, rhs: NonzeroGasPrice) -> Option<GasAmount> {
        match u64::try_from(self.0 / rhs.get().0) {
            Ok(value) => Some(value.into()),
            Err(_) => None,
        }
    }

    pub fn saturating_div(self, rhs: NonzeroGasPrice) -> GasAmount {
        self.checked_div(rhs).unwrap_or(GasAmount::MAX)
    }
}

impl From<PrefixedBytesAsHex<16_usize>> for Fee {
    fn from(value: PrefixedBytesAsHex<16_usize>) -> Self {
        Self(u128::from_be_bytes(value.0))
    }
}

impl From<Fee> for PrefixedBytesAsHex<16_usize> {
    fn from(fee: Fee) -> Self {
        Self(fee.0.to_be_bytes())
    }
}

impl From<Fee> for Felt {
    fn from(fee: Fee) -> Self {
        Self::from(fee.0)
    }
}

/// The hash of a [Transaction](`crate::transaction::Transaction`).
#[derive(
    Debug,
    Default,
    Copy,
    Clone,
    Eq,
    PartialEq,
    Hash,
    Deserialize,
    Serialize,
    PartialOrd,
    Ord,
    derive_more::Deref,
)]
pub struct TransactionHash(pub StarkHash);

impl Display for TransactionHash {
    fn fmt(&self, f: &mut std::fmt::Formatter<'_>) -> std::fmt::Result {
        write!(f, "{}", self.0)
    }
}

/// A contract address salt.
#[derive(
    Debug, Copy, Clone, Default, Eq, PartialEq, Hash, Deserialize, Serialize, PartialOrd, Ord,
)]
pub struct ContractAddressSalt(pub StarkHash);

/// A transaction signature.
#[derive(Debug, Clone, Default, Eq, PartialEq, Hash, Deserialize, Serialize, PartialOrd, Ord)]
pub struct TransactionSignature(pub Vec<Felt>);

/// A transaction version.
#[derive(
    Debug,
    Copy,
    Clone,
    Default,
    Eq,
    PartialEq,
    Hash,
    Deserialize,
    Serialize,
    PartialOrd,
    Ord,
    derive_more::Deref,
)]
pub struct TransactionVersion(pub Felt);

impl TransactionVersion {
    /// [TransactionVersion] constant that's equal to 0.
    pub const ZERO: Self = { Self(Felt::ZERO) };

    /// [TransactionVersion] constant that's equal to 1.
    pub const ONE: Self = { Self(Felt::ONE) };

    /// [TransactionVersion] constant that's equal to 2.
    pub const TWO: Self = { Self(Felt::TWO) };

    /// [TransactionVersion] constant that's equal to 3.
    pub const THREE: Self = { Self(Felt::THREE) };
}

// TODO: TransactionVersion and SignedTransactionVersion should probably be separate types.
// Returns the transaction version taking into account the transaction options.
pub fn signed_tx_version_from_tx(
    tx: &Transaction,
    transaction_options: &TransactionOptions,
) -> TransactionVersion {
    signed_tx_version(&tx.version(), transaction_options)
}

pub fn signed_tx_version(
    tx_version: &TransactionVersion,
    transaction_options: &TransactionOptions,
) -> TransactionVersion {
    // If only_query is true, set the 128-th bit.
    let query_only_bit = Felt::TWO.pow(QUERY_VERSION_BASE_BIT);
    assert_eq!(
        tx_version.0.to_biguint() & query_only_bit.to_biguint(),
        BigUint::from(0_u8),
        "Requested signed tx version with version that already has query bit set: {tx_version:?}."
    );
    if transaction_options.only_query {
        TransactionVersion(tx_version.0 + query_only_bit)
    } else {
        *tx_version
    }
}

/// The calldata of a transaction.
#[derive(Debug, Clone, Default, Eq, PartialEq, Hash, Deserialize, Serialize, PartialOrd, Ord)]
pub struct Calldata(pub Arc<Vec<Felt>>);

#[macro_export]
macro_rules! calldata {
    ( $( $x:expr ),* ) => {
        Calldata(vec![$($x),*].into())
    };
}

/// An L1 to L2 message.
#[derive(Debug, Default, Clone, Eq, PartialEq, Hash, Deserialize, Serialize, PartialOrd, Ord)]
pub struct MessageToL2 {
    pub from_address: EthAddress,
    pub payload: L1ToL2Payload,
}

/// An L2 to L1 message.
#[derive(Debug, Default, Clone, Eq, PartialEq, Hash, Deserialize, Serialize, PartialOrd, Ord)]
pub struct MessageToL1 {
    pub from_address: ContractAddress,
    pub to_address: EthAddress,
    pub payload: L2ToL1Payload,
}

/// The payload of [`MessageToL2`].
#[derive(Debug, Clone, Default, Eq, PartialEq, Hash, Deserialize, Serialize, PartialOrd, Ord)]
pub struct L1ToL2Payload(pub Vec<Felt>);

/// The payload of [`MessageToL1`].
#[derive(Debug, Clone, Default, Eq, PartialEq, Hash, Deserialize, Serialize, PartialOrd, Ord)]
pub struct L2ToL1Payload(pub Vec<Felt>);

/// An event.
#[derive(Debug, Clone, Default, Eq, PartialEq, Hash, Deserialize, Serialize, PartialOrd, Ord)]
pub struct Event {
    // TODO: Add a TransactionHash element to this struct, and then remove EventLeafElements.
    pub from_address: ContractAddress,
    #[serde(flatten)]
    pub content: EventContent,
}

/// An event content.
#[derive(Debug, Clone, Default, Eq, PartialEq, Hash, Deserialize, Serialize, PartialOrd, Ord)]
pub struct EventContent {
    pub keys: Vec<EventKey>,
    pub data: EventData,
}

/// An event key.
#[derive(Debug, Clone, Default, Eq, PartialEq, Hash, Deserialize, Serialize, PartialOrd, Ord)]
pub struct EventKey(pub Felt);

/// An event data.
#[derive(Debug, Clone, Default, Eq, PartialEq, Hash, Deserialize, Serialize, PartialOrd, Ord)]
pub struct EventData(pub Vec<Felt>);

/// The index of a transaction in [BlockBody](`crate::block::BlockBody`).
#[derive(
    Debug, Default, Copy, Clone, Eq, PartialEq, Hash, Deserialize, Serialize, PartialOrd, Ord,
)]
pub struct TransactionOffsetInBlock(pub usize);

/// The index of an event in [TransactionOutput](`crate::transaction::TransactionOutput`).
#[derive(
    Debug, Default, Copy, Clone, Eq, PartialEq, Hash, Deserialize, Serialize, PartialOrd, Ord,
)]
pub struct EventIndexInTransactionOutput(pub usize);

/// Transaction fee tip.
#[derive(
    Clone,
    Copy,
    Debug,
    Default,
    Deserialize,
    Eq,
    Hash,
    Ord,
    PartialEq,
    PartialOrd,
    Serialize,
    derive_more::Deref,
)]
#[serde(from = "PrefixedBytesAsHex<8_usize>", into = "PrefixedBytesAsHex<8_usize>")]
pub struct Tip(pub u64);

impl From<PrefixedBytesAsHex<8_usize>> for Tip {
    fn from(value: PrefixedBytesAsHex<8_usize>) -> Self {
        Self(u64::from_be_bytes(value.0))
    }
}

impl From<Tip> for PrefixedBytesAsHex<8_usize> {
    fn from(tip: Tip) -> Self {
        Self(tip.0.to_be_bytes())
    }
}

impl From<Tip> for Felt {
    fn from(tip: Tip) -> Self {
        Self::from(tip.0)
    }
}

/// Execution resource.
#[derive(
    Clone,
    Copy,
    Debug,
    Deserialize,
    Display,
    EnumIter,
    Eq,
    Hash,
    Ord,
    PartialEq,
    PartialOrd,
    Serialize,
)]
pub enum Resource {
    #[serde(rename = "L1_GAS")]
    L1Gas,
    #[serde(rename = "L2_GAS")]
    L2Gas,
    #[serde(rename = "L1_DATA")]
    L1DataGas,
}

impl Resource {
    pub fn to_hex(&self) -> &'static str {
        match self {
            Resource::L1Gas => "0x00000000000000000000000000000000000000000000000000004c315f474153",
            Resource::L2Gas => "0x00000000000000000000000000000000000000000000000000004c325f474153",
            Resource::L1DataGas => {
                "0x000000000000000000000000000000000000000000000000004c315f44415441"
            }
        }
    }
}

/// Fee bounds for an execution resource.
/// TODO(Yael): add types ResourceAmount and ResourcePrice and use them instead of u64 and u128.
#[derive(
    Clone, Copy, Debug, Default, Deserialize, Eq, Hash, Ord, PartialEq, PartialOrd, Serialize,
)]
// TODO(Nimrod): Consider renaming this struct.
pub struct ResourceBounds {
    // Specifies the maximum amount of each resource allowed for usage during the execution.
    #[serde(serialize_with = "gas_amount_to_hex", deserialize_with = "hex_to_gas_amount")]
    pub max_amount: GasAmount,

    // Specifies the maximum price the user is willing to pay for each resource unit.
    #[serde(serialize_with = "gas_price_to_hex", deserialize_with = "hex_to_gas_price")]
    pub max_price_per_unit: GasPrice,
}

impl ResourceBounds {
    /// Returns true iff both the max amount and the max amount per unit is zero.
    pub fn is_zero(&self) -> bool {
        self.max_amount == GasAmount(0) && self.max_price_per_unit == GasPrice(0)
    }
}

fn gas_amount_to_hex<S>(value: &GasAmount, serializer: S) -> Result<S::Ok, S::Error>
where
    S: Serializer,
{
    serializer.serialize_str(&format!("0x{:x}", value.0))
}

fn hex_to_gas_amount<'de, D>(deserializer: D) -> Result<GasAmount, D::Error>
where
    D: Deserializer<'de>,
{
    let s: String = Deserialize::deserialize(deserializer)?;
    Ok(GasAmount(
        u64::from_str_radix(s.trim_start_matches("0x"), 16).map_err(serde::de::Error::custom)?,
    ))
}

fn gas_price_to_hex<S>(value: &GasPrice, serializer: S) -> Result<S::Ok, S::Error>
where
    S: Serializer,
{
    serializer.serialize_str(&format!("0x{:x}", value.0))
}

fn hex_to_gas_price<'de, D>(deserializer: D) -> Result<GasPrice, D::Error>
where
    D: Deserializer<'de>,
{
    let s: String = Deserialize::deserialize(deserializer)?;
    Ok(GasPrice(
        u128::from_str_radix(s.trim_start_matches("0x"), 16).map_err(serde::de::Error::custom)?,
    ))
}

#[derive(Debug, PartialEq)]
pub enum GasVectorComputationMode {
    All,
    NoL2Gas,
}

#[derive(Debug, PartialEq)]
pub enum GasVectorComputationMode {
    All,
    NoL2Gas,
}

/// A mapping from execution resources to their corresponding fee bounds..
#[derive(Clone, Debug, Default, Deserialize, Eq, Hash, Ord, PartialEq, PartialOrd, Serialize)]
// TODO(Nimrod): Remove this struct definition.
pub struct DeprecatedResourceBoundsMapping(pub BTreeMap<Resource, ResourceBounds>);

#[derive(Clone, Copy, Debug, Eq, PartialEq, Hash, Ord, PartialOrd)]
pub enum ValidResourceBounds {
    L1Gas(ResourceBounds), // Pre 0.13.3. Only L1 gas. L2 bounds are signed but never used.
    AllResources(AllResourceBounds),
}

impl ValidResourceBounds {
    pub fn get_l1_bounds(&self) -> ResourceBounds {
        match self {
            Self::L1Gas(l1_bounds) => *l1_bounds,
            Self::AllResources(AllResourceBounds { l1_gas, .. }) => *l1_gas,
        }
    }

    pub fn get_l2_bounds(&self) -> ResourceBounds {
        match self {
            Self::L1Gas(_) => ResourceBounds::default(),
            Self::AllResources(AllResourceBounds { l2_gas, .. }) => *l2_gas,
        }
    }

    /// Returns the maximum possible fee that can be charged for the transaction.
    /// The computation is saturating, meaning that if the result is larger than the maximum
    /// possible fee, the maximum possible fee is returned.
    pub fn max_possible_fee(&self) -> Fee {
        match self {
            ValidResourceBounds::L1Gas(l1_bounds) => {
                l1_bounds.max_amount.saturating_mul(l1_bounds.max_price_per_unit)
            }
            ValidResourceBounds::AllResources(AllResourceBounds {
                l1_gas,
                l2_gas,
                l1_data_gas,
            }) => l1_gas
                .max_amount
                .saturating_mul(l1_gas.max_price_per_unit)
                .saturating_add(l2_gas.max_amount.saturating_mul(l2_gas.max_price_per_unit))
                .saturating_add(
                    l1_data_gas.max_amount.saturating_mul(l1_data_gas.max_price_per_unit),
                ),
        }
    }

    pub fn get_gas_vector_computation_mode(&self) -> GasVectorComputationMode {
        match self {
            Self::AllResources(_) => GasVectorComputationMode::All,
            Self::L1Gas(_) => GasVectorComputationMode::NoL2Gas,
        }
    }

    // TODO(Nimrod): Default testing bounds should probably be AllResourceBounds variant.
    #[cfg(any(feature = "testing", test))]
    pub fn create_for_testing() -> Self {
        Self::L1Gas(ResourceBounds { max_amount: GasAmount(0), max_price_per_unit: GasPrice(1) })
    }
}

#[derive(
    Clone, Copy, Debug, Default, Deserialize, Eq, PartialEq, Hash, Ord, PartialOrd, Serialize,
)]
pub struct AllResourceBounds {
    pub l1_gas: ResourceBounds,
    pub l2_gas: ResourceBounds,
    pub l1_data_gas: ResourceBounds,
}

impl AllResourceBounds {
    pub fn get_bound(&self, resource: Resource) -> ResourceBounds {
        match resource {
            Resource::L1Gas => self.l1_gas,
            Resource::L2Gas => self.l2_gas,
            Resource::L1DataGas => self.l1_data_gas,
        }
    }
}

/// Deserializes raw resource bounds, given as map, into valid resource bounds.
// TODO(Nimrod): Figure out how to get same result with adding #[derive(Deserialize)].
impl<'de> Deserialize<'de> for ValidResourceBounds {
    fn deserialize<D>(de: D) -> Result<Self, D::Error>
    where
        D: Deserializer<'de>,
    {
        let raw_resource_bounds: BTreeMap<Resource, ResourceBounds> = Deserialize::deserialize(de)?;
        ValidResourceBounds::try_from(DeprecatedResourceBoundsMapping(raw_resource_bounds))
            .map_err(serde::de::Error::custom)
    }
}

/// Serializes ValidResourceBounds as map for Backwards compatibility.
// TODO(Nimrod): Figure out how to get same result with adding #[derive(Serialize)].
impl Serialize for ValidResourceBounds {
    fn serialize<S>(&self, s: S) -> Result<S::Ok, S::Error>
    where
        S: Serializer,
    {
        let map = match self {
            ValidResourceBounds::L1Gas(l1_gas) => BTreeMap::from([
                (Resource::L1Gas, *l1_gas),
                (Resource::L2Gas, ResourceBounds::default()),
            ]),
            ValidResourceBounds::AllResources(AllResourceBounds {
                l1_gas,
                l2_gas,
                l1_data_gas,
            }) => BTreeMap::from([
                (Resource::L1Gas, *l1_gas),
                (Resource::L2Gas, *l2_gas),
                (Resource::L1DataGas, *l1_data_gas),
            ]),
        };
        DeprecatedResourceBoundsMapping(map).serialize(s)
    }
}

impl TryFrom<DeprecatedResourceBoundsMapping> for ValidResourceBounds {
    type Error = StarknetApiError;
    fn try_from(
        resource_bounds_mapping: DeprecatedResourceBoundsMapping,
    ) -> Result<Self, Self::Error> {
        if let (Some(l1_bounds), Some(l2_bounds)) = (
            resource_bounds_mapping.0.get(&Resource::L1Gas),
            resource_bounds_mapping.0.get(&Resource::L2Gas),
        ) {
            match resource_bounds_mapping.0.get(&Resource::L1DataGas) {
                Some(data_bounds) => Ok(Self::AllResources(AllResourceBounds {
                    l1_gas: *l1_bounds,
                    l1_data_gas: *data_bounds,
                    l2_gas: *l2_bounds,
                })),
                None => {
                    if l2_bounds.is_zero() {
                        Ok(Self::L1Gas(*l1_bounds))
                    } else {
                        Err(StarknetApiError::InvalidResourceMappingInitializer(format!(
                            "Missing data gas bounds but L2 gas bound is not zero: \
                             {resource_bounds_mapping:?}",
                        )))
                    }
                }
            }
        } else {
            Err(StarknetApiError::InvalidResourceMappingInitializer(format!(
                "{resource_bounds_mapping:?}",
            )))
        }
    }
}

/// Paymaster-related data.
#[derive(Clone, Debug, Default, Deserialize, Eq, Hash, Ord, PartialEq, PartialOrd, Serialize)]
pub struct PaymasterData(pub Vec<Felt>);

/// If nonempty, will contain the required data for deploying and initializing an account contract:
/// its class hash, address salt and constructor calldata.
#[derive(Debug, Clone, Default, Eq, PartialEq, Hash, Deserialize, Serialize, PartialOrd, Ord)]
pub struct AccountDeploymentData(pub Vec<Felt>);<|MERGE_RESOLUTION|>--- conflicted
+++ resolved
@@ -308,11 +308,7 @@
     pub fn compiled_class_hash(&self) -> CompiledClassHash {
         match self {
             DeclareTransaction::V0(_) | DeclareTransaction::V1(_) => {
-<<<<<<< HEAD
-                panic!("Cairo0 DeclareTransaction (V0, V1) doesn't have compiled_class_hash.")
-=======
                 panic!("Cairo0 DeclareTransaction (V0, V1) doesn't have compiled class hash.")
->>>>>>> 136224af
             }
             DeclareTransaction::V2(tx) => tx.compiled_class_hash,
             DeclareTransaction::V3(tx) => tx.compiled_class_hash,
