--- conflicted
+++ resolved
@@ -5,13 +5,7 @@
 import re
 from typing import Optional
 
-<<<<<<< HEAD
-from tests_utils import (
-    get_local_changes,
-)
-=======
 from tests_utils import get_local_changes
->>>>>>> ece35efc
 
 
 def validate_todo_format(file_path: str) -> bool:
