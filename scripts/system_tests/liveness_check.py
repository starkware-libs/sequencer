--- conflicted
+++ resolved
@@ -6,10 +6,8 @@
 import time
 from typing import List, Union
 
-<<<<<<< HEAD
 import numbers
-=======
->>>>>>> ece35efc
+
 import requests
 
 
